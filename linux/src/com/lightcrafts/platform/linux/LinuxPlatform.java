/* Copyright (C) 2005-2011 Fabio Riccardi */
<<<<<<< HEAD
/* Copyright (C) 2013-     Masahiro Kitagawa */
=======
/* Copyright (C) 2018-     Masahiro Kitagawa */
>>>>>>> 7f9f2fca

package com.lightcrafts.platform.linux;

import com.lightcrafts.platform.AlertDialog;
import com.lightcrafts.platform.FileChooser;
import com.lightcrafts.platform.Platform;
import com.lightcrafts.ui.LightZoneSkin;
import com.lightcrafts.utils.ColorProfileInfo;
import com.lightcrafts.utils.Version;

import javax.help.HelpSet;
import javax.help.HelpSetException;
import javax.help.JHelp;
import javax.swing.*;

import java.awt.*;
import java.awt.color.ICC_Profile;
import java.io.BufferedReader;
import java.io.File;
import java.io.InputStream;
import java.io.InputStreamReader;
import java.io.IOException;
import java.net.URL;
import java.util.Collection;
import java.util.HashSet;
import java.util.prefs.Preferences;
import java.util.regex.Matcher;
import java.util.regex.Pattern;

public class LinuxPlatform extends Platform {

    private final static String home = System.getProperty( "user.home" );

    // My understanding of the state of standard linux color profile
    // locations comes from:
    //
    //      http://bugs.freestandards.org/show_bug.cgi?id=77

    private final static File SystemProfileDir = new File(
        "/usr/share/color/icc"
    );

    private final static File UserProfileDir = new File(
        home, ".color/icc"
    );

    private static Collection<ColorProfileInfo> Profiles;

    @Override
    public File getDefaultImageDirectory() {
        ProcessBuilder pb = new ProcessBuilder("xdg-user-dir", "PICTURES");
        try {
            Process p = pb.start();
            final String line;
            try (BufferedReader br = new BufferedReader(new InputStreamReader(p.getInputStream()))) {
                line = br.readLine();
            }
            p.waitFor();
            p.destroy();
            if (p.exitValue() == 0 && line != null && ! line.equals(home)) {
                return new File(line);
            }
        }
        catch (IOException | InterruptedException ignored) {
        }

        return new File( home, Version.getApplicationName() );
    }

    @Override
    public File getLightZoneDocumentsDirectory() {
        final String appName = Version.getApplicationName();
        final String path = ".local/share/" + appName;
        return new File( home, path );
    }

    @Override
    public LookAndFeel getLookAndFeel() {
        return LightZoneSkin.getLightZoneLookAndFeel();
    }

    @Override
    public FileChooser getFileChooser() {
        return new LinuxFileChooser();
    }

    @Override
    public ICC_Profile getDisplayProfile() {
        Preferences prefs = Preferences.userRoot().node(
            "/com/lightcrafts/platform/linux"
        );
        String path = prefs.get("DisplayProfile", null);
        if (path != null) {
            try {
                return ICC_Profile.getInstance(path);
            }
            catch (Throwable e) {
                System.err.println("Malformed display profile at " + path);
                // return null;
            }
        }
        return null;
    }

    @Override
    public Collection<ColorProfileInfo> getPrinterProfiles() {
        return getColorProfiles();
    }

    @Override
    public Collection<ColorProfileInfo> getExportProfiles() {
        return getColorProfiles();
    }

    @Override
    public boolean isKeyPressed(int keyCode) {
        return LinuxKeyUtil.isKeyPressed(keyCode);
    }

    private static synchronized Collection<ColorProfileInfo> getColorProfiles() {
        if (Profiles == null) {
            Profiles = new HashSet<>();
            Profiles.addAll(getColorProfiles(SystemProfileDir));
            Profiles.addAll(getColorProfiles(UserProfileDir));
        }
        return Profiles;
    }

    @Override
    public int getPhysicalMemoryInMB() {
        final String osname = System.getProperty("os.name");

        String[] cmd;
        String regex;
        if (osname.contains("Linux")) {
            cmd = new String[] {"cat", "/proc/meminfo"};
            regex = "MemTotal: *([0-9]*) .*";
        } else if (osname.contains("SunOS")) {
            cmd = new String[] {"prtconf"};
            regex = "Memory size: *([0-9]*) .*";
        } else {
            cmd = new String[] {"dmesg"};
            regex = "real memory *([0-9]*) .*";
        }
        Pattern pattern = Pattern.compile(regex);

        try {
            Process process = Runtime.getRuntime().exec(cmd);
            try (InputStream in = process.getInputStream();
                 InputStreamReader reader = new InputStreamReader(in);
                 BufferedReader buffer = new BufferedReader(reader)) {
                String line = buffer.readLine();
                while (line != null) {
                    Matcher matcher = pattern.matcher(line);
                    if (matcher.matches()) {
                        String text = matcher.replaceAll("$1");
                        int i = Integer.parseInt(text);
                        if (osname.contains("Linux"))
                            return i / 1024;
                        else if (osname.contains("SunOS"))
                            return i;
                        else
                            return i / 1048576;
                    }
                    line = buffer.readLine();
                }
            }
        }
        catch (IOException  e) {
            System.err.println("Can't get memory size: " + e.getMessage());
        }
        catch (NumberFormatException e) {
            System.err.println("Malformed memory size text: " + e.getMessage());
        }
        return super.getPhysicalMemoryInMB();
    }

    @Override
    public void loadLibraries() throws UnsatisfiedLinkError {
        System.loadLibrary("Linux");
    }

    @Override
    public void makeModal(Dialog dialog) {
        dialog.setModalityType(Dialog.ModalityType.DOCUMENT_MODAL);
    }

    @Override
    public void showHelpTopic(String topic) {
        // TODO: use the "topic" argument to pick an initial page
        try {
            URL url = HelpSet.findHelpSet(null, "LightZone.hs");
            HelpSet help = new HelpSet(null, url);
            String title = help.getTitle();
            JHelp jhelp = new JHelp(help);
            help.setHomeID("index");
            try {
                jhelp.setCurrentID(topic);
            }
            catch (Throwable t) {
                jhelp.setCurrentID("index");
            }
            JFrame frame = new JFrame();
            frame.setTitle(title);
            frame.setContentPane(jhelp);
            frame.pack();
            frame.setLocationRelativeTo(null);
            frame.setVisible(true);
        }
        catch (HelpSetException e) {
            getPlatform().getAlertDialog().showAlert(
                null,
                "Couldn't initialize the LightZone help system.",
                e.getClass().getName() + ": " + e.getMessage(),
                AlertDialog.ERROR_ALERT,
                "OK");
        }
    }

    public static void main(String[] args)
        throws UnsupportedLookAndFeelException
    {
        Platform platform = Platform.getPlatform();
        platform.loadLibraries();
        System.out.println(platform.getPhysicalMemoryInMB());

        UIManager.setLookAndFeel(platform.getLookAndFeel());
        platform.showHelpTopic("New_Features");
    }
}
/* vim:set et sw=4 ts=4: */<|MERGE_RESOLUTION|>--- conflicted
+++ resolved
@@ -1,9 +1,5 @@
 /* Copyright (C) 2005-2011 Fabio Riccardi */
-<<<<<<< HEAD
 /* Copyright (C) 2013-     Masahiro Kitagawa */
-=======
-/* Copyright (C) 2018-     Masahiro Kitagawa */
->>>>>>> 7f9f2fca
 
 package com.lightcrafts.platform.linux;
 
