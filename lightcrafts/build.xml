--- conflicted
+++ resolved
@@ -42,20 +42,10 @@
     <ivy:retrieve/>
   </target>
 
-<<<<<<< HEAD
-=======
-  <target name="resolve" depends="init-ivy">
-    <ivy:resolve file="${basedir}/ivy.xml"/>
-    <ivy:retrieve/>
-  </target>
-
->>>>>>> ee159c4d
   <property name="ivy.version" value="2.4.0"/>
   <property name="ivy.jar.dir" value="${basedir}/lib"/>
   <property name="ivy.jar.file"
             value="${ivy.jar.dir}/ivy.jar"/>
-<<<<<<< HEAD
-=======
 
   <target name="download-ivy" unless="offline">
     <mkdir dir="${ivy.jar.dir}"/>
@@ -74,35 +64,11 @@
 
   <target name="javac" depends="resolve">
     <exec executable="${MAKE}" dir="products" failonerror="true"
-          vmlauncher="true"/>
->>>>>>> ee159c4d
-
-  <target name="download-ivy" unless="offline">
-    <mkdir dir="${ivy.jar.dir}"/>
-    <get src="http://repo2.maven.org/maven2/org/apache/ivy/ivy/${ivy.version}/ivy-${ivy.version}.jar"
-         dest="${ivy.jar.file}" usetimestamp="true"/>
-  </target>
-
-  <target name="init-ivy" depends="download-ivy" unless="ivy.initialized">
-    <path id="ivy.lib.path">
-      <fileset dir="${ivy.jar.dir}" includes="*.jar"/>
-    </path>
-    <taskdef resource="org/apache/ivy/ant/antlib.xml"
-             uri="antlib:org.apache.ivy.ant" classpathref="ivy.lib.path"/>
-    <property name="ivy.initialized" value="true"/>
-  </target>
-
-  <target name="javac" depends="resolve">
-    <exec executable="${MAKE}" dir="products" failonerror="true"
           vmlauncher="false"/>
     <mkdir dir="build"/>
     <mkdir dir="javah"/>
     <javac destdir="build" includeantruntime="false" debug="true"
-<<<<<<< HEAD
-           source="1.8" target="1.8">
-=======
            source="1.8" target="1.8" nativeheaderdir="javah">
->>>>>>> ee159c4d
       <src path="src"/>
       <classpath>
         <fileset dir="lib">
@@ -235,11 +201,7 @@
 
   <target name="clean-up">
     <delete dir="build"/>
-<<<<<<< HEAD
-=======
     <delete dir="javah"/>
-    <delete dir="extbuild"/>
->>>>>>> ee159c4d
     <exec executable="${MAKE}" dir="jnisrc">
       <arg value="${clean-method}"/>
     </exec>
