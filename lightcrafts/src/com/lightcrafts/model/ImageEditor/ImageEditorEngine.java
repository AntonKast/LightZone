--- conflicted
+++ resolved
@@ -1,9 +1,5 @@
 /* Copyright (C) 2005-2011 Fabio Riccardi */
-<<<<<<< HEAD
 /* Copyright (C) 2016-     Masahiro Kitagawa */
-=======
-/* Copyright (C) 2017-     Masahiro Kitagawa */
->>>>>>> 0607a97e
 
 package com.lightcrafts.model.ImageEditor;
 
@@ -772,29 +768,16 @@
         return getRendering(bounds, JAIContext.sRGBColorProfile, true);
     }
 
-    public PlanarImage getRendering(Dimension bounds, ICC_Profile profile, boolean eightBits) {
-        return getRendering(bounds, profile, null, eightBits);
+    public PlanarImage getRendering(Dimension bounds, ICC_Profile profile, boolean isEightBits) {
+        return getRendering(bounds, profile, null, isEightBits);
     }
 
     public PlanarImage getRendering(Dimension bounds, ICC_Profile profile,
-<<<<<<< HEAD
                                     LCMSColorConvertDescriptor.RenderingIntent intent,
                                     boolean isEightBits) {
-        val dimension = getNaturalSize();
-
-        // TODO: scale method
-        val scale = bounds != null
-                ? Math.min(bounds.width / (float) dimension.getWidth(),
-                           bounds.height / (float) dimension.getHeight())
-                : 1;
+        val scale = (bounds != null) ? rendering.getScaleToFit(bounds) : 1;
 
         val newRendering = canvas != null ? rendering.clone() : rendering;
-=======
-                                    LCMSColorConvertDescriptor.RenderingIntent intent, boolean eightBits) {
-        final float scale = (bounds != null) ? rendering.getScaleToFit(bounds) : 1;
-
-        final Rendering newRendering = canvas != null ? rendering.clone() : rendering;
->>>>>>> 0607a97e
 
         newRendering.setCropAndScale(getCropBounds(), scale);
 
@@ -802,11 +785,9 @@
 
         if (profile != null) {
             val exportColorSpace = (profile == JAIContext.sRGBColorProfile)
-                    ? JAIContext.sRGBColorSpace
-                    : new ICC_ColorSpace(profile);
-            image = (intent != null)
-                    ? Functions.toColorSpace(image, exportColorSpace, intent, null)
-                    : Functions.toColorSpace(image, exportColorSpace, null);
+                ? JAIContext.sRGBColorSpace
+                : new ICC_ColorSpace(profile);
+            image = Functions.toColorSpace(image, exportColorSpace, intent, null);
         }
 
         return isEightBits ? Functions.fromUShortToByte(image, null) : image;
@@ -822,7 +803,7 @@
                        ImageExportOptions exportOptions ) throws IOException {
         val fileOptions = (ImageFileExportOptions)exportOptions;
         val exportType = exportOptions.getImageType();
-        val exportWidth  = fileOptions.resizeWidth.getValue();
+        val exportWidth = fileOptions.resizeWidth.getValue();
         val exportHeight = fileOptions.resizeHeight.getValue();
 
         val exportProfileName = fileOptions.colorProfile.getValue();
@@ -839,8 +820,7 @@
 
         // Uprez output images
 
-        // TODO: scale method
-        val scale = Math.min(exportWidth  / (double) exportImage.getWidth(),
+        val scale = Math.min(exportWidth / (double) exportImage.getWidth(),
                              exportHeight / (double) exportImage.getHeight());
 
         if (scale > 1) {
