--- conflicted
+++ resolved
@@ -1,14 +1,10 @@
 #include <float.h>
 #include <math.h>
-#include <omp.h>
 #include <stdlib.h>
 #include <string.h>
 #include <jni.h>
 #include "../include/mathlz.h"
-<<<<<<< HEAD
 #include "include/omp_util.h"
-=======
->>>>>>> 3ad1f641
 
 #ifdef __INTEL_COMPILER
 #include <fvec.h>
@@ -119,13 +115,7 @@
         }
         for (; x < width; x++) {
 #else
-<<<<<<< HEAD
         OMP_SIMD
-=======
-#  if _OPENMP >= 201307
-#    pragma omp simd
-#  endif
->>>>>>> 3ad1f641
         for (int x=0; x < width; x++) {
 #endif
             const int idx = x + y*width;
@@ -143,13 +133,7 @@
         }
         for (; x < width - wr; x++) {
 #else
-<<<<<<< HEAD
         OMP_SIMD
-=======
-#  if _OPENMP >= 201307
-#    pragma omp simd
-#  endif
->>>>>>> 3ad1f641
         for (int x=wr; x < width - wr; x++) {
 #endif
             const int idx = x + y*width;
@@ -381,13 +365,7 @@
         }
         for (; x < width; x++) {
 #else
-<<<<<<< HEAD
         OMP_SIMD
-=======
-#  if _OPENMP >= 201307
-#    pragma omp simd
-#  endif
->>>>>>> 3ad1f641
         for (int x=0; x < width; x++) {
 #endif
             const int src_idx = 3*x + y*srcStep;
@@ -403,13 +381,7 @@
         //
         const int idx0 = y*width;
         if (y < wr || y >= height-wr) {
-<<<<<<< HEAD
             OMP_SIMD
-=======
-#if _OPENMP >= 201307
-#   pragma omp simd
-#endif
->>>>>>> 3ad1f641
             for (int x=0; x < width; x++) {
                 // buf_L[idx0+x] = fsrc_L[idx0+x];
                 buf_a[idx0+x] = fsrc_a[idx0+x];
@@ -417,26 +389,14 @@
             }
         }
         else {
-<<<<<<< HEAD
             OMP_SIMD
-=======
-#if _OPENMP >= 201307
-#   pragma omp simd
-#endif
->>>>>>> 3ad1f641
             for (int x=0; x < wr; x++) {
                 // buf_L[idx0+x] = fsrc_L[idx0+x];
                 buf_a[idx0+x] = fsrc_a[idx0+x];
                 buf_b[idx0+x] = fsrc_b[idx0+x];
             }
 
-<<<<<<< HEAD
             OMP_SIMD
-=======
-#if _OPENMP >= 201307
-#   pragma omp simd
-#endif
->>>>>>> 3ad1f641
             for (int x=width-wr; x < width; x++) {
                 // buf_L[idx0+x] = fsrc_L[idx0+x];
                 buf_a[idx0+x] = fsrc_a[idx0+x];
@@ -495,13 +455,7 @@
         }
         for (; x < width - wr; x++) {
 #else
-<<<<<<< HEAD
         OMP_SIMD
-=======
-#  if _OPENMP >= 201307
-#    pragma omp simd
-#  endif
->>>>>>> 3ad1f641
         for (int x=wr; x < width - wr; x++) {
 #endif
             // initialize central pixel
@@ -616,13 +570,7 @@
         }
         for (; y < height - wr; y++) {
 #else
-<<<<<<< HEAD
         OMP_SIMD
-=======
-#  if _OPENMP >= 201307
-#    pragma omp simd
-#  endif
->>>>>>> 3ad1f641
         for (int y=wr; y < height - wr; y++) {
 #endif
             // initialize central pixel
