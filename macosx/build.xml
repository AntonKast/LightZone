--- conflicted
+++ resolved
@@ -35,13 +35,9 @@
 
   <target name="javac" depends="common">
     <mkdir dir="build"/>
-<<<<<<< HEAD
-    <javac destdir="build" source="1.8" target="1.8" debug="true">
-=======
     <mkdir dir="javah"/>
     <javac destdir="build" includeantruntime="false" debug="true"
            source="1.8" target="1.8" nativeheaderdir="javah">
->>>>>>> ee159c4d
       <src path="src"/>
       <compilerarg value="-XDignore.symbol.file"/>
       <classpath>
