/* Copyright (C) 2005-2011 Fabio Riccardi */
/* Copyright (C) 2018-     Masahiro Kitagawa */

package com.lightcrafts.image.types;

import com.lightcrafts.image.*;
import com.lightcrafts.image.color.ColorProfileInfo;
import com.lightcrafts.image.export.*;
import com.lightcrafts.image.libs.InputStreamImageDataProvider;
import com.lightcrafts.image.libs.LCImageLibException;
import com.lightcrafts.image.libs.LCJPEGReader;
import com.lightcrafts.image.libs.LCJPEGWriter;
import com.lightcrafts.image.metadata.*;
import com.lightcrafts.image.metadata.providers.PreviewImageProvider;
import com.lightcrafts.image.metadata.values.ImageMetaValue;
import com.lightcrafts.jai.JAIContext;
import com.lightcrafts.jai.opimage.CachedImage;
import com.lightcrafts.utils.UserCanceledException;
import com.lightcrafts.utils.bytebuffer.ArrayByteBuffer;
import com.lightcrafts.utils.bytebuffer.ByteBufferUtil;
import com.lightcrafts.utils.bytebuffer.LCByteBuffer;
import com.lightcrafts.utils.bytebuffer.LCMappedByteBuffer;
import com.lightcrafts.utils.file.FileUtil;
import com.lightcrafts.utils.thread.ProgressThread;
import com.lightcrafts.utils.xml.XMLException;
import com.lightcrafts.utils.xml.XMLUtil;
import com.lightcrafts.utils.xml.XmlNode;
import org.w3c.dom.Document;

import javax.media.jai.PlanarImage;
import java.awt.*;
import java.awt.color.ColorSpace;
import java.awt.color.ICC_ColorSpace;
import java.awt.color.ICC_Profile;
import java.awt.image.RenderedImage;
import java.io.*;
import java.nio.BufferUnderflowException;
import java.nio.ByteBuffer;
import java.nio.channels.FileChannel;
import java.util.List;

import static com.lightcrafts.image.libs.LCJPEGConstants.CS_UNKNOWN;
import static com.lightcrafts.image.metadata.CoreTags.*;
import static com.lightcrafts.image.metadata.EXIFConstants.*;
import static com.lightcrafts.image.metadata.EXIFTags.*;
import static com.lightcrafts.image.metadata.ImageOrientation.ORIENTATION_UNKNOWN;
import static com.lightcrafts.image.types.JPEGConstants.*;

/**
 * A <code>JPEGImageType</code> is-an {@link ImageType} for JPEG images.
 *
 * @author Paul J. Lucas [paul@lightcrafts.com]
 */
public class JPEGImageType extends ImageType implements TrueImageTypeProvider {

    ////////// public /////////////////////////////////////////////////////////

    /** The singleton instance of <code>JPEGImageType</code>. */
    public static final JPEGImageType INSTANCE = new JPEGImageType();

    /**
     * <code>ExportOptions</code> are {@link ImageFileExportOptions} for JPEG
     * images.
     */
    public static class ExportOptions extends ImageFileExportOptions {

        ////////// public /////////////////////////////////////////////////////

        public final QualityOption quality;

        /**
         * Construct an <code>ExportOptions</code>.
         */
        public ExportOptions() {
            this( INSTANCE );
        }

        /**
         * {@inheritDoc}
         */
        @Override
        public void readFrom( ImageExportOptionReader r ) throws IOException {
            super.readFrom( r );
            quality.readFrom( r );
        }

        /**
         * {@inheritDoc}
         */
        @Override
        public void writeTo( ImageExportOptionWriter w ) throws IOException {
            super.writeTo( w );
            quality.writeTo( w );
        }

        ////////// protected //////////////////////////////////////////////////

        /**
         * Construct an <code>ExportOptions</code>.
         *
         * @param instance The singleton instance of {@link ImageType} that
         * this <code>ExportOptions</code> is for.
         */
        protected ExportOptions( ImageType instance ) {
            super( instance );
            quality = new QualityOption( 85, this );
        }

        @Deprecated
        @Override
        protected void save(XmlNode node) {
            super.save( node );
            quality.save( node );
        }

        @Deprecated
        @Override
        protected void restore( XmlNode node ) throws XMLException {
            super.restore( node );
            try {
                quality.restore(node);
            }
            catch (XMLException e) {
                // Files saved with v4.1.6 cause this, just ignore it.
                System.err.println("Failed to restore JPEG quality");
            }
        }
    }

    /**
     * Checks whether the application can export to JPEG images.
     *
     * @return Always returns <code>true</code>.
     */
    @Override
    public boolean canExport() {
        return true;
    }

    /**
     * Gets all JPEG data segments having the given ID.
     *
     * @param imageInfo The image to get the segments for.
     * @param segID The ID of the segments to get.
     * @return Returns a {@link List} of {@link ByteBuffer}s where each
     * {@link ByteBuffer} is the raw bytes of the segment or returns
     * <code>null</code> if there are no such segments.
     * @see #getAllSegments(ImageInfo,byte,JPEGSegmentFilter)
     * @see #getFirstSegment(ImageInfo,byte)
     * @see #getFirstSegment(ImageInfo,byte,JPEGSegmentFilter)
     * @see JPEGImageInfo#getAllSegmentsFor(Byte,JPEGSegmentFilter)
     */
    public static List<ByteBuffer> getAllSegments( ImageInfo imageInfo,
                                                   byte segID )
        throws BadImageFileException, IOException, UnknownImageTypeException
    {
        return getAllSegments( imageInfo, segID, null );
    }

    /**
     * Gets all JPEG data segments having the given ID that satisfy the given
     * {@link JPEGSegmentFilter}.
     *
     * @param imageInfo The image to get the segments for.
     * @param segID The ID of the segments to get.
     * @param filter The {@link JPEGSegmentFilter} to use.
     * @return Returns a {@link List} of {@link ByteBuffer}s where each
     * {@link ByteBuffer} is the raw bytes of the segment or returns
     * <code>null</code> if there are no such segments.
     * @see #getAllSegments(ImageInfo,byte)
     * @see #getFirstSegment(ImageInfo,byte)
     * @see #getFirstSegment(ImageInfo,byte,JPEGSegmentFilter)
     * @see JPEGImageInfo#getAllSegmentsFor(Byte,JPEGSegmentFilter)
     */
    public static List<ByteBuffer> getAllSegments( ImageInfo imageInfo,
                                                   byte segID,
                                                   JPEGSegmentFilter filter )
        throws BadImageFileException, IOException, UnknownImageTypeException
    {
        final AuxiliaryImageInfo auxInfo = imageInfo.getAuxiliaryInfo();
        if ( !(auxInfo instanceof JPEGImageInfo) )
            return null;
        final JPEGImageInfo jpegInfo = (JPEGImageInfo)auxInfo;
        return jpegInfo.getAllSegmentsFor( segID, filter );
    }

    /**
     * {@inheritDoc}
     */
    @Override
    public String[] getExtensions() {
        return EXTENSIONS;
    }

    /**
     * Gets the first JPEG data segment having the given ID.
     *
     * @param imageInfo The image to get the segments for.
     * @param segID The ID of the segments to get.
     * @return Returns a {@link ByteBuffer} of the raw bytes of the segment or
     * <code>null</code> if there is no such segment.
     * @see #getAllSegments(ImageInfo,byte)
     * @see #getAllSegments(ImageInfo,byte,JPEGSegmentFilter)
     * @see #getFirstSegment(ImageInfo,byte,JPEGSegmentFilter)
     * @see JPEGImageInfo#getFirstSegmentFor(Byte,JPEGSegmentFilter)
     */
    public static ByteBuffer getFirstSegment( ImageInfo imageInfo, byte segID  )
        throws BadImageFileException, IOException, UnknownImageTypeException
    {
        return getFirstSegment( imageInfo, segID, null );
    }

    /**
     * Gets the first JPEG data segment having the given ID that satisfies the
     * given {@link JPEGSegmentFilter}.
     *
     * @param imageInfo The image to get the segments for.
     * @param segID The ID of the segments to get.
     * @param filter The {@link JPEGSegmentFilter} to use.
     * @return Returns a {@link ByteBuffer} of the raw bytes of the segment or
     * <code>null</code> if there is no such segment.
     * @see #getAllSegments(ImageInfo,byte)
     * @see #getAllSegments(ImageInfo,byte,JPEGSegmentFilter)
     * @see #getFirstSegment(ImageInfo,byte)
     * @see JPEGImageInfo#getFirstSegmentFor(Byte,JPEGSegmentFilter)
     */
    public static ByteBuffer getFirstSegment( ImageInfo imageInfo, byte segID,
                                              JPEGSegmentFilter filter )
        throws BadImageFileException, IOException, UnknownImageTypeException
    {
        final AuxiliaryImageInfo auxInfo = imageInfo.getAuxiliaryInfo();
        if ( !(auxInfo instanceof JPEGImageInfo) )
            return null;
        final JPEGImageInfo jpegInfo = (JPEGImageInfo)auxInfo;
        return jpegInfo.getFirstSegmentFor( segID, filter );
    }

    /**
     * {@inheritDoc}
     */
    @Override
    public Dimension getDimension( ImageInfo imageInfo )
        throws BadImageFileException, IOException, UnknownImageTypeException
    {
        Dimension d = null;
        try {
            LCJPEGReader reader = null;
            try {
                final String path = imageInfo.getFile().getAbsolutePath();
                reader = new LCJPEGReader( path );
                d = new Dimension( reader.getWidth(), reader.getHeight() );
            }
            finally {
                if ( reader != null )
                    reader.dispose();
            }
        }
        catch ( LCImageLibException e ) {
            // ignore
        }
        return d;
    }

    /**
     * {@inheritDoc}
     */
    @Override
    public ICC_Profile getICCProfile( ImageInfo imageInfo )
        throws BadImageFileException, ColorProfileException, IOException,
               UnknownImageTypeException
    {
        final List<ByteBuffer> iccSegBufs = getAllSegments(
            imageInfo, JPEG_APP2_MARKER, new ICCProfileJPEGSegmentFilter()
        );
        if ( iccSegBufs == null ) {
            final String path = imageInfo.getFile().getAbsolutePath();
            try {
                switch ( new LCJPEGReader(path).getColorsPerPixel() ) {
                    case 1:
                        return JAIContext.gray22Profile;
                    case 3: // sRGB or uncalibrated
                        return getICCProfileFromEXIF( imageInfo );
                    case 4:
                        return JAIContext.CMYKProfile;
                    default:
                        throw new BadColorProfileException( path );
                }
            } catch (LCImageLibException e) {
                // ignore
            }
        }
        final byte[] iccProfileData;
        try {
            iccProfileData = assembleICCProfile( iccSegBufs );
        }
        catch ( BufferUnderflowException e ) {
            throw new BadImageFileException( imageInfo.getFile() );
        }
        catch ( IllegalArgumentException e ) {
            throw new BadImageFileException( imageInfo.getFile() );
        }
        try {
            return ICC_Profile.getInstance( iccProfileData );
        }
        catch ( IllegalArgumentException e ) {
            throw new BadColorProfileException( imageInfo.getFile().getName() );
        }
    }

    /**
     * {@inheritDoc}
     */
    @Override
    public PlanarImage getImage( ImageInfo imageInfo, ProgressThread thread )
        throws BadImageFileException, IOException, UserCanceledException,
               UnknownImageTypeException
    {
        return getImage( imageInfo, thread, 0, 0 );
    }

    /**
     * Gets a JPEG image from the file given by {@link ImageInfo#getFile()}.
     *
     * @param imageInfo The {@link ImageInfo} to get the actual image from.
     * @param thread The thread that will do othe getting.
     * @param maxWidth The maximum width of the image to get, rescaling if
     * necessary.  A value of 0 means don't scale.
     * @param maxHeight The maximum height of the image to get, rescaling if
     * necessary.  A value of 0 means don't scale.
     * @return Returns said image data.
     */
    public PlanarImage getImage( ImageInfo imageInfo, ProgressThread thread,
                                 int maxWidth, int maxHeight )
        throws BadImageFileException, IOException, UserCanceledException,
               UnknownImageTypeException
    {
        try {
            ICC_Profile profile;
            try {
                profile = getICCProfile( imageInfo );
            }
            catch ( ColorProfileException e ) {
                profile = null;
            }

            final LCJPEGReader reader = new LCJPEGReader(
                imageInfo.getFile().getAbsolutePath(), maxWidth, maxHeight,
                (JPEGImageInfo)imageInfo.getAuxiliaryInfo()
            );
            final PlanarImage image = reader.getImage(
                thread, profile != null ? new ICC_ColorSpace( profile ) : null
            );

            assert image instanceof CachedImage
                    && image.getTileWidth() == JAIContext.TILE_WIDTH
                    && image.getTileHeight() == JAIContext.TILE_HEIGHT;

            return image;
        }
        catch ( LCImageLibException e ) {
            throw new BadImageFileException( imageInfo.getFile(), e );
        }
    }

    /**
     * Gets a JPEG image from the given byte array.
     *
     * @param buf The byte array to get the JPEG image from.
     * @param offset The offset into the buffer where the JPEG image data
     * starts.
     * @param length The length in bytes of the JPEG image.
     * @param cs The {@link ColorSpace} to use.  It may be <code>null</code>.
     * @param maxWidth The maximum width of the image to get, rescaling if
     * necessary.  A value of 0 means don't scale.
     * @param maxHeight The maximum height of the image to get, rescaling if
     * necessary.  A value of 0 means don't scale.
     * @return Returns said image.
     */
    public static RenderedImage getImageFromBuffer( byte[] buf, int offset,
                                                    int length, ColorSpace cs,
                                                    int maxWidth,
                                                    int maxHeight )
        throws BadImageFileException
    {
        final InputStream is = new ByteArrayInputStream( buf, offset, length );
        return getImageFromInputStream( is, cs, maxWidth, maxHeight );
    }

    /**
     * Gets a JPEG image from the given buffer.
     *
     * @param buf The {@link LCByteBuffer} to get the JPEG image from.
     * @param offsetValue The {@link ImageMetaValue} specifying the offset into
     * the buffer where the JPEG image data starts.
     * @param offsetAdjustment An adjustment to be added to
     * <code>offsetValue</code> since some values need adjustment due to file
     * headers.
     * @param lengthValue The {@link ImageMetaValue} specifying the length in
     * bytes of the JPEG image.
     * @param maxWidth The maximum width of the image to get, rescaling if
     * necessary.  A value of 0 means don't scale.
     * @param maxHeight The maximum height of the image to get, rescaling if
     * necessary.  A value of 0 means don't scale.
     * @return Returns said image.
     */
    public static RenderedImage getImageFromBuffer( LCByteBuffer buf,
                                                    ImageMetaValue offsetValue,
                                                    int offsetAdjustment,
                                                    ImageMetaValue lengthValue,
                                                    int maxWidth,
                                                    int maxHeight )
        throws BadImageFileException
    {
        return getImageFromBuffer(
            buf, offsetValue, offsetAdjustment, lengthValue, null,
            maxWidth, maxHeight
        );
    }

    /**
     * Gets a JPEG image from the given buffer.
     *
     * @param buf The {@link LCByteBuffer} to get the JPEG image from.
     * @param offsetValue The {@link ImageMetaValue} specifying the offset into
     * the buffer where the JPEG image data starts.
     * @param offsetAdjustment An adjustment to be added to
     * <code>offsetValue</code> since some values need adjustment due to file
     * headers.
     * @param lengthValue The {@link ImageMetaValue} specifying the length in
     * bytes of the JPEG image.
     * @param cs The {@link ColorSpace} to use.  It may be <code>null</code>.
     * @param maxWidth The maximum width of the image to get, rescaling if
     * necessary.  A value of 0 means don't scale.
     * @param maxHeight The maximum height of the image to get, rescaling if
     * necessary.  A value of 0 means don't scale.
     * @return Returns said image.
     */
    public static RenderedImage getImageFromBuffer( LCByteBuffer buf,
                                                    ImageMetaValue offsetValue,
                                                    int offsetAdjustment,
                                                    ImageMetaValue lengthValue,
                                                    ColorSpace cs,
                                                    int maxWidth,
                                                    int maxHeight )
        throws BadImageFileException
    {
        if ( buf == null || offsetValue == null || lengthValue == null )
            return null;
        final int offset = offsetValue.getIntValue();
        final int length = lengthValue.getIntValue();
        if ( offset < 0 || length <= 0 )
            return null;
        return getImageFromBuffer(
            buf, offset + offsetAdjustment, length, cs, maxWidth, maxHeight
        );
    }

    /**
     * Gets a JPEG image from the given buffer.
     *
     * @param buf The {@link LCByteBuffer} to get the JPEG image from.
     * @param offset The offset into the buffer where the JPEG image data
     * starts.
     * @param length The length in bytes of the JPEG image.
     * @param cs The {@link ColorSpace} to use.  It may be <code>null</code>.
     * @param maxWidth The maximum width of the image to get, rescaling if
     * necessary.  A value of 0 means don't scale.
     * @param maxHeight The maximum height of the image to get, rescaling if
     * necessary.  A value of 0 means don't scale.
     * @return Returns said image.
     */
    public static RenderedImage getImageFromBuffer( LCByteBuffer buf,
                                                    int offset, int length,
                                                    ColorSpace cs,
                                                    int maxWidth,
                                                    int maxHeight )
        throws BadImageFileException
    {
        final byte[] imageBuf;
        try {
            imageBuf = buf.getBytes( offset, length );
        }
        catch ( Exception e ) {
            //
            // Assume that any exception generated by the above is because the
            // image is corrupt.
            //
            throw new BadImageFileException( e );
        }
        final InputStream is = new ByteArrayInputStream( imageBuf );
        return getImageFromInputStream( is, cs, maxWidth, maxHeight );
    }

    /**
     * Gets a JPEG image from the given {@link InputStream}.
     *
     * @param stream The {@link InputStream} to get the image from.
     * @param cs The {@link ColorSpace} to use.
     * @param maxWidth The maximum width of the image to get, rescaling if
     * necessary.  A value of 0 means don't scale.
     * @param maxHeight The maximum height of the image to get, rescaling if
     * necessary.  A value of 0 means don't scale.
     * @return Returns said image.
     */
    public static RenderedImage getImageFromInputStream( InputStream stream,
                                                         ColorSpace cs,
                                                         int maxWidth,
                                                         int maxHeight )
        throws BadImageFileException
    {
        try {
            final LCJPEGReader reader = new LCJPEGReader(
                new InputStreamImageDataProvider( stream ),
                maxWidth, maxHeight
            );
            return reader.getImage( cs );
        }
        catch ( UserCanceledException e ) {
            //
            // This never actually happens.
            //
            return null;
        }
        catch ( Exception e ) {
            //
            // Assume that any other exception generated by the above is
            // because the image is corrupt.
            //
            throw new BadImageFileException( e );
        }
    }

    /**
     * {@inheritDoc}
     */
    @Override
    public String getName() {
        return "JPEG";
    }

    /**
     * {@inheritDoc}
     */
    @Override
    public RenderedImage getPreviewImage( ImageInfo imageInfo, int maxWidth,
                                          int maxHeight )
        throws BadImageFileException, ColorProfileException, IOException,
               UnknownImageTypeException
    {
        final ImageMetadata metadata = imageInfo.getMetadata();
        final ImageMetadataDirectory dir =
            metadata.findProviderOf( PreviewImageProvider.class );
        if ( dir != null )
            return ((PreviewImageProvider)dir).getPreviewImage(
                imageInfo, maxWidth, maxHeight
            );
        return super.getPreviewImage( imageInfo, maxWidth, maxHeight );
    }

    /**
     * {@inheritDoc}
     */
    @Override
    public RenderedImage getThumbnailImage( ImageInfo imageInfo )
        throws BadImageFileException, ColorProfileException, IOException,
               UnknownImageTypeException
    {
        final ImageMetadataDirectory dir =
            imageInfo.getMetadata().getDirectoryFor( EXIFDirectory.class );
        if ( dir == null ) {
            //
            // This should never be null, but just in case ...
            //
            return null;
        }
        final ByteBuffer exifSegBuf =
            getFirstSegment( imageInfo, JPEG_APP1_MARKER );
        if ( exifSegBuf == null )
            return null;

        final ICC_Profile profile = getICCProfile( imageInfo );

        return getImageFromBuffer(
            new ArrayByteBuffer( exifSegBuf ),
            dir.getValue( EXIF_JPEG_INTERCHANGE_FORMAT ),
            EXIF_HEADER_START_SIZE,
            dir.getValue( EXIF_JPEG_INTERCHANGE_FORMAT_LENGTH ),
            profile != null ? new ICC_ColorSpace( profile ) : null,
            0, 0
        );
    }

    /**
     * {@inheritDoc}
     */
    @Override
    public final ImageType getTrueImageTypeOf( ImageInfo imageInfo )
        throws BadImageFileException, IOException
    {
        try {
            ByteBuffer buf = getFirstSegment( imageInfo, JPEG_APP4_MARKER );
            if ( buf != null ) {
                SidecarJPEGImageType sidecar = SidecarJPEGImageType.INSTANCE;

                // sanity checking on the contents
                try {
                    if ( sidecar.getLZNDocument(buf) != null )
                        return sidecar;
                }
                catch ( IOException e ) {
                    // not lzn APP4 contents
                }
            }
        }
        catch ( UnknownImageTypeException e ) {
            // should never happen at this stage
        }
        return null;
    }

    /**
     * {@inheritDoc}
     */
    @Override
    public Document getXMP( ImageInfo imageInfo )
        throws BadImageFileException, IOException, UnknownImageTypeException
    {
        final ByteBuffer xmpSegBuf = getFirstSegment(
            imageInfo, JPEG_APP1_MARKER, new XMPJPEGSegmentFilter()
        );
        if ( xmpSegBuf == null)
            return null;
        byte[] xmpBytes;
        if ( xmpSegBuf.hasArray() ) {
        	xmpBytes = xmpSegBuf.array();
        }
        else {
        	xmpBytes = new byte[xmpSegBuf.remaining()];
        	xmpSegBuf.get(xmpBytes);
        }
        final ByteArrayInputStream bis = new ByteArrayInputStream(
            xmpBytes, JPEG_XMP_HEADER_SIZE,
            xmpBytes.length - JPEG_XMP_HEADER_SIZE
        );
        return XMLUtil.readDocumentFrom( bis );
    }

    /**
     * {@inheritDoc}
     */
    @Override
    public boolean hasFastPreview() {
        return true;
    }

    /**
     * {@inheritDoc}
     */
    @Override
    public JPEGImageInfo newAuxiliaryInfo( ImageInfo imageInfo )
        throws BadImageFileException, IOException
    {
        return new JPEGImageInfo(
            imageInfo,
            JPEG_APP1_MARKER,   // EXIF or XMP
            JPEG_APP2_MARKER,   // ICC profile
            JPEG_APP4_MARKER,   // LightZone
            JPEG_APPC_MARKER,   // Adobe EPS or PDF
            JPEG_APPD_MARKER,   // IPTC
            JPEG_APPE_MARKER    // Adobe
        );
    }

    /**
     * {@inheritDoc}
     */
    @Override
    public ExportOptions newExportOptions() {
        return new ExportOptions();
    }

    /**
     * {@inheritDoc}
     */
    @Override
    public void putImage( ImageInfo imageInfo, PlanarImage image,
                          ImageExportOptions options, Document lznDoc,
                          ProgressThread thread ) throws IOException {
        final ExportOptions jpegOptions = (ExportOptions)options;

        ImageMetadata metadata;
        try {
            metadata = imageInfo.getMetadata();
        }
        catch ( BadImageFileException e ) {
            metadata = new ImageMetadata( this );
        }
        catch ( UnknownImageTypeException e ) {
            metadata = new ImageMetadata( this );
        }

        try {
            final int numComponents = image.getColorModel().getNumComponents();
            final int colorSpace =
                LCJPEGWriter.getColorSpaceFromNumComponents( numComponents );
            if ( colorSpace == CS_UNKNOWN )
                throw new LCImageLibException(
                    "Unsupported number of components: " + numComponents
                );

            final LCJPEGWriter writer = new LCJPEGWriter(
                options.getExportFile().getPath(),
                image.getWidth(), image.getHeight(),
                numComponents, colorSpace,
                jpegOptions.quality.getValue(),
                jpegOptions.resolution.getValue(),
                jpegOptions.resolutionUnit.getValue()
            );

            ICC_Profile profile = ColorProfileInfo.getExportICCProfileFor(
                jpegOptions.colorProfile.getValue()
            );
            if ( profile == null )
                profile = JAIContext.sRGBExportColorProfile;
            writer.setICCProfile( profile );

            if ( lznDoc != null ) {
                final byte[] buf = XMLUtil.encodeDocument( lznDoc, false );
                writer.writeSegment( JPEG_APP4_MARKER, buf );
            }

            writer.putMetadata( metadata );
            writer.putImage( image, thread );
        }
        catch ( LCImageLibException e ) {
            final IOException ioe = new IOException( "JPEG export failed" );
            ioe.initCause( e );
            throw ioe;
        }
    }

    /**
     * Reads all the metadata for a given JPEG image.
     *
     * @param imageInfo The image to read the metadata from.
     */
    @Override
    public void readMetadata( ImageInfo imageInfo )
        throws BadImageFileException, IOException, UnknownImageTypeException
    {
        BadImageFileException exceptionOnHold = null;

        ////////// EXIF

        final ByteBuffer exifSegBuf = getFirstSegment(
            imageInfo, JPEG_APP1_MARKER, new EXIFJPEGSegmentFilter()
        );
        if ( exifSegBuf != null ) {
            final ImageMetadataReader reader = new EXIFMetadataReader(
                imageInfo, new ArrayByteBuffer( exifSegBuf ), false
            );
            try {
                reader.readMetadata();
            }
            catch ( BadImageFileException e ) {
                //
                // Catch any BadImageFileException and hold it so we can
                // continue and try to read additional metadata.
                //
                exceptionOnHold = e;
            }
        }

        ////////// IPTC

        final ByteBuffer iptcSegBuf = getFirstSegment(
            imageInfo, JPEG_APPD_MARKER, new IPTCJPEGSegmentFilter()
        );
        if ( iptcSegBuf != null ) {
            final ImageMetadataReader reader = new IPTCMetadataReader(
                imageInfo, new ArrayByteBuffer( iptcSegBuf ), this
            );
            try {
                reader.readMetadata();
            }
            catch ( BadImageFileException e ) {
                if ( exceptionOnHold == null )
                    exceptionOnHold = e;
            }
        }

        ////////// XMP

        final Document xmpDoc = getXMP( imageInfo );
        if ( xmpDoc != null ) {
            final ImageMetadata xmpMetadata =
                XMPMetadataReader.readFrom( xmpDoc );
            imageInfo.getCurrentMetadata().mergeFrom( xmpMetadata );
        }

        //////////

        if ( exceptionOnHold != null )
            throw exceptionOnHold;
    }

    /**
     * Writes the metadata for JPEG files back to the metadata inside the JPEG
     * itself.
     *
     * @param imageInfo The image to write the metadata for.
     */
    @Override
    public void writeMetadata( ImageInfo imageInfo )
        throws BadImageFileException, IOException, UnknownImageTypeException
    {
        //
        // We check to see if a foo_jpg.xmp file exists that was used in
        // LightZone versions 2.2-2.4.  If so, we migrate the orientation and
        // rating metadata and delete the XMP file.
        //
        final File xmpFile = new File( imageInfo.getXMPFilename() );
        final boolean xmpExists = xmpFile.exists();

        final ImageMetadata metadata = imageInfo.getCurrentMetadata();

        ImageMetadata xmpMetadata = null;
        final Document oldXMPDoc = INSTANCE.getXMP( imageInfo );
        if ( oldXMPDoc != null )
            xmpMetadata = XMPMetadataReader.readFrom( oldXMPDoc );

        ////////// Core directory

        final ImageMetadataDirectory coreDir =
            metadata.getDirectoryFor( CoreDirectory.class );

        final ImageMetaValue orientation =
            coreDir.getValue( CORE_IMAGE_ORIENTATION );
        if ( orientation != null && (orientation.isEdited() || xmpExists) ) {
            final ImageOrientation xmpOrientation = xmpMetadata != null ?
                xmpMetadata.getOrientation() : ORIENTATION_UNKNOWN;
            modifyMetadata(
                imageInfo, EXIF_ORIENTATION, orientation.getShortValue(),
                xmpOrientation != ORIENTATION_UNKNOWN ?
                    xmpOrientation.getTIFFConstant() : NO_META_VALUE,
                false
            );
            orientation.clearEdited();
        }

        final ImageMetaValue rating = coreDir.getValue( CORE_RATING );
        if ( rating != null && (rating.isEdited() || xmpExists) ) {
            final short xmpRating = xmpMetadata != null ?
                (short)xmpMetadata.getRating() : NO_META_VALUE;
            final short newRating = rating.getShortValue();
            boolean removeRating = false;
            if ( newRating == 0 ) {
                metadata.clearRating();
                removeRating = true;
            }
            modifyMetadata(
                imageInfo, EXIF_MS_RATING, newRating, xmpRating, removeRating
            );
            rating.clearEdited();
        }

<<<<<<< HEAD
        // TODO: must do something about unrating a photo

        final ImageMetaValue urgency = coreDir.getValue(CORE_URGENCY);
        if (urgency != null && (urgency.isEdited() || xmpExists)) {
            final short xmpUrgency = xmpMetadata != null ?
                    (short)xmpMetadata.getUrgency() : -1;
            final short newUrgency = urgency.getShortValue();
            boolean removeUrgency = false;
            if (newUrgency == 0) {
                metadata.removeValues(CoreDirectory.class, CORE_URGENCY);
                removeUrgency = true;
            }
            modifyMetadata(
                    imageInfo, -1, newUrgency, xmpUrgency, removeUrgency
            );
            urgency.clearEdited();
        }

=======
>>>>>>> 8f696240
        ////////// IPTC directory

        final ImageMetadataDirectory iptcDir =
            metadata.getDirectoryFor( IPTCDirectory.class );

        if ( iptcDir != null && iptcDir.isChanged() ) {
            //
            // Write both the binary and XMP forms of IPTC metadata: the binary
            // form to enable non-XMP-aware applications to read it and the XMP
            // form to write all the metadata, i.e., the additional IPTC tags
            // present in XMP.
            //
            final byte[] iptcSegBuf = ((IPTCDirectory)iptcDir).encode( true );

            Document newXMPDoc = metadata.toXMP( true, true );
            if ( oldXMPDoc != null )
                newXMPDoc = XMPUtil.mergeMetadata( newXMPDoc, oldXMPDoc );
            final byte[] xmpSegBuf = XMLUtil.encodeDocument( newXMPDoc, true );

            new JPEGCopier().copyAndInsertSegments(
                imageInfo.getFile(),
                new NotJPEGSegmentFilter(
                    new OrJPEGSegmentFilter(
                        new IPTCJPEGSegmentFilter(),
                        new XMPJPEGSegmentFilter()
                    )
                ),
                new JPEGCopier.SegmentInfo( JPEG_APP1_MARKER, xmpSegBuf ),
                new JPEGCopier.SegmentInfo( JPEG_APPD_MARKER, iptcSegBuf )
            );
            iptcDir.clearEdited();
        }

        //////////

        CoreDirectory.syncEditableMetadata( metadata );

        if ( xmpExists )
            xmpFile.delete();
    }

    ////////// protected //////////////////////////////////////////////////////

    /**
     * Construct a <code>JPEGImageType</code>.
     */
    protected JPEGImageType() {
        // do nothing
    }

    ////////// private ////////////////////////////////////////////////////////

    /**
     * An {@link EXIFSegmentFinder} is-a {@link JPEGParserEventHandler} that
     * finds the EXIF segment of a JPEG file.
     */
    private static final class EXIFSegmentFinder
        implements JPEGParserEventHandler {

        /**
         * {@inheritDoc}
         */
        @Override
        public boolean gotSegment( byte segID, int segLength, File jpegFile,
                                   LCByteBuffer buf ) throws IOException {
            if ( segID == JPEG_APP1_MARKER &&
                 buf.getEquals( "Exif", "ASCII" ) ) {
                m_exifSegBuf = new LCMappedByteBuffer(
                    jpegFile, buf.position() - 4, segLength - 4,
                    FileChannel.MapMode.READ_WRITE
                );
                return false;
            }
            return true;
        }

        ////////// package ////////////////////////////////////////////////////

        /**
         * Gets the EXIF segment, if any, of the JPEG file.
         *
         * @param jpegFile The JPEG file to get the EXIF segment of.
         * @return Returns an {@link LCMappedByteBuffer} mapped to the EXIF
         * segment or <code>null</code> if there is no EXIF segment.
         */
        LCMappedByteBuffer getEXIFSegmentOf( File jpegFile )
            throws BadImageFileException, IOException
        {
            try (LCMappedByteBuffer buf = new LCMappedByteBuffer(jpegFile)) {
                JPEGParser.parse(this, jpegFile, buf);
                return m_exifSegBuf;
            }
        }

        ////////// private ////////////////////////////////////////////////////

        /** The EXIF segment data is put here. */
        private LCMappedByteBuffer m_exifSegBuf;
    }

    /**
     * An <code>InPlaceModifier</code> attempts to perform an in-place
     * modification of the value of the given EXIF tag in a JPEG file.  The
     * modification will fail if it doesn't contain an existing value for the
     * given EXIF tag.
     */
    private static final class InPlaceModifier
        extends EXIFMetadataReader {

        /**
         * The {@link EXIFParser} just parsed a tag: see if it's the one whose
         * value we want to modify in-place: if it is, modify it and stop.
         * Field type must be ULONG, SLONG, SSHORT, or USHORT.
         *
         * @param tagID The tag ID.
         * @param fieldType The metadata field type.
         * @param numValues Not used.
         * @param byteCount Not used.
         * @param valueOffset The offset of the first value.
         * @param valueOffsetAdjustment Not used.
         * @param subdirOffset Not used.
         * @param imageInfo Not used.
         * @param buf The {@link LCByteBuffer} the raw metadata is in.
         * @param dir Not used.
         */
        @Override
        public void gotTag( int tagID, int fieldType, int numValues,
                            int byteCount, int valueOffset,
                            int valueOffsetAdjustment, int subdirOffset,
                            ImageInfo imageInfo, LCByteBuffer buf,
                            ImageMetadataDirectory dir ) throws IOException {
            if ( tagID == m_tagID ) {
                buf.position( valueOffset );

                switch ( fieldType ) {
                    case EXIF_FIELD_TYPE_SSHORT:
                    case EXIF_FIELD_TYPE_USHORT:
                        // 16-bit
                        buf.putShort( m_newValue );
                        m_succeeded = true;
                        break;
                    case EXIF_FIELD_TYPE_ULONG:
                    case EXIF_FIELD_TYPE_SLONG:
                        // 32-bit
                        buf.putInt( m_newValue );
                        m_succeeded = true;
                        break;
                    default:
                        m_succeeded = false;
                }

                m_exifParser.stopParsing();
            }
        }

        ////////// package ////////////////////////////////////////////////////

        /**
         * Construct an <code>InPlaceModifier</code>.
         *
         * @param jpegInfo The JPEG image to modify.
         * @param exifSegBuf The {@link LCByteBuffer} containing the raw bytes
         * of the EXIF segment.
         */
        InPlaceModifier( ImageInfo jpegInfo, LCByteBuffer exifSegBuf ) {
            super( jpegInfo, exifSegBuf, false );
        }

        /**
         * Attempt to modify the metadata in-place.
         *
         * @param tagID The tag ID of the value to modify.
         * @param newValue The new value.
         * @return Returns <code>true</code> only if the in-place modification
         * succeeded.
         */
        boolean modify( int tagID, short newValue )
            throws BadImageFileException, IOException
        {
            m_newValue = newValue;
            m_tagID = tagID;
            readMetadata();
            if ( m_succeeded ) {
                //
                // Ensure the modification time of the file is updated so the
                // browser will notice.
                //
                FileUtil.touch( m_imageInfo.getFile() );
            }
            return m_succeeded;
        }

        ////////// private ////////////////////////////////////////////////////

        private short m_newValue;
        private boolean m_succeeded;
        private int m_tagID;
    }

    /**
     * A <code>JPEGCopier</code> is-an {@link JPEGParserEventHandler} to copy
     * a JPEG file and insert/replace segment(s) during the copy.
     */
    private static final class JPEGCopier implements JPEGParserEventHandler {

        ////////// public /////////////////////////////////////////////////////

        /**
         * A <code>SegmentInfo</code> holds information about a segment to
         * insert.
         *
         * @see JPEGCopier#copyAndInsertSegments(File,JPEGSegmentFilter,SegmentInfo...)
         */
        static final class SegmentInfo {
            final byte   m_segID;
            final byte[] m_segData;

            SegmentInfo( byte segID, byte[] segData ) {
                m_segID   = segID;
                m_segData = segData;
            }
        }

        /**
         * {@inheritDoc}
         */
        @Override
        public boolean gotSegment( byte segID, int segLength, File jpegFile,
                                   LCByteBuffer buf ) throws IOException {
            if ( segID == JPEG_SOS_MARKER ) {
                //
                // We've run into the start of the JPEG image data: copy the
                // remainder of the JPEG file as-is; but first insert the new
                // segment(s) if we haven't already done so.
                //
                if ( m_segInfo != null )
                    insertSegments();
                buf.skipBytes( -2 );
                copy( buf, m_raf, buf.remaining() );
                m_copied = true;
                return false;
            }

            //
            // Check whether the current segment should be copied.
            //
            if ( m_segFilter != null ) {
                //
                // Extract a small chunk of the segment data, enough for the
                // filter to work on.
                //
                final int chunkSize = Math.min( segLength, 32 );
                final byte[] chunk = buf.getBytes( buf.position(), chunkSize );
                final ByteBuffer chunkBuf = ByteBuffer.wrap( chunk );
                if ( !m_segFilter.accept( segID, chunkBuf ) )
                    return true;        // don't copy the current segment
            }

            //
            // Insert the segment(s) if we haven't already done so.
            //
            if ( m_segInfo != null )
                insertSegments();

            //
            // Copy the current segment as-is.
            //
            buf.skipBytes( -4 );
            copy( buf, m_raf, segLength + 4 );
            return true;
        }

        ////////// package ////////////////////////////////////////////////////

        /**
         * Copy a JPEG file inserting a new segment(s).
         *
         * @param jpegFile The JPEG file to copy.
         * @param segFilter The {@link JPEGSegmentFilter} to use to filter out
         * segments that should not be copied.
         * @param segments The segments to insert.
         */
        void copyAndInsertSegments( File jpegFile, JPEGSegmentFilter segFilter,
                                    SegmentInfo... segments )
            throws BadImageFileException, IOException
        {
            m_segFilter = segFilter;
            m_segInfo = segments;

            File newFile = null;
            try {
                newFile = File.createTempFile("LZcp", null, jpegFile.getParentFile());
                try (LCMappedByteBuffer buf = new LCMappedByteBuffer(jpegFile);
                    RandomAccessFile raf = new RandomAccessFile( newFile, "rw" )) {
                    m_raf = raf;
                    m_raf.writeByte( JPEG_MARKER_BYTE );
                    m_raf.writeByte( JPEG_SOI_MARKER );
                    JPEGParser.parse( this, jpegFile, buf );
                }
                finally {
                    if ( m_copied ) {
                        //
                        // In order to rename an image file, we must make sure
                        // the files involved are closed first.
                        //
                        ImageInfo.closeAll();
                        //
                        // Ensure that the buf.close() takes effect.
                        //
                        for (int i = 0; !jpegFile.delete() && i < 5; i++) {
                            System.gc();
                        }
                        FileUtil.renameFile( newFile, jpegFile );
                    }
                }
            }
            finally {
                //
                // We need to ensure newFile is deleted regardless of whether
                // (1) the copy failed or (2) the copy succeeded but the rename
                // failed; hence this extra try/finally.
                //
                if ( newFile != null )
                    newFile.delete();
            }
        }

        ////////// private ////////////////////////////////////////////////////

        /**
         * Copies bytes from the given {@link LCByteBuffer} to the given
         * {@link RandomAccessFile}.  Bytes are read starting at the buffer's
         * current position and written to the file's current position.  Upon
         * completion, the buffer's and file's positions are advanced by the
         * number of bytes copied.
         *
         * @param from The {@link LCByteBuffer} to copy from.
         * @param to The {@link RandomAccessFile} to copy to.
         * @param byteCount The number of bytes to copy.
         */
        private static void copy( LCByteBuffer from, RandomAccessFile to,
                                  int byteCount ) throws IOException {
            final byte[] chunk = new byte[ Math.min( byteCount, 64 * 1024 ) ];
            while ( byteCount > 0 ) {
                final int bytesToCopy = Math.min( byteCount, chunk.length );
                from.get( chunk, 0, bytesToCopy );
                to.write( chunk, 0, bytesToCopy );
                byteCount -= bytesToCopy;
            }
        }

        /**
         * Inserts the new segments.
         */
        private void insertSegments() throws IOException {
            for ( SegmentInfo seg : m_segInfo )
                if ( seg.m_segData != null && seg.m_segData.length > 0 ) {
                    m_raf.writeByte( JPEG_MARKER_BYTE );
                    m_raf.writeByte( seg.m_segID );
                    m_raf.writeShort( seg.m_segData.length + 2 );
                    m_raf.write( seg.m_segData );
                }
            m_segInfo = null;
        }

        /**
         * This is set to <code>true</code> only when the copy has been
         * successfully completed.
         */
        private boolean m_copied;

        /**
         * The {@link RandomAccessFile} to copy to.
         */
        private RandomAccessFile m_raf;

        /**
         * The {@link JPEGSegmentFilter} to use, if any.
         */
        private JPEGSegmentFilter m_segFilter;

        /**
         * The segments to insert.
         */
        private SegmentInfo[] m_segInfo;
    }

    /**
     * Modify the EXIF metadata of a JPEG image as non-destructively and as
     * efficiently as possible.
     *
     * @param jpegInfo The JPEG image to modify the EXIF metadata of.
     * @param tagID The EXIF tag whose value is to be modified.
     * @param newValue The new value.
     * @param oldXMPValue The old value from XMP or 0 if none.
     * @param removeValue If <code>true</code>, remove the value for the given
     * tag instead.
     */
    public static void modifyMetadata( ImageInfo jpegInfo, int tagID,
                                       short newValue, short oldXMPValue,
                                       boolean removeValue )
        throws BadImageFileException, IOException, UnknownImageTypeException
    {
        final File jpegFile = jpegInfo.getFile();
        ImageMetadata metadata = jpegInfo.getCurrentMetadata();

        final Document oldXMPDoc = INSTANCE.getXMP( jpegInfo );

        //
        // We can attempt cases 1 and 2 only if there's no XMP metadata for the
        // JPEG.  If there is XMP metadata, we need to modify that instead
        // (because XMP metadata always wins).
        //
        if ( oldXMPValue == NO_META_VALUE ) {
            //
            // Case 1a: see if the JPEG has no EXIF metadata at all: if not,
            // create a new JPEG containing a newly constructed EXIF segment.
            //
            // Case 1b: if we're removing the value, we also need to create a
            // new JPEG containing a newly constructed EXIF segment.
            //
            try (LCMappedByteBuffer exifSegBuf = new EXIFSegmentFinder().getEXIFSegmentOf(jpegFile)) {
                if (exifSegBuf == null || removeValue) {
                    metadata = metadata.prepForExport(INSTANCE, true);
                    final ByteBuffer newEXIFSegBuf =
                            EXIFEncoder.encode(metadata, true);
                    new JPEGCopier().copyAndInsertSegments(
                            jpegInfo.getFile(), null,
                            new JPEGCopier.SegmentInfo(
                                    JPEG_APP1_MARKER, newEXIFSegBuf.array()
                            )
                    );
                    return;
                }

                //
                // Case 2: see if the JPEG's EXIF metadata contains the tag: if so,
                // modify it in-place.
                //
                final InPlaceModifier modifier = new InPlaceModifier(jpegInfo, exifSegBuf);
                if (modifier.modify(tagID, newValue))
                    return;
            }
        }

        //
        // Case 3: the JPEG has EXIF metadata, but no relevant tag: we're
        // forced to modify the XMP metadata instead (and leave the existing
        // EXIF metadata alone), so create a new JPEG containing the modified
        // XMP metadata.
        //
        Document newXMPDoc = metadata.toXMP( true, true );
        if ( oldXMPDoc != null )
            newXMPDoc = XMPUtil.mergeMetadata( newXMPDoc, oldXMPDoc );
        final byte[] newXMPSegBuf = XMLUtil.encodeDocument( newXMPDoc, true );
        new JPEGCopier().copyAndInsertSegments(
            jpegInfo.getFile(),
            new NotJPEGSegmentFilter( new XMPJPEGSegmentFilter() ),
            new JPEGCopier.SegmentInfo( JPEG_APP1_MARKER, newXMPSegBuf )
        );
    }

    /**
     * Assemble a complete ICC profile from one or more chunks of data
     * extracted from one or more APP2 segments in a JPEG file.
     *
     * @param list The {@link List} of {@link ByteBuffer}s containing the
     * chunks of ICC profile data.
     * @return Returns the raw ICC profile data (with the header stripped) or
     * <code>null</code> if none.
     */
    private static byte[] assembleICCProfile( List<ByteBuffer> list ) {
        if ( list.size() == 1 ) {
            //
            // The easy and common case of just 1 segment for the entire
            // profile.
            //
            final ByteBuffer buf = list.get( 0 );
            return ByteBufferUtil.getBytes(
                buf,
                ICC_PROFILE_HEADER_SIZE,
                buf.limit() - ICC_PROFILE_HEADER_SIZE
            );
        }

        //
        // The harder case of a profile being split across multiple segments.
        //
        final ByteBuffer firstBuf = list.get( 0 );
        final int numSegments = firstBuf.get( 13 );
        final ByteBuffer[] sortedList = new ByteBuffer[ numSegments ];
        int totalProfileSize = 0;

        //
        // Although they probably are, we don't assume that the profile chunks
        // are in the file in order.  Each chunk has its correct index, so we
        // sort the chunks.
        //
        // While we're iterating over all the chunks anyway, also compute the
        // total profile size.
        //
        for ( ByteBuffer buf : list ) {
            final int chunkIndex = buf.get( 12 ) - 1;
            sortedList[ chunkIndex ] = buf;
            totalProfileSize += buf.limit() - ICC_PROFILE_HEADER_SIZE;
        }

        //
        // Finally, assemble the chunks into a single, complete ICC profile.
        //
        final byte[] iccProfileData = new byte[ totalProfileSize ];
        int dataOffset = 0;
        for ( ByteBuffer buf : sortedList ) {
            final int chunkSize = buf.limit() - ICC_PROFILE_HEADER_SIZE;
            ByteBufferUtil.getBytes(
                buf, ICC_PROFILE_HEADER_SIZE, iccProfileData, dataOffset,
                chunkSize
            );
            dataOffset += chunkSize;
        }
        return iccProfileData;
    }

    /**
     * Gets the {@link ICC_Profile} specified in the EXIF metadata for the
     * ColorSpace tag.
     *
     * @param imageInfo The image to get the EXIF metadata from.
     * @return If ColorSpace contains "sRGB", returns that profile; if it
     * contains "uncalibrated", returns the Adobe RGB profile.  This may not be
     * correct in all cases, but it's better than using the sRGB profile.  If
     * there is no EXIF metadata or it doesn't contain the ColorSpace tag,
     * returns <code>null</code>.
     */
    private static ICC_Profile getICCProfileFromEXIF( ImageInfo imageInfo )
        throws BadImageFileException, IOException
    {
        try {
            final ImageMetaValue colorSpace =
                imageInfo.getMetadata().getValue(
                    EXIFDirectory.class, EXIF_COLOR_SPACE
                );
            if ( colorSpace != null )
                switch ( colorSpace.getIntValue() ) {
                    case 1:     // sRGB
                        return JAIContext.sRGBColorProfile;
                    default:    // uncalibrated or something else
                        return JAIContext.adobeRGBProfile;
                }
        }
        catch ( UnknownImageTypeException e ) {
            // ignore
        }
        return null;
    }

    /**
     * All the possible filename extensions for JPEG files.  All must be lower
     * case and the preferred one must be first.
     */
    private static final String[] EXTENSIONS = {
            "jpg", "jpe", "jpeg"
    };

    /**
     * The value that is used to indicate that no pre-existing metadata value
     * is present.
     */
    private static final short NO_META_VALUE = 0;
}
/* vim:set et sw=4 ts=4: */<|MERGE_RESOLUTION|>--- conflicted
+++ resolved
@@ -864,9 +864,6 @@
             rating.clearEdited();
         }
 
-<<<<<<< HEAD
-        // TODO: must do something about unrating a photo
-
         final ImageMetaValue urgency = coreDir.getValue(CORE_URGENCY);
         if (urgency != null && (urgency.isEdited() || xmpExists)) {
             final short xmpUrgency = xmpMetadata != null ?
@@ -883,8 +880,6 @@
             urgency.clearEdited();
         }
 
-=======
->>>>>>> 8f696240
         ////////// IPTC directory
 
         final ImageMetadataDirectory iptcDir =
