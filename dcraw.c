/*
   dcraw.c -- Dave Coffin's raw photo decoder
   Copyright 1997-2012 by Dave Coffin, dcoffin a cybercom o net

   This is a command-line ANSI C program to convert raw photos from
   any digital camera on any computer running any operating system.

   No license is required to download and use dcraw.c.  However,
   to lawfully redistribute dcraw, you must either (a) offer, at
   no extra charge, full source code* for all executable files
   containing RESTRICTED functions, (b) distribute this code under
   the GPL Version 2 or later, (c) remove all RESTRICTED functions,
   re-implement them, or copy them from an earlier, unrestricted
   Revision of dcraw.c, or (d) purchase a license from the author.

   The functions that process Foveon images have been RESTRICTED
   since Revision 1.237.  All other code remains free for all uses.

   *If you have not modified dcraw.c in any way, a link to my
   homepage qualifies as "full source code".

   $Revision: 1.454 $
   $Date: 2012/12/23 19:25:36 $
 */

#define DCRAW_VERSION "9.17"

#ifndef _GNU_SOURCE
#define _GNU_SOURCE
#endif
#define _USE_MATH_DEFINES
#include <ctype.h>
#include <errno.h>
#include <fcntl.h>
#include <float.h>
#include <limits.h>
#include <math.h>
#include <setjmp.h>
#include <stdio.h>
#include <stdlib.h>
#include <string.h>
#include <time.h>
#include <sys/types.h>

#ifdef NODEPS
#define NO_JASPER
#define NO_JPEG
#define NO_LCMS
#endif
#ifndef NO_JASPER
#include <jasper/jasper.h>	/* Decode RED camera movies */
#endif
#ifndef NO_JPEG
#include <jpeglib.h>		/* Decode compressed Kodak DC120 photos */
#endif				/* and Adobe Lossy DNGs */
#ifndef NO_LCMS
#include <lcms.h>		/* Support color profiles */
#endif
#ifdef LOCALEDIR
#include <libintl.h>
#define _(String) gettext(String)
#else
#define _(String) (String)
#endif
<<<<<<< HEAD
// #define fgetc getc_unlocked
#ifdef DJGPP
=======

#if defined(DJGPP) || defined(__MINGW32__)
>>>>>>> 2057c8ec
#define fseeko fseek
#define ftello ftell
#endif
#ifdef __CYGWIN__
#include <io.h>
#endif
#ifdef WIN32

//
// We need to include windows.h to implement the LC_fopen() function.  However,
// including windows.h defines htonl(), et al, as functions that conlict with
// htonl() defined as macros in byteorder.h.  The ones in byteorder.h are
// preferred since they're inlined asm macros and so are much faster than the
// ones Windows defines which are functions.
//
// Therefore, we first redefine the Windows functions to something else so the
// names will no longer conflict, then undef the names after windows.h is
// included.
//
#define htonl __win_htonl
#define htons __win_htons
#define ntohl __win_ntohl
#define ntohs __win_ntohs

#include <windows.h>
#include <sys/utime.h>

#undef htonl
#undef htons
#undef ntohl
#undef ntohs

#include "/usr/include/asm/byteorder.h"

/*
#include <winsock2.h>
#pragma comment(lib, "ws2_32.lib")
*/
#define snprintf _snprintf
#define strcasecmp stricmp
#define strncasecmp strnicmp
typedef __int64 INT64;
typedef unsigned __int64 UINT64;
#else /* not Windows */
#if defined(__INTEL_COMPILER) && !defined(__APPLE__)
#include <winsock2.h>
#pragma comment(lib, "ws2_32.lib")
#include <utime.h>
#define strcasecmp stricmp
#define strncasecmp strnicmp
typedef long off_t;
#else
#include <unistd.h>
#include <utime.h>
#include <netinet/in.h>
#endif
typedef long long INT64;
typedef unsigned long long UINT64;
#endif	/* WIN32 */

#ifdef LJPEG_DECODE
#error Please compile dcraw.c by itself.
#error Do not link it with ljpeg_decode.
#endif

#ifndef LONG_BIT
#define LONG_BIT (8 * sizeof (long))
#endif

#if !defined(uchar)
#define uchar unsigned char
#endif
#if !defined(ushort)
#define ushort unsigned short
#endif

/*
   All global variables are defined here, and all functions that
   access them are prefixed with "CLASS".  Note that a thread-safe
   C++ class cannot have non-const static local variables.
 */
FILE *ifp, *ofp;
short order;
const char *ifname;
char *meta_data;
char cdesc[5], desc[512], make[64], model[64], model2[64], artist[64];
float flash_used, canon_ev, iso_speed, shutter, aperture, focal_len;
time_t timestamp;
unsigned shot_order, kodak_cbpp, filters, exif_cfa, unique_id;
off_t    strip_offset, data_offset;
off_t    thumb_offset, meta_offset, profile_offset;
unsigned thumb_length, meta_length, profile_length;
unsigned thumb_misc, *oprof, fuji_layout, shot_select=0, multi_out=0;
unsigned tiff_nifds, tiff_samples, tiff_bps, tiff_compress;
unsigned black, cblack[4], maximum, mix_green, raw_color, zero_is_bad;
unsigned zero_after_ff, is_raw, dng_version, is_foveon, data_error;
unsigned tile_width, tile_length, gpsdata[32], load_flags;
ushort raw_height, raw_width, height, width, top_margin, left_margin;
ushort shrink, iheight, iwidth, fuji_width, thumb_width, thumb_height;
ushort *raw_image, (*image)[4];
ushort white[8][8], curve[0x10000], cr2_slice[3], sraw_mul[4];
int mask[8][4], flip, tiff_flip, colors;
double pixel_aspect, aber[4]={1,1,1,1}, gamm[6]={ 0.45,4.5,0,0,0,0 };
float bright=1, user_mul[4]={0,0,0,0}, threshold=0;
int half_size=0, four_color_rgb=0, document_mode=0, highlight=0;
int verbose=0, use_auto_wb=0, use_camera_wb=0, use_camera_matrix=-1;
int output_color=1, output_bps=8, output_tiff=0, med_passes=0;
int no_auto_bright=0;
unsigned greybox[4] = { 0, 0, UINT_MAX, UINT_MAX };
float cam_mul[4], pre_mul[4], cmatrix[3][4], rgb_cam[3][4];
/*const*/ double xyz_rgb[3][3] = {			/* XYZ from RGB */
  { 0.412453, 0.357580, 0.180423 },
  { 0.212671, 0.715160, 0.072169 },
  { 0.019334, 0.119193, 0.950227 } };
const float d65_white[3] = { 0.950456, 1, 1.088754 };
int histogram[4][0x2000];
void (*write_thumb)(), (*write_fun)();
void (*load_raw)(), (*thumb_load_raw)();
jmp_buf failure;

struct decode {
  struct decode *branch[2];
  int leaf;
} first_decode[2048], *second_decode, *free_decode;

struct tiff_ifd {
  int width, height, bps, comp, phint, offset, flip, samples, bytes;
  int tile_width, tile_length;
} tiff_ifd[10];

struct ph1 {
  int format, key_off, black, black_off, split_col, tag_21a;
  float tag_210;
} ph1;

#ifdef USE_MMAP
static FILE *mfile;
static void *maddr;
static long msize;
static long moffset;

#define sys_fgetc fgetc
#define sys_fgets fgets
#define sys_fread fread
#define sys_fseek fseek
#define sys_ftell ftell
#define sys_feof feof
#define sys_fscanf fscanf

inline int mmap_fgetc( FILE *f ) {
    if (f == mfile)
        return *((unsigned char*)maddr + moffset++);
    else
        return sys_fgetc(f);
}

inline char* mmap_fgets( char *dest, int size, FILE *f ) {
    if (f == mfile) {
        if (size > msize - moffset)
            return NULL;
        memcpy( dest, (char*)maddr + moffset, size );
        moffset += size;
        dest[size] = '\0';
        return dest;
    } else
        return sys_fgets(dest, size, f);
}

inline int mmap_fread( void *dest, int size, int count, FILE *f ) {
    if (f == mfile) {
        int bytes = size * count;
        if (bytes > msize - moffset)
            return 0;
        memcpy( dest, (char*)maddr + moffset, bytes );
        moffset += bytes;
        return count;
    } else
        return sys_fread(dest, size, count, f);
}

inline int mmap_feof(FILE *f) {
    if (f == mfile)
        return moffset >= msize;
    else
        return sys_feof(f);
}

inline void mmap_fseek( FILE *f, long offset, int whence ) {
    if (f == mfile) {
        switch ( whence ) {
            case SEEK_SET:
                moffset = offset;
                break;
            case SEEK_CUR:
                moffset += offset;
                break;
            case SEEK_END:
                moffset = msize + offset;
                break;
        }
    } else
        sys_fseek(f, offset, whence);
}

inline long mmap_ftell( FILE *f ) {
    if (f == mfile)
        return moffset;
    else
        return sys_ftell(f);
}

#include <stdarg.h>

inline int mmap_fscanf(FILE * stream, const char *format, ...)
{
    va_list ap;
    int result;
    
    va_start (ap, format);
    if (stream == mfile) {
        // result = sscanf ((char*)maddr + moffset, format, ap);
        sys_fseek(stream, moffset, SEEK_SET);
        result = sys_fscanf(stream, format, ap);
        moffset = sys_ftell(stream);
    } else
        result = sys_fscanf(stream, format, ap);
    va_end (ap);
    return result;
}


#define fgetc mmap_fgetc
#define fgets mmap_fgets
#define fread mmap_fread
#define fseek mmap_fseek
#define ftell mmap_ftell
#define fscanf mmap_fscanf
#define feof mmap_feof
#endif

#define CLASS

#define FORC(cnt) for (c=0; c < cnt; c++)
#define FORC3 FORC(3)
#define FORC4 FORC(4)
#define FORCC FORC(colors)

#define SQR(x) ((x)*(x))
#define ABS(x) (((int)(x) ^ ((int)(x) >> 31)) - ((int)(x) >> 31))
#define MIN(a,b) ((a) < (b) ? (a) : (b))
#define MAX(a,b) ((a) > (b) ? (a) : (b))
#define LIM(x,min,max) MAX(min,MIN(x,max))
#define ULIM(x,y,z) ((y) < (z) ? LIM(x,y,z) : LIM(x,z,y))
#define CLIP(x) LIM(x,0,65535)
#define SWAP(a,b) { a=a+b; b=a-b; a=a-b; }

/*
   In order to inline this calculation, I make the risky
   assumption that all filter patterns can be described
   by a repeating pattern of eight rows and two columns

   Do not use the FC or BAYER macros with the Leaf CatchLight,
   because its pattern is 16x16, not 2x8.

   Return values are either 0/1/2/3 = G/M/C/Y or 0/1/2/3 = R/G1/B/G2

	PowerShot 600	PowerShot A50	PowerShot Pro70	Pro90 & G1
	0xe1e4e1e4:	0x1b4e4b1e:	0x1e4b4e1b:	0xb4b4b4b4:

	  0 1 2 3 4 5	  0 1 2 3 4 5	  0 1 2 3 4 5	  0 1 2 3 4 5
	0 G M G M G M	0 C Y C Y C Y	0 Y C Y C Y C	0 G M G M G M
	1 C Y C Y C Y	1 M G M G M G	1 M G M G M G	1 Y C Y C Y C
	2 M G M G M G	2 Y C Y C Y C	2 C Y C Y C Y
	3 C Y C Y C Y	3 G M G M G M	3 G M G M G M
			4 C Y C Y C Y	4 Y C Y C Y C
	PowerShot A5	5 G M G M G M	5 G M G M G M
	0x1e4e1e4e:	6 Y C Y C Y C	6 C Y C Y C Y
			7 M G M G M G	7 M G M G M G
	  0 1 2 3 4 5
	0 C Y C Y C Y
	1 G M G M G M
	2 C Y C Y C Y
	3 M G M G M G

   All RGB cameras use one of these Bayer grids:

	0x16161616:	0x61616161:	0x49494949:	0x94949494:

	  0 1 2 3 4 5	  0 1 2 3 4 5	  0 1 2 3 4 5	  0 1 2 3 4 5
	0 B G B G B G	0 G R G R G R	0 G B G B G B	0 R G R G R G
	1 G R G R G R	1 B G B G B G	1 R G R G R G	1 G B G B G B
	2 B G B G B G	2 G R G R G R	2 G B G B G B	2 R G R G R G
	3 G R G R G R	3 B G B G B G	3 R G R G R G	3 G B G B G B
 */

#define RAW(row,col) \
	raw_image[(row)*raw_width+(col)]

#define FC(row,col) \
	(filters >> ((((row) << 1 & 14) + ((col) & 1)) << 1) & 3)

#define BAYER(row,col) \
	image[((row) >> shrink)*iwidth + ((col) >> shrink)][FC(row,col)]

#define BAYER2(row,col) \
	image[((row) >> shrink)*iwidth + ((col) >> shrink)][fcol(row,col)]

int CLASS fcol (int row, int col)
{
  static const char filter[16][16] =
  { { 2,1,1,3,2,3,2,0,3,2,3,0,1,2,1,0 },
    { 0,3,0,2,0,1,3,1,0,1,1,2,0,3,3,2 },
    { 2,3,3,2,3,1,1,3,3,1,2,1,2,0,0,3 },
    { 0,1,0,1,0,2,0,2,2,0,3,0,1,3,2,1 },
    { 3,1,1,2,0,1,0,2,1,3,1,3,0,1,3,0 },
    { 2,0,0,3,3,2,3,1,2,0,2,0,3,2,2,1 },
    { 2,3,3,1,2,1,2,1,2,1,1,2,3,0,0,1 },
    { 1,0,0,2,3,0,0,3,0,3,0,3,2,1,2,3 },
    { 2,3,3,1,1,2,1,0,3,2,3,0,2,3,1,3 },
    { 1,0,2,0,3,0,3,2,0,1,1,2,0,1,0,2 },
    { 0,1,1,3,3,2,2,1,1,3,3,0,2,1,3,2 },
    { 2,3,2,0,0,1,3,0,2,0,1,2,3,0,1,0 },
    { 1,3,1,2,3,2,3,2,0,2,0,1,1,0,3,0 },
    { 0,2,0,3,1,0,0,1,1,3,3,2,3,2,2,1 },
    { 2,1,3,2,3,1,2,1,0,3,0,2,0,2,0,2 },
    { 0,3,1,0,0,2,0,3,2,1,3,1,1,3,1,3 } };
  static const char filter2[6][6] =
  { { 1,1,0,1,1,2 },
    { 1,1,2,1,1,0 },
    { 2,0,1,0,2,1 },
    { 1,1,2,1,1,0 },
    { 1,1,0,1,1,2 },
    { 0,2,1,2,0,1 } };

  if (filters == 1) return filter[(row+top_margin)&15][(col+left_margin)&15];
  if (filters == 2) return filter2[(row+6) % 6][(col+6) % 6];
  return FC(row,col);
}

#ifndef __GLIBC__
char *my_memmem (char *haystack, size_t haystacklen,
	      char *needle, size_t needlelen)
{
  char *c;
  for (c = haystack; c <= haystack + haystacklen - needlelen; c++)
    if (!memcmp (c, needle, needlelen))
      return c;
  return 0;
}
#define memmem my_memmem
#endif

void CLASS merror (void *ptr, const char *where)
{
  if (ptr) return;
  fprintf (stderr,_("%s: Out of memory in %s\n"), ifname, where);
  longjmp (failure, 1);
}

void CLASS derror()
{
  if (!data_error) {
    fprintf (stderr, "%s: ", ifname);
    if (feof(ifp))
      fprintf (stderr,_("Unexpected end of file\n"));
    else
      fprintf (stderr,_("Corrupt data near 0x%llx\n"), (INT64) ftello(ifp));
  }
  data_error++;
}

ushort CLASS sget2 (uchar *s)
{
  if (order == 0x4949)		/* "II" means little-endian */
    return s[0] | s[1] << 8;
  else				/* "MM" means big-endian */
    return s[0] << 8 | s[1];
}

ushort CLASS get2()
{
  uchar str[2] = { 0xff,0xff };
  fread (str, 1, 2, ifp);
  return sget2(str);
}

unsigned CLASS sget4 (uchar *s)
{
  if (order == 0x4949)
    return s[0] | s[1] << 8 | s[2] << 16 | s[3] << 24;
  else
    return s[0] << 24 | s[1] << 16 | s[2] << 8 | s[3];
}
#define sget4(s) sget4((uchar *)s)

unsigned CLASS get4()
{
  uchar str[4] = { 0xff,0xff,0xff,0xff };
  fread (str, 1, 4, ifp);
  return sget4(str);
}

unsigned CLASS getint (int type)
{
  return type == 3 ? get2() : get4();
}

float CLASS int_to_float (int i)
{
  union { int i; float f; } u;
  u.i = i;
  return u.f;
}

double CLASS getreal (int type)
{
  union { char c[8]; double d; } u;
  int i, rev;

  switch (type) {
    case 3: return (unsigned short) get2();
    case 4: return (unsigned int) get4();
    case 5:  u.d = (unsigned int) get4();
      return u.d / (unsigned int) get4();
    case 8: return (signed short) get2();
    case 9: return (signed int) get4();
    case 10: u.d = (signed int) get4();
      return u.d / (signed int) get4();
    case 11: return int_to_float (get4());
    case 12:
      rev = 7 * ((order == 0x4949) == (ntohs(0x1234) == 0x1234));
      for (i=0; i < 8; i++)
	u.c[i ^ rev] = fgetc(ifp);
      return u.d;
    default: return fgetc(ifp);
  }
}

void CLASS read_shorts (ushort *pixel, int count)
{
  if (fread (pixel, 2, count, ifp) < count) derror();
  if ((order == 0x4949) == (ntohs(0x1234) == 0x1234))
    swab (pixel, pixel, count*2);
}

void CLASS canon_600_fixed_wb (int temp)
{
  static const short mul[4][5] = {
    {  667, 358,397,565,452 },
    {  731, 390,367,499,517 },
    { 1119, 396,348,448,537 },
    { 1399, 485,431,508,688 } };
  int lo, hi, i;
  float frac=0;

  for (lo=4; --lo; )
    if (*mul[lo] <= temp) break;
  for (hi=0; hi < 3; hi++)
    if (*mul[hi] >= temp) break;
  if (lo != hi)
    frac = (float) (temp - *mul[lo]) / (*mul[hi] - *mul[lo]);
  for (i=1; i < 5; i++)
    pre_mul[i-1] = 1 / (frac * mul[hi][i] + (1-frac) * mul[lo][i]);
}

/* Return values:  0 = white  1 = near white  2 = not white */
int CLASS canon_600_color (int ratio[2], int mar)
{
  int clipped=0, target, miss;

  if (flash_used) {
    if (ratio[1] < -104)
      { ratio[1] = -104; clipped = 1; }
    if (ratio[1] >   12)
      { ratio[1] =   12; clipped = 1; }
  } else {
    if (ratio[1] < -264 || ratio[1] > 461) return 2;
    if (ratio[1] < -50)
      { ratio[1] = -50; clipped = 1; }
    if (ratio[1] > 307)
      { ratio[1] = 307; clipped = 1; }
  }
  target = flash_used || ratio[1] < 197
	? -38 - (398 * ratio[1] >> 10)
	: -123 + (48 * ratio[1] >> 10);
  if (target - mar <= ratio[0] &&
      target + 20  >= ratio[0] && !clipped) return 0;
  miss = target - ratio[0];
  if (abs(miss) >= mar*4) return 2;
  if (miss < -20) miss = -20;
  if (miss > mar) miss = mar;
  ratio[0] = target - miss;
  return 1;
}

void CLASS canon_600_auto_wb()
{
  int mar, row, col, i, j, st, count[] = { 0,0 };
  int test[8], total[2][8], ratio[2][2], stat[2];

  memset (&total, 0, sizeof total);
  i = canon_ev + 0.5;
  if      (i < 10) mar = 150;
  else if (i > 12) mar = 20;
  else mar = 280 - 20 * i;
  if (flash_used) mar = 80;
  for (row=14; row < height-14; row+=4)
    for (col=10; col < width; col+=2) {
      for (i=0; i < 8; i++)
	test[(i & 4) + FC(row+(i >> 1),col+(i & 1))] =
		    BAYER(row+(i >> 1),col+(i & 1));
      for (i=0; i < 8; i++)
	if (test[i] < 150 || test[i] > 1500) goto next;
      for (i=0; i < 4; i++)
	if (abs(test[i] - test[i+4]) > 50) goto next;
      for (i=0; i < 2; i++) {
	for (j=0; j < 4; j+=2)
	  ratio[i][j >> 1] = ((test[i*4+j+1]-test[i*4+j]) << 10) / test[i*4+j];
	stat[i] = canon_600_color (ratio[i], mar);
      }
      if ((st = stat[0] | stat[1]) > 1) goto next;
      for (i=0; i < 2; i++)
	if (stat[i])
	  for (j=0; j < 2; j++)
	    test[i*4+j*2+1] = test[i*4+j*2] * (0x400 + ratio[i][j]) >> 10;
      for (i=0; i < 8; i++)
	total[st][i] += test[i];
      count[st]++;
next: ;
    }
  if (count[0] | count[1]) {
    st = count[0]*200 < count[1];
    for (i=0; i < 4; i++)
      pre_mul[i] = 1.0 / (total[st][i] + total[st][i+4]);
  }
}

void CLASS canon_600_coeff()
{
  static const short table[6][12] = {
    { -190,702,-1878,2390,   1861,-1349,905,-393, -432,944,2617,-2105  },
    { -1203,1715,-1136,1648, 1388,-876,267,245,  -1641,2153,3921,-3409 },
    { -615,1127,-1563,2075,  1437,-925,509,3,     -756,1268,2519,-2007 },
    { -190,702,-1886,2398,   2153,-1641,763,-251, -452,964,3040,-2528  },
    { -190,702,-1878,2390,   1861,-1349,905,-393, -432,944,2617,-2105  },
    { -807,1319,-1785,2297,  1388,-876,769,-257,  -230,742,2067,-1555  } };
  int t=0, i, c;
  float mc, yc;

  mc = pre_mul[1] / pre_mul[2];
  yc = pre_mul[3] / pre_mul[2];
  if (mc > 1 && mc <= 1.28 && yc < 0.8789) t=1;
  if (mc > 1.28 && mc <= 2) {
    if  (yc < 0.8789) t=3;
    else if (yc <= 2) t=4;
  }
  if (flash_used) t=5;
  for (raw_color = i=0; i < 3; i++)
    FORCC rgb_cam[i][c] = table[t][i*4 + c] / 1024.0;
}

void CLASS canon_600_load_raw()
{
  uchar  data[1120], *dp;
  ushort *pix;
  int irow, row;

  for (irow=row=0; irow < height; irow++) {
    if (fread (data, 1, 1120, ifp) < 1120) derror();
    pix = raw_image + row*raw_width;
    for (dp=data; dp < data+1120;  dp+=10, pix+=8) {
      pix[0] = (dp[0] << 2) + (dp[1] >> 6    );
      pix[1] = (dp[2] << 2) + (dp[1] >> 4 & 3);
      pix[2] = (dp[3] << 2) + (dp[1] >> 2 & 3);
      pix[3] = (dp[4] << 2) + (dp[1]      & 3);
      pix[4] = (dp[5] << 2) + (dp[9]      & 3);
      pix[5] = (dp[6] << 2) + (dp[9] >> 2 & 3);
      pix[6] = (dp[7] << 2) + (dp[9] >> 4 & 3);
      pix[7] = (dp[8] << 2) + (dp[9] >> 6    );
    }
    if ((row+=2) > height) row = 1;
  }
}

void CLASS canon_600_correct()
{
  int row, col, val;
  static const short mul[4][2] =
  { { 1141,1145 }, { 1128,1109 }, { 1178,1149 }, { 1128,1109 } };

  for (row=0; row < height; row++)
    for (col=0; col < width; col++) {
      if ((val = BAYER(row,col) - black) < 0) val = 0;
      val = val * mul[row & 3][col & 1] >> 9;
      BAYER(row,col) = val;
    }
  canon_600_fixed_wb(1311);
  canon_600_auto_wb();
  canon_600_coeff();
  maximum = (0x3ff - black) * 1109 >> 9;
  black = 0;
}

int CLASS canon_s2is()
{
  unsigned row;

  for (row=0; row < 100; row++) {
    fseek (ifp, row*3340 + 3284, SEEK_SET);
    if (getc(ifp) > 15) return 1;
  }
  return 0;
}

/*
   getbits(-1) initializes the buffer
   getbits(n) where 0 <= n <= 25 returns an n-bit integer
 */
unsigned CLASS getbithuff (int nbits, ushort *huff)
{
  static unsigned bitbuf=0;
  static int vbits=0, reset=0;
  unsigned c;

  if (nbits == -1)
    return bitbuf = vbits = reset = 0;
  if (nbits == 0 || vbits < 0) return 0;
  while (!reset && vbits < nbits && (c = fgetc(ifp)) != EOF &&
    !(reset = zero_after_ff && c == 0xff && fgetc(ifp))) {
    bitbuf = (bitbuf << 8) + (uchar) c;
    vbits += 8;
  }
  c = bitbuf << (32-vbits) >> (32-nbits);
  if (huff) {
    vbits -= huff[c] >> 8;
    c = (uchar) huff[c];
  } else
    vbits -= nbits;
  if (vbits < 0) derror();
  return c;
}

#define getbits(n) getbithuff(n,0)
#define gethuff(h) getbithuff(*h,h+1)

/*
   Construct a decode tree according the specification in *source.
   The first 16 bytes specify how many codes should be 1-bit, 2-bit
   3-bit, etc.  Bytes after that are the leaf values.

   For example, if the source is

    { 0,1,4,2,3,1,2,0,0,0,0,0,0,0,0,0,
      0x04,0x03,0x05,0x06,0x02,0x07,0x01,0x08,0x09,0x00,0x0a,0x0b,0xff  },

   then the code is

	00		0x04
	010		0x03
	011		0x05
	100		0x06
	101		0x02
	1100		0x07
	1101		0x01
	11100		0x08
	11101		0x09
	11110		0x00
	111110		0x0a
	1111110		0x0b
	1111111		0xff
 */
ushort * CLASS make_decoder_ref (const uchar **source)
{
  int max, len, h, i, j;
  const uchar *count;
  ushort *huff;

  count = (*source += 16) - 17;
  for (max=16; max && !count[max]; max--);
  huff = (ushort *) calloc (1 + (1 << max), sizeof *huff);
  merror (huff, "make_decoder()");
  huff[0] = max;
  for (h=len=1; len <= max; len++)
    for (i=0; i < count[len]; i++, ++*source)
      for (j=0; j < 1 << (max-len); j++)
	if (h <= 1 << max)
	  huff[h++] = len << 8 | **source;
  return huff;
}

ushort * CLASS make_decoder (const uchar *source)
{
  return make_decoder_ref (&source);
}

void CLASS crw_init_tables (unsigned table, ushort *huff[2])
{
  static const uchar first_tree[3][29] = {
    { 0,1,4,2,3,1,2,0,0,0,0,0,0,0,0,0,
      0x04,0x03,0x05,0x06,0x02,0x07,0x01,0x08,0x09,0x00,0x0a,0x0b,0xff  },
    { 0,2,2,3,1,1,1,1,2,0,0,0,0,0,0,0,
      0x03,0x02,0x04,0x01,0x05,0x00,0x06,0x07,0x09,0x08,0x0a,0x0b,0xff  },
    { 0,0,6,3,1,1,2,0,0,0,0,0,0,0,0,0,
      0x06,0x05,0x07,0x04,0x08,0x03,0x09,0x02,0x00,0x0a,0x01,0x0b,0xff  },
  };
  static const uchar second_tree[3][180] = {
    { 0,2,2,2,1,4,2,1,2,5,1,1,0,0,0,139,
      0x03,0x04,0x02,0x05,0x01,0x06,0x07,0x08,
      0x12,0x13,0x11,0x14,0x09,0x15,0x22,0x00,0x21,0x16,0x0a,0xf0,
      0x23,0x17,0x24,0x31,0x32,0x18,0x19,0x33,0x25,0x41,0x34,0x42,
      0x35,0x51,0x36,0x37,0x38,0x29,0x79,0x26,0x1a,0x39,0x56,0x57,
      0x28,0x27,0x52,0x55,0x58,0x43,0x76,0x59,0x77,0x54,0x61,0xf9,
      0x71,0x78,0x75,0x96,0x97,0x49,0xb7,0x53,0xd7,0x74,0xb6,0x98,
      0x47,0x48,0x95,0x69,0x99,0x91,0xfa,0xb8,0x68,0xb5,0xb9,0xd6,
      0xf7,0xd8,0x67,0x46,0x45,0x94,0x89,0xf8,0x81,0xd5,0xf6,0xb4,
      0x88,0xb1,0x2a,0x44,0x72,0xd9,0x87,0x66,0xd4,0xf5,0x3a,0xa7,
      0x73,0xa9,0xa8,0x86,0x62,0xc7,0x65,0xc8,0xc9,0xa1,0xf4,0xd1,
      0xe9,0x5a,0x92,0x85,0xa6,0xe7,0x93,0xe8,0xc1,0xc6,0x7a,0x64,
      0xe1,0x4a,0x6a,0xe6,0xb3,0xf1,0xd3,0xa5,0x8a,0xb2,0x9a,0xba,
      0x84,0xa4,0x63,0xe5,0xc5,0xf3,0xd2,0xc4,0x82,0xaa,0xda,0xe4,
      0xf2,0xca,0x83,0xa3,0xa2,0xc3,0xea,0xc2,0xe2,0xe3,0xff,0xff  },
    { 0,2,2,1,4,1,4,1,3,3,1,0,0,0,0,140,
      0x02,0x03,0x01,0x04,0x05,0x12,0x11,0x06,
      0x13,0x07,0x08,0x14,0x22,0x09,0x21,0x00,0x23,0x15,0x31,0x32,
      0x0a,0x16,0xf0,0x24,0x33,0x41,0x42,0x19,0x17,0x25,0x18,0x51,
      0x34,0x43,0x52,0x29,0x35,0x61,0x39,0x71,0x62,0x36,0x53,0x26,
      0x38,0x1a,0x37,0x81,0x27,0x91,0x79,0x55,0x45,0x28,0x72,0x59,
      0xa1,0xb1,0x44,0x69,0x54,0x58,0xd1,0xfa,0x57,0xe1,0xf1,0xb9,
      0x49,0x47,0x63,0x6a,0xf9,0x56,0x46,0xa8,0x2a,0x4a,0x78,0x99,
      0x3a,0x75,0x74,0x86,0x65,0xc1,0x76,0xb6,0x96,0xd6,0x89,0x85,
      0xc9,0xf5,0x95,0xb4,0xc7,0xf7,0x8a,0x97,0xb8,0x73,0xb7,0xd8,
      0xd9,0x87,0xa7,0x7a,0x48,0x82,0x84,0xea,0xf4,0xa6,0xc5,0x5a,
      0x94,0xa4,0xc6,0x92,0xc3,0x68,0xb5,0xc8,0xe4,0xe5,0xe6,0xe9,
      0xa2,0xa3,0xe3,0xc2,0x66,0x67,0x93,0xaa,0xd4,0xd5,0xe7,0xf8,
      0x88,0x9a,0xd7,0x77,0xc4,0x64,0xe2,0x98,0xa5,0xca,0xda,0xe8,
      0xf3,0xf6,0xa9,0xb2,0xb3,0xf2,0xd2,0x83,0xba,0xd3,0xff,0xff  },
    { 0,0,6,2,1,3,3,2,5,1,2,2,8,10,0,117,
      0x04,0x05,0x03,0x06,0x02,0x07,0x01,0x08,
      0x09,0x12,0x13,0x14,0x11,0x15,0x0a,0x16,0x17,0xf0,0x00,0x22,
      0x21,0x18,0x23,0x19,0x24,0x32,0x31,0x25,0x33,0x38,0x37,0x34,
      0x35,0x36,0x39,0x79,0x57,0x58,0x59,0x28,0x56,0x78,0x27,0x41,
      0x29,0x77,0x26,0x42,0x76,0x99,0x1a,0x55,0x98,0x97,0xf9,0x48,
      0x54,0x96,0x89,0x47,0xb7,0x49,0xfa,0x75,0x68,0xb6,0x67,0x69,
      0xb9,0xb8,0xd8,0x52,0xd7,0x88,0xb5,0x74,0x51,0x46,0xd9,0xf8,
      0x3a,0xd6,0x87,0x45,0x7a,0x95,0xd5,0xf6,0x86,0xb4,0xa9,0x94,
      0x53,0x2a,0xa8,0x43,0xf5,0xf7,0xd4,0x66,0xa7,0x5a,0x44,0x8a,
      0xc9,0xe8,0xc8,0xe7,0x9a,0x6a,0x73,0x4a,0x61,0xc7,0xf4,0xc6,
      0x65,0xe9,0x72,0xe6,0x71,0x91,0x93,0xa6,0xda,0x92,0x85,0x62,
      0xf3,0xc5,0xb2,0xa4,0x84,0xba,0x64,0xa5,0xb3,0xd2,0x81,0xe5,
      0xd3,0xaa,0xc4,0xca,0xf2,0xb1,0xe4,0xd1,0x83,0x63,0xea,0xc3,
      0xe2,0x82,0xf1,0xa3,0xc2,0xa1,0xc1,0xe3,0xa2,0xe1,0xff,0xff  }
  };
  if (table > 2) table = 2;
  huff[0] = make_decoder ( first_tree[table]);
  huff[1] = make_decoder (second_tree[table]);
}

/*
   Return 0 if the image starts with compressed data,
   1 if it starts with uncompressed low-order bits.

   In Canon compressed data, 0xff is always followed by 0x00.
 */
int CLASS canon_has_lowbits()
{
  uchar test[0x4000];
  int ret=1, i;

  fseek (ifp, 0, SEEK_SET);
  fread (test, 1, sizeof test, ifp);
  for (i=540; i < sizeof test - 1; i++)
    if (test[i] == 0xff) {
      if (test[i+1]) return 1;
      ret=0;
    }
  return ret;
}

void CLASS canon_load_raw()
{
  ushort *pixel, *prow, *huff[2];
  int nblocks, lowbits, i, c, row, r, save, val;
  int block, diffbuf[64], leaf, len, diff, carry=0, pnum=0, base[2];

  crw_init_tables (tiff_compress, huff);
  lowbits = canon_has_lowbits();
  if (!lowbits) maximum = 0x3ff;
  fseek (ifp, 540 + lowbits*raw_height*raw_width/4, SEEK_SET);
  zero_after_ff = 1;
  getbits(-1);
  for (row=0; row < raw_height; row+=8) {
    pixel = raw_image + row*raw_width;
    nblocks = MIN (8, raw_height-row) * raw_width >> 6;
    for (block=0; block < nblocks; block++) {
      memset (diffbuf, 0, sizeof diffbuf);
      for (i=0; i < 64; i++ ) {
	leaf = gethuff(huff[i > 0]);
	if (leaf == 0 && i) break;
	if (leaf == 0xff) continue;
	i  += leaf >> 4;
	len = leaf & 15;
	if (len == 0) continue;
	diff = getbits(len);
	if ((diff & (1 << (len-1))) == 0)
	  diff -= (1 << len) - 1;
	if (i < 64) diffbuf[i] = diff;
      }
      diffbuf[0] += carry;
      carry = diffbuf[0];
      for (i=0; i < 64; i++ ) {
	if (pnum++ % raw_width == 0)
	  base[0] = base[1] = 512;
	if ((pixel[(block << 6) + i] = base[i & 1] += diffbuf[i]) >> 10)
	  derror();
      }
    }
    if (lowbits) {
      save = ftell(ifp);
      fseek (ifp, 26 + row*raw_width/4, SEEK_SET);
      for (prow=pixel, i=0; i < raw_width*2; i++) {
	c = fgetc(ifp);
	for (r=0; r < 8; r+=2, prow++) {
	  val = (*prow << 2) + ((c >> r) & 3);
	  if (raw_width == 2672 && val < 512) val += 2;
	  *prow = val;
	}
      }
      fseek (ifp, save, SEEK_SET);
    }
  }
  FORC(2) free (huff[c]);
}

/*
   Not a full implementation of Lossless JPEG, just
   enough to decode Canon, Kodak and Adobe DNG images.
 */
struct jhead {
  int bits, high, wide, clrs, sraw, psv, restart, vpred[6];
  ushort *huff[6], *free[4], *row;
};

int CLASS ljpeg_start (struct jhead *jh, int info_only)
{
  int c, tag, len;
  uchar data[0x10000];
  const uchar *dp;

  memset (jh, 0, sizeof *jh);
  jh->restart = INT_MAX;
  fread (data, 2, 1, ifp);
  if (data[1] != 0xd8) return 0;
  do {
    fread (data, 2, 2, ifp);
    tag =  data[0] << 8 | data[1];
    len = (data[2] << 8 | data[3]) - 2;
    if (tag <= 0xff00) return 0;
    fread (data, 1, len, ifp);
    switch (tag) {
      case 0xffc3:
	jh->sraw = ((data[7] >> 4) * (data[7] & 15) - 1) & 3;
      case 0xffc0:
	jh->bits = data[0];
	jh->high = data[1] << 8 | data[2];
	jh->wide = data[3] << 8 | data[4];
	jh->clrs = data[5] + jh->sraw;
	if (len == 9 && !dng_version) getc(ifp);
	break;
      case 0xffc4:
	if (info_only) break;
	for (dp = data; dp < data+len && (c = *dp++) < 4; )
	  jh->free[c] = jh->huff[c] = make_decoder_ref (&dp);
	break;
      case 0xffda:
	jh->psv = data[1+data[0]*2];
	jh->bits -= data[3+data[0]*2] & 15;
	break;
      case 0xffdd:
	jh->restart = data[0] << 8 | data[1];
    }
  } while (tag != 0xffda);
  if (info_only) return 1;
  FORC(5) if (!jh->huff[c+1]) jh->huff[c+1] = jh->huff[c];
  if (jh->sraw) {
    FORC(4)        jh->huff[2+c] = jh->huff[1];
    FORC(jh->sraw) jh->huff[1+c] = jh->huff[0];
  }
  jh->row = (ushort *) calloc (jh->wide*jh->clrs, 4);
  merror (jh->row, "ljpeg_start()");
  return zero_after_ff = 1;
}

void CLASS ljpeg_end (struct jhead *jh)
{
  int c;
  FORC4 if (jh->free[c]) free (jh->free[c]);
  free (jh->row);
}

int CLASS ljpeg_diff (ushort *huff)
{
  int len, diff;

  len = gethuff(huff);
  if (len == 16 && (!dng_version || dng_version >= 0x1010000))
    return -32768;
  diff = getbits(len);
  if ((diff & (1 << (len-1))) == 0)
    diff -= (1 << len) - 1;
  return diff;
}

ushort * CLASS ljpeg_row (int jrow, struct jhead *jh)
{
  int col, c, diff, pred, spred=0;
  ushort mark=0, *row[3];

  if (jrow * jh->wide % jh->restart == 0) {
    FORC(6) jh->vpred[c] = 1 << (jh->bits-1);
    if (jrow) {
      fseek (ifp, -2, SEEK_CUR);
      do mark = (mark << 8) + (c = fgetc(ifp));
      while (c != EOF && mark >> 4 != 0xffd);
    }
    getbits(-1);
  }
  FORC3 row[c] = jh->row + jh->wide*jh->clrs*((jrow+c) & 1);
  for (col=0; col < jh->wide; col++)
    FORC(jh->clrs) {
      diff = ljpeg_diff (jh->huff[c]);
      if (jh->sraw && c <= jh->sraw && (col | c))
		    pred = spred;
      else if (col) pred = row[0][-jh->clrs];
      else	    pred = (jh->vpred[c] += diff) - diff;
      if (jrow && col) switch (jh->psv) {
	case 1:	break;
	case 2: pred = row[1][0];					break;
	case 3: pred = row[1][-jh->clrs];				break;
	case 4: pred = pred +   row[1][0] - row[1][-jh->clrs];		break;
	case 5: pred = pred + ((row[1][0] - row[1][-jh->clrs]) >> 1);	break;
	case 6: pred = row[1][0] + ((pred - row[1][-jh->clrs]) >> 1);	break;
	case 7: pred = (pred + row[1][0]) >> 1;				break;
	default: pred = 0;
      }
      if ((**row = pred + diff) >> jh->bits) derror();
      if (c <= jh->sraw) spred = **row;
      row[0]++; row[1]++;
    }
  return row[2];
}

void CLASS lossless_jpeg_load_raw()
{
  int jwide, jrow, jcol, val, jidx, i, j, row=0, col=0;
  struct jhead jh;
  ushort *rp;

  if (!ljpeg_start (&jh, 0)) return;
  jwide = jh.wide * jh.clrs;

  for (jrow=0; jrow < jh.high; jrow++) {
    rp = ljpeg_row (jrow, &jh);
    if (load_flags & 1)
      row = jrow & 1 ? height-1-jrow/2 : jrow/2;
    for (jcol=0; jcol < jwide; jcol++) {
      val = curve[*rp++];
      if (cr2_slice[0]) {
	jidx = jrow*jwide + jcol;
	i = jidx / (cr2_slice[1]*jh.high);
	if ((j = i >= cr2_slice[0]))
		 i  = cr2_slice[0];
	jidx -= i * (cr2_slice[1]*jh.high);
	row = jidx / cr2_slice[1+j];
	col = jidx % cr2_slice[1+j] + i*cr2_slice[1];
      }
      if (raw_width == 3984 && (col -= 2) < 0)
	col += (row--,raw_width);
      if (row >= 0) RAW(row,col) = val;
      if (++col >= raw_width)
	col = (row++,0);
    }
  }
  ljpeg_end (&jh);
}

void CLASS canon_sraw_load_raw()
{
  struct jhead jh;
  short *rp=0, (*ip)[4];
  int jwide, slice, scol, ecol, row, col, jrow=0, jcol=0, pix[3], c;
  int v[3]={0,0,0}, ver, hue;
  char *cp;

  if (!ljpeg_start (&jh, 0)) return;
  jwide = (jh.wide >>= 1) * jh.clrs;

  for (ecol=slice=0; slice <= cr2_slice[0]; slice++) {
    scol = ecol;
    ecol += cr2_slice[1] * 2 / jh.clrs;
    if (!cr2_slice[0] || ecol > raw_width-1) ecol = raw_width & -2;
    for (row=0; row < height; row += (jh.clrs >> 1) - 1) {
      ip = (short (*)[4]) image + row*width;
      for (col=scol; col < ecol; col+=2, jcol+=jh.clrs) {
	if ((jcol %= jwide) == 0)
	  rp = (short *) ljpeg_row (jrow++, &jh);
	if (col >= width) continue;
	FORC (jh.clrs-2)
	  ip[col + (c >> 1)*width + (c & 1)][0] = rp[jcol+c];
	ip[col][1] = rp[jcol+jh.clrs-2] - 16384;
	ip[col][2] = rp[jcol+jh.clrs-1] - 16384;
      }
    }
  }
  for (cp=model2; *cp && !isdigit(*cp); cp++);
  sscanf (cp, "%d.%d.%d", v, v+1, v+2);
  ver = (v[0]*1000 + v[1])*1000 + v[2];
  hue = (jh.sraw+1) << 2;
  if (unique_id >= 0x80000281 || (unique_id == 0x80000218 && ver > 1000006))
    hue = jh.sraw << 1;
  ip = (short (*)[4]) image;
  rp = ip[0];
  for (row=0; row < height; row++, ip+=width) {
    if (row & (jh.sraw >> 1))
      for (col=0; col < width; col+=2)
	for (c=1; c < 3; c++)
	  if (row == height-1)
	       ip[col][c] =  ip[col-width][c];
	  else ip[col][c] = (ip[col-width][c] + ip[col+width][c] + 1) >> 1;
    for (col=1; col < width; col+=2)
      for (c=1; c < 3; c++)
	if (col == width-1)
	     ip[col][c] =  ip[col-1][c];
	else ip[col][c] = (ip[col-1][c] + ip[col+1][c] + 1) >> 1;
  }
  for ( ; rp < ip[0]; rp+=4) {
    if (unique_id == 0x80000218 ||
	unique_id == 0x80000250 ||
	unique_id == 0x80000261 ||
	unique_id == 0x80000281 ||
	unique_id == 0x80000287) {
      rp[1] = (rp[1] << 2) + hue;
      rp[2] = (rp[2] << 2) + hue;
      pix[0] = rp[0] + ((   50*rp[1] + 22929*rp[2]) >> 14);
      pix[1] = rp[0] + ((-5640*rp[1] - 11751*rp[2]) >> 14);
      pix[2] = rp[0] + ((29040*rp[1] -   101*rp[2]) >> 14);
    } else {
      if (unique_id < 0x80000218) rp[0] -= 512;
      pix[0] = rp[0] + rp[2];
      pix[2] = rp[0] + rp[1];
      pix[1] = rp[0] + ((-778*rp[1] - (rp[2] << 11)) >> 12);
    }
    FORC3 rp[c] = CLIP(pix[c] * sraw_mul[c] >> 10);
  }
  ljpeg_end (&jh);
  maximum = 0x3fff;
}

void CLASS adobe_copy_pixel (unsigned row, unsigned col, ushort **rp)
{
  int c;

  if (is_raw == 2 && shot_select) (*rp)++;
  if (raw_image) {
    if (row < raw_height && col < raw_width)
      RAW(row,col) = curve[**rp];
    *rp += is_raw;
  } else {
    if (row < height && col < width)
      FORC(tiff_samples)
	image[row*width+col][c] = curve[(*rp)[c]];
    *rp += tiff_samples;
  }
  if (is_raw == 2 && shot_select) (*rp)--;
}

void CLASS lossless_dng_load_raw()
{
  unsigned save, trow=0, tcol=0, jwide, jrow, jcol, row, col;
  struct jhead jh;
  ushort *rp;

  while (trow < raw_height) {
    save = ftell(ifp);
    if (tile_length < INT_MAX)
      fseek (ifp, get4(), SEEK_SET);
    if (!ljpeg_start (&jh, 0)) break;
    jwide = jh.wide;
    if (filters) jwide *= jh.clrs;
    jwide /= is_raw;
    for (row=col=jrow=0; jrow < jh.high; jrow++) {
      rp = ljpeg_row (jrow, &jh);
      for (jcol=0; jcol < jwide; jcol++) {
	adobe_copy_pixel (trow+row, tcol+col, &rp);
	if (++col >= tile_width || col >= raw_width)
	  row += 1 + (col = 0);
      }
    }
    fseek (ifp, save+4, SEEK_SET);
    if ((tcol += tile_width) >= raw_width)
      trow += tile_length + (tcol = 0);
    ljpeg_end (&jh);
  }
}

void CLASS packed_dng_load_raw()
{
  ushort *pixel, *rp;
  int row, col;

  pixel = (ushort *) calloc (raw_width * tiff_samples, sizeof *pixel);
  merror (pixel, "packed_dng_load_raw()");
  for (row=0; row < raw_height; row++) {
    if (tiff_bps == 16)
      read_shorts (pixel, raw_width * tiff_samples);
    else {
      getbits(-1);
      for (col=0; col < raw_width * tiff_samples; col++)
	pixel[col] = getbits(tiff_bps);
    }
    for (rp=pixel, col=0; col < raw_width; col++)
      adobe_copy_pixel (row, col, &rp);
  }
  free (pixel);
}

void CLASS pentax_load_raw()
{
  ushort bit[2][15], huff[4097];
  int dep, row, col, diff, c, i;
  ushort vpred[2][2] = {{0,0},{0,0}}, hpred[2];

  fseek (ifp, meta_offset, SEEK_SET);
  dep = (get2() + 12) & 15;
  fseek (ifp, 12, SEEK_CUR);
  FORC(dep) bit[0][c] = get2();
  FORC(dep) bit[1][c] = fgetc(ifp);
  FORC(dep)
    for (i=bit[0][c]; i <= ((bit[0][c]+(4096 >> bit[1][c])-1) & 4095); )
      huff[++i] = bit[1][c] << 8 | c;
  huff[0] = 12;
  fseek (ifp, data_offset, SEEK_SET);
  getbits(-1);
  for (row=0; row < raw_height; row++)
    for (col=0; col < raw_width; col++) {
      diff = ljpeg_diff (huff);
      if (col < 2) hpred[col] = vpred[row & 1][col] += diff;
      else	   hpred[col & 1] += diff;
      RAW(row,col) = hpred[col & 1];
      if (hpred[col & 1] >> tiff_bps) derror();
    }
}

void CLASS nikon_load_raw()
{
  static const uchar nikon_tree[][32] = {
    { 0,1,5,1,1,1,1,1,1,2,0,0,0,0,0,0,	/* 12-bit lossy */
      5,4,3,6,2,7,1,0,8,9,11,10,12 },
    { 0,1,5,1,1,1,1,1,1,2,0,0,0,0,0,0,	/* 12-bit lossy after split */
      0x39,0x5a,0x38,0x27,0x16,5,4,3,2,1,0,11,12,12 },
    { 0,1,4,2,3,1,2,0,0,0,0,0,0,0,0,0,  /* 12-bit lossless */
      5,4,6,3,7,2,8,1,9,0,10,11,12 },
    { 0,1,4,3,1,1,1,1,1,2,0,0,0,0,0,0,	/* 14-bit lossy */
      5,6,4,7,8,3,9,2,1,0,10,11,12,13,14 },
    { 0,1,5,1,1,1,1,1,1,1,2,0,0,0,0,0,	/* 14-bit lossy after split */
      8,0x5c,0x4b,0x3a,0x29,7,6,5,4,3,2,1,0,13,14 },
    { 0,1,4,2,2,3,1,2,0,0,0,0,0,0,0,0,	/* 14-bit lossless */
      7,6,8,5,9,4,10,3,11,12,2,0,1,13,14 } };
  ushort *huff, ver0, ver1, vpred[2][2], hpred[2], csize;
  int i, min, max, step=0, tree=0, split=0, row, col, len, shl, diff;

  fseek (ifp, meta_offset, SEEK_SET);
  ver0 = fgetc(ifp);
  ver1 = fgetc(ifp);
  if (ver0 == 0x49 || ver1 == 0x58)
    fseek (ifp, 2110, SEEK_CUR);
  if (ver0 == 0x46) tree = 2;
  if (tiff_bps == 14) tree += 3;
  read_shorts (vpred[0], 4);
  max = 1 << tiff_bps & 0x7fff;
  if ((csize = get2()) > 1)
    step = max / (csize-1);
  if (ver0 == 0x44 && ver1 == 0x20 && step > 0) {
    for (i=0; i < csize; i++)
      curve[i*step] = get2();
    for (i=0; i < max; i++)
      curve[i] = ( curve[i-i%step]*(step-i%step) +
		   curve[i-i%step+step]*(i%step) ) / step;
    fseek (ifp, meta_offset+562, SEEK_SET);
    split = get2();
  } else if (ver0 != 0x46 && csize <= 0x4001)
    read_shorts (curve, max=csize);
  while (curve[max-2] == curve[max-1]) max--;
  huff = make_decoder (nikon_tree[tree]);
  fseek (ifp, data_offset, SEEK_SET);
  getbits(-1);
  for (min=row=0; row < height; row++) {
    if (split && row == split) {
      free (huff);
      huff = make_decoder (nikon_tree[tree+1]);
      max += (min = 16) << 1;
    }
    for (col=0; col < raw_width; col++) {
      i = gethuff(huff);
      len = i & 15;
      shl = i >> 4;
      diff = ((getbits(len-shl) << 1) + 1) << shl >> 1;
      if ((diff & (1 << (len-1))) == 0)
	diff -= (1 << len) - !shl;
      if (col < 2) hpred[col] = vpred[row & 1][col] += diff;
      else	   hpred[col & 1] += diff;
      if ((ushort)(hpred[col & 1] + min) >= max) derror();
      RAW(row,col) = curve[LIM((short)hpred[col & 1],0,0x3fff)];
    }
  }
  free (huff);
}

/*
   Returns 1 for a Coolpix 995, 0 for anything else.
 */
int CLASS nikon_e995()
{
  int i, histo[256];
  const uchar often[] = { 0x00, 0x55, 0xaa, 0xff };

  memset (histo, 0, sizeof histo);
  fseek (ifp, -2000, SEEK_END);
  for (i=0; i < 2000; i++)
    histo[fgetc(ifp)]++;
  for (i=0; i < 4; i++)
    if (histo[often[i]] < 200)
      return 0;
  return 1;
}

/*
   Returns 1 for a Coolpix 2100, 0 for anything else.
 */
int CLASS nikon_e2100()
{
  uchar t[12];
  int i;

  fseek (ifp, 0, SEEK_SET);
  for (i=0; i < 1024; i++) {
    fread (t, 1, 12, ifp);
    if (((t[2] & t[4] & t[7] & t[9]) >> 4
	& t[1] & t[6] & t[8] & t[11] & 3) != 3)
      return 0;
  }
  return 1;
}

void CLASS nikon_3700()
{
  int bits, i;
  uchar dp[24];
  static const struct {
    int bits;
    char make[12], model[15];
  } table[] = {
    { 0x00, "PENTAX",  "Optio 33WR" },
    { 0x03, "NIKON",   "E3200" },
    { 0x32, "NIKON",   "E3700" },
    { 0x33, "OLYMPUS", "C740UZ" } };

  fseek (ifp, 3072, SEEK_SET);
  fread (dp, 1, 24, ifp);
  bits = (dp[8] & 3) << 4 | (dp[20] & 3);
  for (i=0; i < sizeof table / sizeof *table; i++)
    if (bits == table[i].bits) {
      strcpy (make,  table[i].make );
      strcpy (model, table[i].model);
    }
}

/*
   Separates a Minolta DiMAGE Z2 from a Nikon E4300.
 */
int CLASS minolta_z2()
{
  int i, nz;
  char tail[424];

  fseek (ifp, -sizeof tail, SEEK_END);
  fread (tail, 1, sizeof tail, ifp);
  for (nz=i=0; i < sizeof tail; i++)
    if (tail[i]) nz++;
  return nz > 20;
}

void CLASS jpeg_thumb();

void CLASS ppm_thumb()
{
  char *thumb;
  thumb_length = thumb_width*thumb_height*3;
  thumb = (char *) malloc (thumb_length);
  merror (thumb, "ppm_thumb()");
  fprintf (ofp, "P6\n%d %d\n255\n", thumb_width, thumb_height);
  fread  (thumb, 1, thumb_length, ifp);
  fwrite (thumb, 1, thumb_length, ofp);
  free (thumb);
}

void CLASS ppm16_thumb()
{
  int i;
  char *thumb;
  thumb_length = thumb_width*thumb_height*3;
  thumb = (char *) calloc (thumb_length,2);
  merror (thumb, "ppm16_thumb()");
  read_shorts ((ushort *) thumb, thumb_length);
  for (i=0; i < thumb_length; i++)
    thumb[i] = ((ushort *) thumb)[i] >> 8;
  fprintf (ofp, "P6\n%d %d\n255\n", thumb_width, thumb_height);
  fwrite (thumb, 1, thumb_length, ofp);
  free (thumb);
}

void CLASS layer_thumb()
{
  int i, c;
  char *thumb, map[][4] = { "012","102" };

  colors = thumb_misc >> 5 & 7;
  thumb_length = thumb_width*thumb_height;
  thumb = (char *) calloc (colors, thumb_length);
  merror (thumb, "layer_thumb()");
  fprintf (ofp, "P%d\n%d %d\n255\n",
	5 + (colors >> 1), thumb_width, thumb_height);
  fread (thumb, thumb_length, colors, ifp);
  for (i=0; i < thumb_length; i++)
    FORCC putc (thumb[i+thumb_length*(map[thumb_misc >> 8][c]-'0')], ofp);
  free (thumb);
}

void CLASS rollei_thumb()
{
  unsigned i;
  ushort *thumb;

  thumb_length = thumb_width * thumb_height;
  thumb = (ushort *) calloc (thumb_length, 2);
  merror (thumb, "rollei_thumb()");
  fprintf (ofp, "P6\n%d %d\n255\n", thumb_width, thumb_height);
  read_shorts (thumb, thumb_length);
  for (i=0; i < thumb_length; i++) {
    putc (thumb[i] << 3, ofp);
    putc (thumb[i] >> 5  << 2, ofp);
    putc (thumb[i] >> 11 << 3, ofp);
  }
  free (thumb);
}

void CLASS rollei_load_raw()
{
  uchar pixel[10];
  unsigned iten=0, isix, i, buffer=0, todo[16];

  isix = raw_width * raw_height * 5 / 8;
  while (fread (pixel, 1, 10, ifp) == 10) {
    for (i=0; i < 10; i+=2) {
      todo[i]   = iten++;
      todo[i+1] = pixel[i] << 8 | pixel[i+1];
      buffer    = pixel[i] >> 2 | buffer << 6;
    }
    for (   ; i < 16; i+=2) {
      todo[i]   = isix++;
      todo[i+1] = buffer >> (14-i)*5;
    }
    for (i=0; i < 16; i+=2)
      raw_image[todo[i]] = (todo[i+1] & 0x3ff);
  }
  maximum = 0x3ff;
}

int CLASS raw (unsigned row, unsigned col)
{
  return (row < raw_height && col < raw_width) ? RAW(row,col) : 0;
}

void CLASS phase_one_flat_field (int is_float, int nc)
{
  ushort head[8];
  unsigned wide, y, x, c, rend, cend, row, col;
  float *mrow, num, mult[4];

  read_shorts (head, 8);
  wide = head[2] / head[4];
  mrow = (float *) calloc (nc*wide, sizeof *mrow);
  merror (mrow, "phase_one_flat_field()");
  for (y=0; y < head[3] / head[5]; y++) {
    for (x=0; x < wide; x++)
      for (c=0; c < nc; c+=2) {
	num = is_float ? getreal(11) : get2()/32768.0;
	if (y==0) mrow[c*wide+x] = num;
	else mrow[(c+1)*wide+x] = (num - mrow[c*wide+x]) / head[5];
      }
    if (y==0) continue;
    rend = head[1] + y*head[5];
    for (row = rend-head[5]; row < raw_height && row < rend; row++) {
      for (x=1; x < wide; x++) {
	for (c=0; c < nc; c+=2) {
	  mult[c] = mrow[c*wide+x-1];
	  mult[c+1] = (mrow[c*wide+x] - mult[c]) / head[4];
	}
	cend = head[0] + x*head[4];
	for (col = cend-head[4]; col < raw_width && col < cend; col++) {
	  c = nc > 2 ? FC(row-top_margin,col-left_margin) : 0;
	  if (!(c & 1)) {
	    c = RAW(row,col) * mult[c];
	    RAW(row,col) = LIM(c,0,65535);
	  }
	  for (c=0; c < nc; c+=2)
	    mult[c] += mult[c+1];
	}
      }
      for (x=0; x < wide; x++)
	for (c=0; c < nc; c+=2)
	  mrow[c*wide+x] += mrow[(c+1)*wide+x];
    }
  }
  free (mrow);
}

void CLASS phase_one_correct()
{
  unsigned entries, tag, data, save, col, row, type;
  int len, i, j, k, cip, val[4], dev[4], sum, max;
  int head[9], diff, mindiff=INT_MAX, off_412=0;
  static const signed char dir[12][2] =
    { {-1,-1}, {-1,1}, {1,-1}, {1,1}, {-2,0}, {0,-2}, {0,2}, {2,0},
      {-2,-2}, {-2,2}, {2,-2}, {2,2} };
  float poly[8], num, cfrac, frac, mult[2], *yval[2];
  ushort *xval[2];

  if (half_size || !meta_length) return;
  if (verbose) fprintf (stderr,_("Phase One correction...\n"));
  fseek (ifp, meta_offset, SEEK_SET);
  order = get2();
  fseek (ifp, 6, SEEK_CUR);
  fseek (ifp, meta_offset+get4(), SEEK_SET);
  entries = get4();  get4();
  while (entries--) {
    tag  = get4();
    len  = get4();
    data = get4();
    save = ftell(ifp);
    fseek (ifp, meta_offset+data, SEEK_SET);
    if (tag == 0x419) {				/* Polynomial curve */
      for (get4(), i=0; i < 8; i++)
	poly[i] = getreal(11);
      poly[3] += (ph1.tag_210 - poly[7]) * poly[6] + 1;
      for (i=0; i < 0x10000; i++) {
	num = (poly[5]*i + poly[3])*i + poly[1];
	curve[i] = LIM(num,0,65535);
      } goto apply;				/* apply to right half */
    } else if (tag == 0x41a) {			/* Polynomial curve */
      for (i=0; i < 4; i++)
	poly[i] = getreal(11);
      for (i=0; i < 0x10000; i++) {
	for (num=0, j=4; j--; )
	  num = num * i + poly[j];
	curve[i] = LIM(num+i,0,65535);
      } apply:					/* apply to whole image */
      for (row=0; row < raw_height; row++)
	for (col = (tag & 1)*ph1.split_col; col < raw_width; col++)
	  RAW(row,col) = curve[RAW(row,col)];
    } else if (tag == 0x400) {			/* Sensor defects */
      while ((len -= 8) >= 0) {
	col  = get2();
	row  = get2();
	type = get2(); get2();
	if (col >= raw_width) continue;
	if (type == 131)			/* Bad column */
	  for (row=0; row < raw_height; row++)
	    if (FC(row-top_margin,col-left_margin) == 1) {
	      for (sum=i=0; i < 4; i++)
		sum += val[i] = raw (row+dir[i][0], col+dir[i][1]);
	      for (max=i=0; i < 4; i++) {
		dev[i] = abs((val[i] << 2) - sum);
		if (dev[max] < dev[i]) max = i;
	      }
	      RAW(row,col) = (sum - val[max])/3.0 + 0.5;
	    } else {
	      for (sum=0, i=8; i < 12; i++)
		sum += raw (row+dir[i][0], col+dir[i][1]);
	      RAW(row,col) = 0.5 + sum * 0.0732233 +
		(raw(row,col-2) + raw(row,col+2)) * 0.3535534;
	    }
	else if (type == 129) {			/* Bad pixel */
	  if (row >= raw_height) continue;
	  j = (FC(row-top_margin,col-left_margin) != 1) * 4;
	  for (sum=0, i=j; i < j+8; i++)
	    sum += raw (row+dir[i][0], col+dir[i][1]);
	  RAW(row,col) = (sum + 4) >> 3;
	}
      }
    } else if (tag == 0x401) {			/* All-color flat fields */
      phase_one_flat_field (1, 2);
    } else if (tag == 0x416 || tag == 0x410) {
      phase_one_flat_field (0, 2);
    } else if (tag == 0x40b) {			/* Red+blue flat field */
      phase_one_flat_field (0, 4);
    } else if (tag == 0x412) {
      fseek (ifp, 36, SEEK_CUR);
      diff = abs (get2() - ph1.tag_21a);
      if (mindiff > diff) {
	mindiff = diff;
	off_412 = ftell(ifp) - 38;
      }
    }
    fseek (ifp, save, SEEK_SET);
  }
  if (off_412) {
    fseek (ifp, off_412, SEEK_SET);
    for (i=0; i < 9; i++) head[i] = get4() & 0x7fff;
    yval[0] = (float *) calloc (head[1]*head[3] + head[2]*head[4], 6);
    merror (yval[0], "phase_one_correct()");
    yval[1] = (float  *) (yval[0] + head[1]*head[3]);
    xval[0] = (ushort *) (yval[1] + head[2]*head[4]);
    xval[1] = (ushort *) (xval[0] + head[1]*head[3]);
    get2();
    for (i=0; i < 2; i++)
      for (j=0; j < head[i+1]*head[i+3]; j++)
	yval[i][j] = getreal(11);
    for (i=0; i < 2; i++)
      for (j=0; j < head[i+1]*head[i+3]; j++)
	xval[i][j] = get2();
    for (row=0; row < raw_height; row++)
      for (col=0; col < raw_width; col++) {
	cfrac = (float) col * head[3] / raw_width;
	cfrac -= cip = cfrac;
	num = RAW(row,col) * 0.5;
	for (i=cip; i < cip+2; i++) {
	  for (k=j=0; j < head[1]; j++)
	    if (num < xval[0][k = head[1]*i+j]) break;
	  frac = (j == 0 || j == head[1]) ? 0 :
		(xval[0][k] - num) / (xval[0][k] - xval[0][k-1]);
	  mult[i-cip] = yval[0][k-1] * frac + yval[0][k] * (1-frac);
	}
	i = ((mult[0] * (1-cfrac) + mult[1] * cfrac) * row + num) * 2;
	RAW(row,col) = LIM(i,0,65535);
      }
    free (yval[0]);
  }
}

void CLASS phase_one_load_raw()
{
  int a, b, i;
  ushort akey, bkey, mask;

  fseek (ifp, ph1.key_off, SEEK_SET);
  akey = get2();
  bkey = get2();
  mask = ph1.format == 1 ? 0x5555:0x1354;
  fseek (ifp, data_offset, SEEK_SET);
  read_shorts (raw_image, raw_width*raw_height);
  if (ph1.format)
    for (i=0; i < raw_width*raw_height; i+=2) {
      a = raw_image[i+0] ^ akey;
      b = raw_image[i+1] ^ bkey;
      raw_image[i+0] = (a & mask) | (b & ~mask);
      raw_image[i+1] = (b & mask) | (a & ~mask);
    }
}

unsigned CLASS ph1_bithuff (int nbits, ushort *huff)
{
  static UINT64 bitbuf=0;
  static int vbits=0;
  unsigned c;

  if (nbits == -1)
    return bitbuf = vbits = 0;
  if (nbits == 0) return 0;
  if (vbits < nbits) {
    bitbuf = bitbuf << 32 | get4();
    vbits += 32;
  }
  c = bitbuf << (64-vbits) >> (64-nbits);
  if (huff) {
    vbits -= huff[c] >> 8;
    return (uchar) huff[c];
  }
  vbits -= nbits;
  return c;
}
#define ph1_bits(n) ph1_bithuff(n,0)
#define ph1_huff(h) ph1_bithuff(*h,h+1)

void CLASS phase_one_load_raw_c()
{
  static const int length[] = { 8,7,6,9,11,10,5,12,14,13 };
  int *offset, len[2], pred[2], row, col, i, j;
  ushort *pixel;
  short (*black)[2];

  pixel = (ushort *) calloc (raw_width + raw_height*4, 2);
  merror (pixel, "phase_one_load_raw_c()");
  offset = (int *) (pixel + raw_width);
  fseek (ifp, strip_offset, SEEK_SET);
  for (row=0; row < raw_height; row++)
    offset[row] = get4();
  black = (short (*)[2]) offset + raw_height;
  fseek (ifp, ph1.black_off, SEEK_SET);
  if (ph1.black_off)
    read_shorts ((ushort *) black[0], raw_height*2);
  for (i=0; i < 256; i++)
    curve[i] = i*i / 3.969 + 0.5;
  for (row=0; row < raw_height; row++) {
    fseek (ifp, data_offset + offset[row], SEEK_SET);
    ph1_bits(-1);
    pred[0] = pred[1] = 0;
    for (col=0; col < raw_width; col++) {
      if (col >= (raw_width & -8))
	len[0] = len[1] = 14;
      else if ((col & 7) == 0)
	for (i=0; i < 2; i++) {
	  for (j=0; j < 5 && !ph1_bits(1); j++);
	  if (j--) len[i] = length[j*2 + ph1_bits(1)];
	}
      if ((i = len[col & 1]) == 14)
	pixel[col] = pred[col & 1] = ph1_bits(16);
      else
	pixel[col] = pred[col & 1] += ph1_bits(i) + 1 - (1 << (i - 1));
      if (pred[col & 1] >> 16) derror();
      if (ph1.format == 5 && pixel[col] < 256)
	pixel[col] = curve[pixel[col]];
    }
    for (col=0; col < raw_width; col++) {
      i = (pixel[col] << 2) - ph1.black + black[row][col >= ph1.split_col];
	if (i > 0) RAW(row,col) = i;
    }
  }
  free (pixel);
  maximum = 0xfffc - ph1.black;
}

void CLASS hasselblad_load_raw()
{
  struct jhead jh;
  int row, col, pred[2], len[2], diff, c;

  if (!ljpeg_start (&jh, 0)) return;
  order = 0x4949;
  ph1_bits(-1);
  for (row=0; row < raw_height; row++) {
    pred[0] = pred[1] = 0x8000 + load_flags;
    for (col=0; col < raw_width; col+=2) {
      FORC(2) len[c] = ph1_huff(jh.huff[0]);
      FORC(2) {
	diff = ph1_bits(len[c]);
	if ((diff & (1 << (len[c]-1))) == 0)
	  diff -= (1 << len[c]) - 1;
	if (diff == 65535) diff = -32768;
	RAW(row,col+c) = pred[c] += diff;
      }
    }
  }
  ljpeg_end (&jh);
  maximum = 0xffff;
}

void CLASS leaf_hdr_load_raw()
{
  ushort *pixel=0;
  unsigned tile=0, r, c, row, col;

  if (!filters) {
    pixel = (ushort *) calloc (raw_width, sizeof *pixel);
    merror (pixel, "leaf_hdr_load_raw()");
  }
  FORC(tiff_samples)
    for (r=0; r < raw_height; r++) {
      if (r % tile_length == 0) {
	fseek (ifp, data_offset + 4*tile++, SEEK_SET);
	fseek (ifp, get4(), SEEK_SET);
      }
      if (filters && c != shot_select) continue;
      if (filters) pixel = raw_image + r*raw_width;
      read_shorts (pixel, raw_width);
      if (!filters && (row = r - top_margin) < height)
	for (col=0; col < width; col++)
	  image[row*width+col][c] = pixel[col+left_margin];
    }
  if (!filters) {
    maximum = 0xffff;
    raw_color = 1;
    free (pixel);
  }
}

void CLASS unpacked_load_raw()
{
  int row, col, bits=0;

  while (1 << ++bits < maximum);
  read_shorts (raw_image, raw_width*raw_height);
  for (row=0; row < raw_height; row++)
    for (col=0; col < raw_width; col++)
      if ((RAW(row,col) >>= load_flags) >> bits
	&& (unsigned) (row-top_margin) < height
	&& (unsigned) (col-left_margin) < width) derror();
}

void CLASS sinar_4shot_load_raw()
{
  ushort *pixel;
  unsigned shot, row, col, r, c;

  if ((shot = shot_select) || half_size) {
    if (shot) shot--;
    if (shot > 3) shot = 3;
    fseek (ifp, data_offset + shot*4, SEEK_SET);
    fseek (ifp, get4(), SEEK_SET);
    unpacked_load_raw();
    return;
  }
  free (raw_image);
  raw_image = 0;
  free (image);
  image = (ushort (*)[4])
	calloc ((iheight=height)*(iwidth=width), sizeof *image);
  merror (image, "sinar_4shot_load_raw()");
  pixel = (ushort *) calloc (raw_width, sizeof *pixel);
  merror (pixel, "sinar_4shot_load_raw()");
  for (shot=0; shot < 4; shot++) {
    fseek (ifp, data_offset + shot*4, SEEK_SET);
    fseek (ifp, get4(), SEEK_SET);
    for (row=0; row < raw_height; row++) {
      read_shorts (pixel, raw_width);
      if ((r = row-top_margin - (shot >> 1 & 1)) >= height) continue;
      for (col=0; col < raw_width; col++) {
	if ((c = col-left_margin - (shot & 1)) >= width) continue;
        image[r*width+c][FC(row,col)] = pixel[col];
      }
    }
  }
  free (pixel);
  shrink = filters = 0;
}

void CLASS imacon_full_load_raw()
{
  int row, col;

  for (row=0; row < height; row++)
    for (col=0; col < width; col++)
      read_shorts (image[row*width+col], 3);
}

void CLASS packed_load_raw()
{
  int vbits=0, bwide, pwide, rbits, bite, half, irow, row, col, val, i;
  UINT64 bitbuf=0;

  if (raw_width * 8 >= width * tiff_bps)	/* Is raw_width in bytes? */
       pwide = (bwide = raw_width) * 8 / tiff_bps;
  else bwide = (pwide = raw_width) * tiff_bps / 8;
  rbits = bwide * 8 - pwide * tiff_bps;
  if (load_flags & 1) bwide = bwide * 16 / 15;
  bite = 8 + (load_flags & 24);
  half = (raw_height+1) >> 1;
  for (irow=0; irow < raw_height; irow++) {
    row = irow;
    if (load_flags & 2 &&
	(row = irow % half * 2 + irow / half) == 1 &&
	load_flags & 4) {
      if (vbits=0, tiff_compress)
	fseek (ifp, data_offset - (-half*bwide & -2048), SEEK_SET);
      else {
	fseek (ifp, 0, SEEK_END);
	fseek (ifp, ftell(ifp) >> 3 << 2, SEEK_SET);
      }
    }
    for (col=0; col < pwide; col++) {
      for (vbits -= tiff_bps; vbits < 0; vbits += bite) {
	bitbuf <<= bite;
	for (i=0; i < bite; i+=8)
	  bitbuf |= (unsigned) (fgetc(ifp) << i);
      }
      val = bitbuf << (64-tiff_bps-vbits) >> (64-tiff_bps);
      RAW(row,col ^ (load_flags >> 6)) = val;
      if (load_flags & 1 && (col % 10) == 9 &&
	fgetc(ifp) && col < width+left_margin) derror();
    }
    vbits -= rbits;
  }
}

void CLASS nokia_load_raw()
{
  uchar  *data,  *dp;
  int rev, dwide, row, col, c;

  rev = 3 * (order == 0x4949);
  dwide = raw_width * 5 / 4;
  data = (uchar *) malloc (dwide*2);
  merror (data, "nokia_load_raw()");
  for (row=0; row < raw_height; row++) {
    if (fread (data+dwide, 1, dwide, ifp) < dwide) derror();
    FORC(dwide) data[c] = data[dwide+(c ^ rev)];
    for (dp=data, col=0; col < raw_width; dp+=5, col+=4)
      FORC4 RAW(row,col+c) = (dp[c] << 2) | (dp[4] >> (c << 1) & 3);
  }
  free (data);
  maximum = 0x3ff;
}

unsigned CLASS pana_bits (int nbits)
{
  static uchar buf[0x4000];
  static int vbits;
  int byte;

  if (!nbits) return vbits=0;
  if (!vbits) {
    fread (buf+load_flags, 1, 0x4000-load_flags, ifp);
    fread (buf, 1, load_flags, ifp);
  }
  vbits = (vbits - nbits) & 0x1ffff;
  byte = vbits >> 3 ^ 0x3ff0;
  return (buf[byte] | buf[byte+1] << 8) >> (vbits & 7) & ~(-1 << nbits);
}

void CLASS panasonic_load_raw()
{
  int row, col, i, j, sh=0, pred[2], nonz[2];

  pana_bits(0);
  for (row=0; row < height; row++)
    for (col=0; col < raw_width; col++) {
      if ((i = col % 14) == 0)
	pred[0] = pred[1] = nonz[0] = nonz[1] = 0;
      if (i % 3 == 2) sh = 4 >> (3 - pana_bits(2));
      if (nonz[i & 1]) {
	if ((j = pana_bits(8))) {
	  if ((pred[i & 1] -= 0x80 << sh) < 0 || sh == 4)
	       pred[i & 1] &= ~(-1 << sh);
	  pred[i & 1] += j << sh;
	}
      } else if ((nonz[i & 1] = pana_bits(8)) || i > 11)
	pred[i & 1] = nonz[i & 1] << 4 | pana_bits(4);
      if ((RAW(row,col) = pred[col & 1]) > 4098 && col < width) derror();
    }
}

void CLASS olympus_load_raw()
{
  ushort huff[4096];
  int row, col, nbits, sign, low, high, i, c, w, n, nw;
  int acarry[2][3], *carry, pred, diff;

  huff[n=0] = 0xc0c;
  for (i=12; i--; )
    FORC(2048 >> i) huff[++n] = (i+1) << 8 | i;
  fseek (ifp, 7, SEEK_CUR);
  getbits(-1);
  for (row=0; row < height; row++) {
    memset (acarry, 0, sizeof acarry);
    for (col=0; col < raw_width; col++) {
      carry = acarry[col & 1];
      i = 2 * (carry[2] < 3);
      for (nbits=2+i; (ushort) carry[0] >> (nbits+i); nbits++);
      low = (sign = getbits(3)) & 3;
      sign = sign << 29 >> 31;
      if ((high = getbithuff(12,huff)) == 12)
	high = getbits(16-nbits) >> 1;
      carry[0] = (high << nbits) | getbits(nbits);
      diff = (carry[0] ^ sign) + carry[1];
      carry[1] = (diff*3 + carry[1]) >> 5;
      carry[2] = carry[0] > 16 ? 0 : carry[2]+1;
      if (col >= width) continue;
      if (row < 2 && col < 2) pred = 0;
      else if (row < 2) pred = RAW(row,col-2);
      else if (col < 2) pred = RAW(row-2,col);
      else {
	w  = RAW(row,col-2);
	n  = RAW(row-2,col);
	nw = RAW(row-2,col-2);
	if ((w < nw && nw < n) || (n < nw && nw < w)) {
	  if (ABS(w-nw) > 32 || ABS(n-nw) > 32)
	    pred = w + n - nw;
	  else pred = (w + n) >> 1;
	} else pred = ABS(w-nw) > ABS(n-nw) ? w : n;
      }
      if ((RAW(row,col) = pred + ((diff << 2) | low)) >> 12) derror();
    }
  }
}

void CLASS minolta_rd175_load_raw()
{
  uchar pixel[768];
  unsigned irow, box, row, col;

  for (irow=0; irow < 1481; irow++) {
    if (fread (pixel, 1, 768, ifp) < 768) derror();
    box = irow / 82;
    row = irow % 82 * 12 + ((box < 12) ? box | 1 : (box-12)*2);
    switch (irow) {
      case 1477: case 1479: continue;
      case 1476: row = 984; break;
      case 1480: row = 985; break;
      case 1478: row = 985; box = 1;
    }
    if ((box < 12) && (box & 1)) {
      for (col=0; col < 1533; col++, row ^= 1)
	if (col != 1) RAW(row,col) = (col+1) & 2 ?
		   pixel[col/2-1] + pixel[col/2+1] : pixel[col/2] << 1;
      RAW(row,1)    = pixel[1]   << 1;
      RAW(row,1533) = pixel[765] << 1;
    } else
      for (col=row & 1; col < 1534; col+=2)
	RAW(row,col) = pixel[col/2] << 1;
  }
  maximum = 0xff << 1;
}

void CLASS quicktake_100_load_raw()
{
  uchar pixel[484][644];
  static const short gstep[16] =
  { -89,-60,-44,-32,-22,-15,-8,-2,2,8,15,22,32,44,60,89 };
  static const short rstep[6][4] =
  { {  -3,-1,1,3  }, {  -5,-1,1,5  }, {  -8,-2,2,8  },
    { -13,-3,3,13 }, { -19,-4,4,19 }, { -28,-6,6,28 } };
  static const short curve[256] =
  { 0,1,2,3,4,5,6,7,8,9,11,12,13,14,15,16,17,18,19,20,21,22,23,24,25,26,27,
    28,29,30,32,33,34,35,36,37,38,39,40,41,42,43,44,45,46,47,48,49,50,51,53,
    54,55,56,57,58,59,60,61,62,63,64,65,66,67,68,69,70,71,72,74,75,76,77,78,
    79,80,81,82,83,84,86,88,90,92,94,97,99,101,103,105,107,110,112,114,116,
    118,120,123,125,127,129,131,134,136,138,140,142,144,147,149,151,153,155,
    158,160,162,164,166,168,171,173,175,177,179,181,184,186,188,190,192,195,
    197,199,201,203,205,208,210,212,214,216,218,221,223,226,230,235,239,244,
    248,252,257,261,265,270,274,278,283,287,291,296,300,305,309,313,318,322,
    326,331,335,339,344,348,352,357,361,365,370,374,379,383,387,392,396,400,
    405,409,413,418,422,426,431,435,440,444,448,453,457,461,466,470,474,479,
    483,487,492,496,500,508,519,531,542,553,564,575,587,598,609,620,631,643,
    654,665,676,687,698,710,721,732,743,754,766,777,788,799,810,822,833,844,
    855,866,878,889,900,911,922,933,945,956,967,978,989,1001,1012,1023 };
  int rb, row, col, sharp, val=0;

  getbits(-1);
  memset (pixel, 0x80, sizeof pixel);
  for (row=2; row < height+2; row++) {
    for (col=2+(row & 1); col < width+2; col+=2) {
      val = ((pixel[row-1][col-1] + 2*pixel[row-1][col+1] +
		pixel[row][col-2]) >> 2) + gstep[getbits(4)];
      pixel[row][col] = val = LIM(val,0,255);
      if (col < 4)
	pixel[row][col-2] = pixel[row+1][~row & 1] = val;
      if (row == 2)
	pixel[row-1][col+1] = pixel[row-1][col+3] = val;
    }
    pixel[row][col] = val;
  }
  for (rb=0; rb < 2; rb++)
    for (row=2+rb; row < height+2; row+=2)
      for (col=3-(row & 1); col < width+2; col+=2) {
	if (row < 4 || col < 4) sharp = 2;
	else {
	  val = ABS(pixel[row-2][col] - pixel[row][col-2])
	      + ABS(pixel[row-2][col] - pixel[row-2][col-2])
	      + ABS(pixel[row][col-2] - pixel[row-2][col-2]);
	  sharp = val <  4 ? 0 : val <  8 ? 1 : val < 16 ? 2 :
		  val < 32 ? 3 : val < 48 ? 4 : 5;
	}
	val = ((pixel[row-2][col] + pixel[row][col-2]) >> 1)
	      + rstep[sharp][getbits(2)];
	pixel[row][col] = val = LIM(val,0,255);
	if (row < 4) pixel[row-2][col+2] = val;
	if (col < 4) pixel[row+2][col-2] = val;
      }
  for (row=2; row < height+2; row++)
    for (col=3-(row & 1); col < width+2; col+=2) {
      val = ((pixel[row][col-1] + (pixel[row][col] << 2) +
	      pixel[row][col+1]) >> 1) - 0x100;
      pixel[row][col] = LIM(val,0,255);
    }
  for (row=0; row < height; row++)
    for (col=0; col < width; col++)
      RAW(row,col) = curve[pixel[row+2][col+2]];
  maximum = 0x3ff;
}

#define radc_token(tree) ((signed char) getbithuff(8,huff[tree]))

#define FORYX for (y=1; y < 3; y++) for (x=col+1; x >= col; x--)

#define PREDICTOR (c ? (buf[c][y-1][x] + buf[c][y][x+1]) / 2 \
: (buf[c][y-1][x+1] + 2*buf[c][y-1][x] + buf[c][y][x+1]) / 4)

void CLASS kodak_radc_load_raw()
{
  static const char src[] = {
    1,1, 2,3, 3,4, 4,2, 5,7, 6,5, 7,6, 7,8,
    1,0, 2,1, 3,3, 4,4, 5,2, 6,7, 7,6, 8,5, 8,8,
    2,1, 2,3, 3,0, 3,2, 3,4, 4,6, 5,5, 6,7, 6,8,
    2,0, 2,1, 2,3, 3,2, 4,4, 5,6, 6,7, 7,5, 7,8,
    2,1, 2,4, 3,0, 3,2, 3,3, 4,7, 5,5, 6,6, 6,8,
    2,3, 3,1, 3,2, 3,4, 3,5, 3,6, 4,7, 5,0, 5,8,
    2,3, 2,6, 3,0, 3,1, 4,4, 4,5, 4,7, 5,2, 5,8,
    2,4, 2,7, 3,3, 3,6, 4,1, 4,2, 4,5, 5,0, 5,8,
    2,6, 3,1, 3,3, 3,5, 3,7, 3,8, 4,0, 5,2, 5,4,
    2,0, 2,1, 3,2, 3,3, 4,4, 4,5, 5,6, 5,7, 4,8,
    1,0, 2,2, 2,-2,
    1,-3, 1,3,
    2,-17, 2,-5, 2,5, 2,17,
    2,-7, 2,2, 2,9, 2,18,
    2,-18, 2,-9, 2,-2, 2,7,
    2,-28, 2,28, 3,-49, 3,-9, 3,9, 4,49, 5,-79, 5,79,
    2,-1, 2,13, 2,26, 3,39, 4,-16, 5,55, 6,-37, 6,76,
    2,-26, 2,-13, 2,1, 3,-39, 4,16, 5,-55, 6,-76, 6,37
  };
  ushort huff[19][256];
  int row, col, tree, nreps, rep, step, i, c, s, r, x, y, val;
  short last[3] = { 16,16,16 }, mul[3], buf[3][3][386];
  static const ushort pt[] =
    { 0,0, 1280,1344, 2320,3616, 3328,8000, 4095,16383, 65535,16383 };

  for (i=2; i < 12; i+=2)
    for (c=pt[i-2]; c <= pt[i]; c++)
      curve[c] = (float)
	(c-pt[i-2]) / (pt[i]-pt[i-2]) * (pt[i+1]-pt[i-1]) + pt[i-1] + 0.5;
  for (s=i=0; i < sizeof src; i+=2)
    FORC(256 >> src[i])
      huff[0][s++] = src[i] << 8 | (uchar) src[i+1];
  s = kodak_cbpp == 243 ? 2 : 3;
  FORC(256) huff[18][c] = (8-s) << 8 | c >> s << s | 1 << (s-1);
  getbits(-1);
  for (i=0; i < sizeof(buf)/sizeof(short); i++)
    buf[0][0][i] = 2048;
  for (row=0; row < height; row+=4) {
    FORC3 mul[c] = getbits(6);
    FORC3 {
      val = ((0x1000000/last[c] + 0x7ff) >> 12) * mul[c];
      s = val > 65564 ? 10:12;
      x = ~(-1 << (s-1));
      val <<= 12-s;
      for (i=0; i < sizeof(buf[0])/sizeof(short); i++)
	buf[c][0][i] = (buf[c][0][i] * val + x) >> s;
      last[c] = mul[c];
      for (r=0; r <= !c; r++) {
	buf[c][1][width/2] = buf[c][2][width/2] = mul[c] << 7;
	for (tree=1, col=width/2; col > 0; ) {
	  if ((tree = radc_token(tree))) {
	    col -= 2;
	    if (tree == 8)
	      FORYX buf[c][y][x] = (uchar) radc_token(18) * mul[c];
	    else
	      FORYX buf[c][y][x] = radc_token(tree+10) * 16 + PREDICTOR;
	  } else
	    do {
	      nreps = (col > 2) ? radc_token(9) + 1 : 1;
	      for (rep=0; rep < 8 && rep < nreps && col > 0; rep++) {
		col -= 2;
		FORYX buf[c][y][x] = PREDICTOR;
		if (rep & 1) {
		  step = radc_token(10) << 4;
		  FORYX buf[c][y][x] += step;
		}
	      }
	    } while (nreps == 9);
	}
	for (y=0; y < 2; y++)
	  for (x=0; x < width/2; x++) {
	    val = (buf[c][y+1][x] << 4) / mul[c];
	    if (val < 0) val = 0;
	    if (c) RAW(row+y*2+c-1,x*2+2-c) = val;
	    else   RAW(row+r*2+y,x*2+y) = val;
	  }
	memcpy (buf[c][0]+!c, buf[c][2], sizeof buf[c][0]-2*!c);
      }
    }
    for (y=row; y < row+4; y++)
      for (x=0; x < width; x++)
	if ((x+y) & 1) {
	  r = x ? x-1 : x+1;
	  s = x+1 < width ? x+1 : x-1;
	  val = (RAW(y,x)-2048)*2 + (RAW(y,r)+RAW(y,s))/2;
	  if (val < 0) val = 0;
	  RAW(y,x) = val;
	}
  }
  for (i=0; i < height*width; i++)
    raw_image[i] = curve[raw_image[i]];
  maximum = 0x3fff;
}

#undef FORYX
#undef PREDICTOR

#ifdef NO_JPEG
void CLASS kodak_jpeg_load_raw() {}
void CLASS lossy_dng_load_raw() {}
#else

METHODDEF(boolean)
fill_input_buffer (j_decompress_ptr cinfo)
{
  static uchar jpeg_buffer[4096];
  size_t nbytes;

  nbytes = fread (jpeg_buffer, 1, 4096, ifp);
  swab (jpeg_buffer, jpeg_buffer, nbytes);
  cinfo->src->next_input_byte = jpeg_buffer;
  cinfo->src->bytes_in_buffer = nbytes;
  return TRUE;
}

void CLASS kodak_jpeg_load_raw()
{
  struct jpeg_decompress_struct cinfo;
  struct jpeg_error_mgr jerr;
  JSAMPARRAY buf;
  JSAMPLE (*pixel)[3];
  int row, col;

  cinfo.err = jpeg_std_error (&jerr);
  jpeg_create_decompress (&cinfo);
  jpeg_stdio_src (&cinfo, ifp);
  cinfo.src->fill_input_buffer = fill_input_buffer;
  jpeg_read_header (&cinfo, TRUE);
  jpeg_start_decompress (&cinfo);
  if ((cinfo.output_width      != width  ) ||
      (cinfo.output_height*2   != height ) ||
      (cinfo.output_components != 3      )) {
    fprintf (stderr,_("%s: incorrect JPEG dimensions\n"), ifname);
    jpeg_destroy_decompress (&cinfo);
    longjmp (failure, 3);
  }
  buf = (*cinfo.mem->alloc_sarray)
		((j_common_ptr) &cinfo, JPOOL_IMAGE, width*3, 1);

  while (cinfo.output_scanline < cinfo.output_height) {
    row = cinfo.output_scanline * 2;
    jpeg_read_scanlines (&cinfo, buf, 1);
    pixel = (JSAMPLE (*)[3]) buf[0];
    for (col=0; col < width; col+=2) {
      RAW(row+0,col+0) = pixel[col+0][1] << 1;
      RAW(row+1,col+1) = pixel[col+1][1] << 1;
      RAW(row+0,col+1) = pixel[col][0] + pixel[col+1][0];
      RAW(row+1,col+0) = pixel[col][2] + pixel[col+1][2];
    }
  }
  jpeg_finish_decompress (&cinfo);
  jpeg_destroy_decompress (&cinfo);
  maximum = 0xff << 1;
}

void CLASS lossy_dng_load_raw()
{
  struct jpeg_decompress_struct cinfo;
  struct jpeg_error_mgr jerr;
  JSAMPARRAY buf;
  JSAMPLE (*pixel)[3];
  unsigned sorder=order, ntags, opcode, deg, i, j, c;
  unsigned save=data_offset-4, trow=0, tcol=0, row, col;
  ushort curve[3][256];
  double coeff[9], tot;

  fseek (ifp, meta_offset, SEEK_SET);
  order = 0x4d4d;
  ntags = get4();
  while (ntags--) {
    opcode = get4(); get4(); get4();
    if (opcode != 8)
    { fseek (ifp, get4(), SEEK_CUR); continue; }
    fseek (ifp, 20, SEEK_CUR);
    if ((c = get4()) > 2) break;
    fseek (ifp, 12, SEEK_CUR);
    if ((deg = get4()) > 8) break;
    for (i=0; i <= deg && i < 9; i++)
      coeff[i] = getreal(12);
    for (i=0; i < 256; i++) {
      for (tot=j=0; j <= deg; j++)
	tot += coeff[j] * pow(i/255.0, j);
      curve[c][i] = tot*0xffff;
    }
  }
  order = sorder;
  cinfo.err = jpeg_std_error (&jerr);
  jpeg_create_decompress (&cinfo);
  while (trow < raw_height) {
    fseek (ifp, save+=4, SEEK_SET);
    if (tile_length < INT_MAX)
      fseek (ifp, get4(), SEEK_SET);
    jpeg_stdio_src (&cinfo, ifp);
    jpeg_read_header (&cinfo, TRUE);
    jpeg_start_decompress (&cinfo);
    buf = (*cinfo.mem->alloc_sarray)
	((j_common_ptr) &cinfo, JPOOL_IMAGE, cinfo.output_width*3, 1);
    while (cinfo.output_scanline < cinfo.output_height &&
	(row = trow + cinfo.output_scanline) < height) {
      jpeg_read_scanlines (&cinfo, buf, 1);
      pixel = (JSAMPLE (*)[3]) buf[0];
      for (col=0; col < cinfo.output_width && tcol+col < width; col++) {
	FORC3 image[row*width+tcol+col][c] = curve[c][pixel[col][c]];
      }
    }
    jpeg_abort_decompress (&cinfo);
    if ((tcol += tile_width) >= raw_width)
      trow += tile_length + (tcol = 0);
  }
  jpeg_destroy_decompress (&cinfo);
  maximum = 0xffff;
}
#endif

void CLASS kodak_dc120_load_raw()
{
  static const int mul[4] = { 162, 192, 187,  92 };
  static const int add[4] = {   0, 636, 424, 212 };
  uchar pixel[848];
  int row, shift, col;

  for (row=0; row < height; row++) {
    if (fread (pixel, 1, 848, ifp) < 848) derror();
    shift = row * mul[row & 3] + add[row & 3];
    for (col=0; col < width; col++)
      RAW(row,col) = (ushort) pixel[(col + shift) % 848];
  }
  maximum = 0xff;
}

void CLASS eight_bit_load_raw()
{
  uchar *pixel;
  unsigned row, col;

  pixel = (uchar *) calloc (raw_width, sizeof *pixel);
  merror (pixel, "eight_bit_load_raw()");
  for (row=0; row < raw_height; row++) {
    if (fread (pixel, 1, raw_width, ifp) < raw_width) derror();
<<<<<<< HEAD
    for (col=0; col < raw_width; col++) {
      val = curve[pixel[col]];
      if ((unsigned) (col-left_margin) < width)
        BAYER(row,col-left_margin) = val;
      else lblack += val;
    }
=======
    for (col=0; col < raw_width; col++)
      RAW(row,col) = curve[pixel[col]];
>>>>>>> 2057c8ec
  }
  free (pixel);
  maximum = curve[0xff];
}

void CLASS kodak_yrgb_load_raw()
{
  uchar *pixel;
  int row, col, y, cb, cr, rgb[3], c;

  pixel = (uchar *) calloc (raw_width, 3*sizeof *pixel);
  merror (pixel, "kodak_yrgb_load_raw()");
  for (row=0; row < height; row++) {
    if (~row & 1)
      if (fread (pixel, raw_width, 3, ifp) < 3) derror();
    for (col=0; col < raw_width; col++) {
      y  = pixel[width*2*(row & 1) + col];
      cb = pixel[width + (col & -2)]   - 128;
      cr = pixel[width + (col & -2)+1] - 128;
      rgb[1] = y-((cb + cr + 2) >> 2);
      rgb[2] = rgb[1] + cb;
      rgb[0] = rgb[1] + cr;
      FORC3 image[row*width+col][c] = curve[LIM(rgb[c],0,255)];
    }
  }
  free (pixel);
  maximum = curve[0xff];
}

void CLASS kodak_262_load_raw()
{
  static const uchar kodak_tree[2][26] =
  { { 0,1,5,1,1,2,0,0,0,0,0,0,0,0,0,0, 0,1,2,3,4,5,6,7,8,9 },
    { 0,3,1,1,1,1,1,2,0,0,0,0,0,0,0,0, 0,1,2,3,4,5,6,7,8,9 } };
  ushort *huff[2];
  uchar *pixel;
  int *strip, ns, c, row, col, chess, pi=0, pi1, pi2, pred, val;

  FORC(2) huff[c] = make_decoder (kodak_tree[c]);
  ns = (raw_height+63) >> 5;
  pixel = (uchar *) malloc (raw_width*32 + ns*4);
  merror (pixel, "kodak_262_load_raw()");
  strip = (int *) (pixel + raw_width*32);
  order = 0x4d4d;
  FORC(ns) strip[c] = get4();
  for (row=0; row < raw_height; row++) {
    if ((row & 31) == 0) {
      fseek (ifp, strip[row >> 5], SEEK_SET);
      getbits(-1);
      pi = 0;
    }
    for (col=0; col < raw_width; col++) {
      chess = (row + col) & 1;
      pi1 = chess ? pi-2           : pi-raw_width-1;
      pi2 = chess ? pi-2*raw_width : pi-raw_width+1;
      if (col <= chess) pi1 = -1;
      if (pi1 < 0) pi1 = pi2;
      if (pi2 < 0) pi2 = pi1;
      if (pi1 < 0 && col > 1) pi1 = pi2 = pi-2;
      pred = (pi1 < 0) ? 0 : (pixel[pi1] + pixel[pi2]) >> 1;
      pixel[pi] = val = pred + ljpeg_diff (huff[chess]);
      if (val >> 8) derror();
      val = curve[pixel[pi++]];
      RAW(row,col) = val;
    }
  }
  free (pixel);
  FORC(2) free (huff[c]);
}

int CLASS kodak_65000_decode (short *out, int bsize)
{
  uchar c, blen[768];
  ushort raw[6];
  INT64 bitbuf=0;
  int save, bits=0, i, j, len, diff;

  save = ftell(ifp);
  bsize = (bsize + 3) & -4;
  for (i=0; i < bsize; i+=2) {
    c = fgetc(ifp);
    if ((blen[i  ] = c & 15) > 12 ||
	(blen[i+1] = c >> 4) > 12 ) {
      fseek (ifp, save, SEEK_SET);
      for (i=0; i < bsize; i+=8) {
	read_shorts (raw, 6);
	out[i  ] = raw[0] >> 12 << 8 | raw[2] >> 12 << 4 | raw[4] >> 12;
	out[i+1] = raw[1] >> 12 << 8 | raw[3] >> 12 << 4 | raw[5] >> 12;
	for (j=0; j < 6; j++)
	  out[i+2+j] = raw[j] & 0xfff;
      }
      return 1;
    }
  }
  if ((bsize & 7) == 4) {
    bitbuf  = fgetc(ifp) << 8;
    bitbuf += fgetc(ifp);
    bits = 16;
  }
  for (i=0; i < bsize; i++) {
    len = blen[i];
    if (bits < len) {
      for (j=0; j < 32; j+=8)
	bitbuf += (INT64) fgetc(ifp) << (bits+(j^8));
      bits += 32;
    }
    diff = bitbuf & (0xffff >> (16-len));
    bitbuf >>= len;
    bits -= len;
    if ((diff & (1 << (len-1))) == 0)
      diff -= (1 << len) - 1;
    out[i] = diff;
  }
  return 0;
}

void CLASS kodak_65000_load_raw()
{
  short buf[256];
  int row, col, len, pred[2], ret, i;

  for (row=0; row < height; row++)
    for (col=0; col < width; col+=256) {
      pred[0] = pred[1] = 0;
      len = MIN (256, width-col);
      ret = kodak_65000_decode (buf, len);
      for (i=0; i < len; i++)
	if ((RAW(row,col+i) =	curve[ret ? buf[i] :
		(pred[i & 1] += buf[i])]) >> 12) derror();
    }
}

void CLASS kodak_ycbcr_load_raw()
{
  short buf[384], *bp;
  int row, col, len, c, i, j, k, y[2][2], cb, cr, rgb[3];
  ushort *ip;

  for (row=0; row < height; row+=2)
    for (col=0; col < width; col+=128) {
      len = MIN (128, width-col);
      kodak_65000_decode (buf, len*3);
      y[0][1] = y[1][1] = cb = cr = 0;
      for (bp=buf, i=0; i < len; i+=2, bp+=2) {
	cb += bp[4];
	cr += bp[5];
	rgb[1] = -((cb + cr + 2) >> 2);
	rgb[2] = rgb[1] + cb;
	rgb[0] = rgb[1] + cr;
	for (j=0; j < 2; j++)
	  for (k=0; k < 2; k++) {
	    if ((y[j][k] = y[j][k^1] + *bp++) >> 10) derror();
	    ip = image[(row+j)*width + col+i+k];
	    FORC3 ip[c] = curve[LIM(y[j][k]+rgb[c], 0, 0xfff)];
	  }
      }
    }
}

void CLASS kodak_rgb_load_raw()
{
  short buf[768], *bp;
  int row, col, len, c, i, rgb[3];
  ushort *ip=image[0];

  if (raw_image) free (raw_image);
  raw_image = 0;
  for (row=0; row < height; row++)
    for (col=0; col < width; col+=256) {
      len = MIN (256, width-col);
      kodak_65000_decode (buf, len*3);
      memset (rgb, 0, sizeof rgb);
      for (bp=buf, i=0; i < len; i++, ip+=4)
	FORC3 if ((ip[c] = rgb[c] += *bp++) >> 12) derror();
    }
}

void CLASS kodak_thumb_load_raw()
{
  int row, col;
  colors = thumb_misc >> 5;
  for (row=0; row < height; row++)
    for (col=0; col < width; col++)
      read_shorts (image[row*width+col], colors);
  maximum = (1 << (thumb_misc & 31)) - 1;
}

void CLASS sony_decrypt (unsigned *data, int len, int start, int key)
{
  static unsigned pad[128], p;

  if (start) {
    for (p=0; p < 4; p++)
      pad[p] = key = key * 48828125 + 1;
    pad[3] = pad[3] << 1 | (pad[0]^pad[2]) >> 31;
    for (p=4; p < 127; p++)
      pad[p] = (pad[p-4]^pad[p-2]) << 1 | (pad[p-3]^pad[p-1]) >> 31;
    for (p=0; p < 127; p++)
      pad[p] = htonl(pad[p]);
  }
  while (len--)
    *data++ ^= pad[p++ & 127] = pad[(p+1) & 127] ^ pad[(p+65) & 127];
}

void CLASS sony_load_raw()
{
  uchar head[40];
  ushort *pixel;
  unsigned i, key, row, col;

  fseek (ifp, 200896, SEEK_SET);
  fseek (ifp, (unsigned) fgetc(ifp)*4 - 1, SEEK_CUR);
  order = 0x4d4d;
  key = get4();
  fseek (ifp, 164600, SEEK_SET);
  fread (head, 1, 40, ifp);
  sony_decrypt ((unsigned int *) head, 10, 1, key);
  for (i=26; i-- > 22; )
    key = key << 8 | head[i];
  fseek (ifp, data_offset, SEEK_SET);
  for (row=0; row < raw_height; row++) {
    pixel = raw_image + row*raw_width;
    if (fread (pixel, 2, raw_width, ifp) < raw_width) derror();
    sony_decrypt ((unsigned int *) pixel, raw_width/2, !row, key);
    for (col=0; col < raw_width; col++)
      if ((pixel[col] = ntohs(pixel[col])) >> 14) derror();
  }
  maximum = 0x3ff0;
}

void CLASS sony_arw_load_raw()
{
  ushort huff[32768];
  static const ushort tab[18] =
  { 0xf11,0xf10,0xe0f,0xd0e,0xc0d,0xb0c,0xa0b,0x90a,0x809,
    0x708,0x607,0x506,0x405,0x304,0x303,0x300,0x202,0x201 };
  int i, c, n, col, row, len, diff, sum=0;

  for (n=i=0; i < 18; i++)
    FORC(32768 >> (tab[i] >> 8)) huff[n++] = tab[i];
  getbits(-1);
  for (col = raw_width; col--; )
    for (row=0; row < raw_height+1; row+=2) {
      if (row == raw_height) row = 1;
      len = getbithuff(15,huff);
      diff = getbits(len);
      if ((diff & (1 << (len-1))) == 0)
	diff -= (1 << len) - 1;
      if ((sum += diff) >> 12) derror();
      if (row < height) RAW(row,col) = sum;
    }
}

void CLASS sony_arw2_load_raw()
{
  uchar *data, *dp;
  ushort pix[16];
  int row, col, val, max, min, imax, imin, sh, bit, i;

  data = (uchar *) malloc (raw_width);
  merror (data, "sony_arw2_load_raw()");
  for (row=0; row < height; row++) {
    fread (data, 1, raw_width, ifp);
    for (dp=data, col=0; col < raw_width-30; dp+=16) {
      max = 0x7ff & (val = sget4(dp));
      min = 0x7ff & val >> 11;
      imax = 0x0f & val >> 22;
      imin = 0x0f & val >> 26;
      for (sh=0; sh < 4 && 0x80 << sh <= max-min; sh++);
      for (bit=30, i=0; i < 16; i++)
	if      (i == imax) pix[i] = max;
	else if (i == imin) pix[i] = min;
	else {
	  pix[i] = ((sget2(dp+(bit >> 3)) >> (bit & 7) & 0x7f) << sh) + min;
	  if (pix[i] > 0x7ff) pix[i] = 0x7ff;
	  bit += 7;
	}
      for (i=0; i < 16; i++, col+=2)
	RAW(row,col) = curve[pix[i] << 1] >> 2;
      col -= col & 1 ? 1:31;
    }
  }
  free (data);
}

#define HOLE(row) ((holes >> (((row) - raw_height) & 7)) & 1)

/* Kudos to Rich Taylor for figuring out SMaL's compression algorithm. */
void CLASS smal_decode_segment (unsigned seg[2][2], int holes)
{
  uchar hist[3][13] = {
    { 7, 7, 0, 0, 63, 55, 47, 39, 31, 23, 15, 7, 0 },
    { 7, 7, 0, 0, 63, 55, 47, 39, 31, 23, 15, 7, 0 },
    { 3, 3, 0, 0, 63,     47,     31,     15,    0 } };
  int low, high=0xff, carry=0, nbits=8;
  int pix, s, count, bin, next, i, sym[3];
  uchar diff, pred[]={0,0};
  ushort data=0, range=0;

  fseek (ifp, seg[0][1]+1, SEEK_SET);
  getbits(-1);
  for (pix=seg[0][0]; pix < seg[1][0]; pix++) {
    for (s=0; s < 3; s++) {
      data = data << nbits | getbits(nbits);
      if (carry < 0)
	carry = (nbits += carry+1) < 1 ? nbits-1 : 0;
      while (--nbits >= 0)
	if ((data >> nbits & 0xff) == 0xff) break;
      if (nbits > 0)
	  data = ((data & ((1 << (nbits-1)) - 1)) << 1) |
	((data + (((data & (1 << (nbits-1)))) << 1)) & (-1 << nbits));
      if (nbits >= 0) {
	data += getbits(1);
	carry = nbits - 8;
      }
      count = ((((data-range+1) & 0xffff) << 2) - 1) / (high >> 4);
      for (bin=0; hist[s][bin+5] > count; bin++);
		low = hist[s][bin+5] * (high >> 4) >> 2;
      if (bin) high = hist[s][bin+4] * (high >> 4) >> 2;
      high -= low;
      for (nbits=0; high << nbits < 128; nbits++);
      range = (range+low) << nbits;
      high <<= nbits;
      next = hist[s][1];
      if (++hist[s][2] > hist[s][3]) {
	next = (next+1) & hist[s][0];
	hist[s][3] = (hist[s][next+4] - hist[s][next+5]) >> 2;
	hist[s][2] = 1;
      }
      if (hist[s][hist[s][1]+4] - hist[s][hist[s][1]+5] > 1) {
	if (bin < hist[s][1])
	  for (i=bin; i < hist[s][1]; i++) hist[s][i+5]--;
	else if (next <= bin)
	  for (i=hist[s][1]; i < bin; i++) hist[s][i+5]++;
      }
      hist[s][1] = next;
      sym[s] = bin;
    }
    diff = sym[2] << 5 | sym[1] << 2 | (sym[0] & 3);
    if (sym[0] & 4)
      diff = diff ? -diff : 0x80;
    if (ftell(ifp) + 12 >= seg[1][1])
      diff = 0;
    raw_image[pix] = pred[pix & 1] += diff;
    if (!(pix & 1) && HOLE(pix / raw_width)) pix += 2;
  }
  maximum = 0xff;
}

void CLASS smal_v6_load_raw()
{
  unsigned seg[2][2];

  fseek (ifp, 16, SEEK_SET);
  seg[0][0] = 0;
  seg[0][1] = get2();
  seg[1][0] = raw_width * raw_height;
  seg[1][1] = INT_MAX;
  smal_decode_segment (seg, 0);
}

int CLASS median4 (int *p)
{
  int min, max, sum, i;

  min = max = sum = p[0];
  for (i=1; i < 4; i++) {
    sum += p[i];
    if (min > p[i]) min = p[i];
    if (max < p[i]) max = p[i];
  }
  return (sum - min - max) >> 1;
}

void CLASS fill_holes (int holes)
{
  int row, col, val[4];

  for (row=2; row < height-2; row++) {
    if (!HOLE(row)) continue;
    for (col=1; col < width-1; col+=4) {
      val[0] = RAW(row-1,col-1);
      val[1] = RAW(row-1,col+1);
      val[2] = RAW(row+1,col-1);
      val[3] = RAW(row+1,col+1);
      RAW(row,col) = median4(val);
    }
    for (col=2; col < width-2; col+=4)
      if (HOLE(row-2) || HOLE(row+2))
	RAW(row,col) = (RAW(row,col-2) + RAW(row,col+2)) >> 1;
      else {
	val[0] = RAW(row,col-2);
	val[1] = RAW(row,col+2);
	val[2] = RAW(row-2,col);
	val[3] = RAW(row+2,col);
	RAW(row,col) = median4(val);
      }
  }
}

void CLASS smal_v9_load_raw()
{
  unsigned seg[256][2], offset, nseg, holes, i;

  fseek (ifp, 67, SEEK_SET);
  offset = get4();
  nseg = fgetc(ifp);
  fseek (ifp, offset, SEEK_SET);
  for (i=0; i < nseg*2; i++)
    seg[0][i] = get4() + data_offset*(i & 1);
  fseek (ifp, 78, SEEK_SET);
  holes = fgetc(ifp);
  fseek (ifp, 88, SEEK_SET);
  seg[nseg][0] = raw_height * raw_width;
  seg[nseg][1] = get4() + data_offset;
  for (i=0; i < nseg; i++)
    smal_decode_segment (seg+i, holes);
  if (holes) fill_holes (holes);
}

void CLASS redcine_load_raw()
{
#ifndef NO_JASPER
  int c, row, col;
  jas_stream_t *in;
  jas_image_t *jimg;
  jas_matrix_t *jmat;
  jas_seqent_t *data;
  ushort *img, *pix;

  jas_init();
  in = jas_stream_fopen (ifname, "rb");
  jas_stream_seek (in, data_offset+20, SEEK_SET);
  jimg = jas_image_decode (in, -1, 0);
  if (!jimg) longjmp (failure, 3);
  jmat = jas_matrix_create (height/2, width/2);
  merror (jmat, "redcine_load_raw()");
  img = (ushort *) calloc ((height+2)*(width+2), 2);
  merror (img, "redcine_load_raw()");
  FORC4 {
    jas_image_readcmpt (jimg, c, 0, 0, width/2, height/2, jmat);
    data = jas_matrix_getref (jmat, 0, 0);
    for (row = c >> 1; row < height; row+=2)
      for (col = c & 1; col < width; col+=2)
	img[(row+1)*(width+2)+col+1] = data[(row/2)*(width/2)+col/2];
  }
  for (col=1; col <= width; col++) {
    img[col] = img[2*(width+2)+col];
    img[(height+1)*(width+2)+col] = img[(height-1)*(width+2)+col];
  }
  for (row=0; row < height+2; row++) {
    img[row*(width+2)] = img[row*(width+2)+2];
    img[(row+1)*(width+2)-1] = img[(row+1)*(width+2)-3];
  }
  for (row=1; row <= height; row++) {
    pix = img + row*(width+2) + (col = 1 + (FC(row,1) & 1));
    for (   ; col <= width; col+=2, pix+=2) {
      c = (((pix[0] - 0x800) << 3) +
	pix[-(width+2)] + pix[width+2] + pix[-1] + pix[1]) >> 2;
      pix[0] = LIM(c,0,4095);
    }
  }
  for (row=0; row < height; row++)
    for (col=0; col < width; col++)
      RAW(row,col) = curve[img[(row+1)*(width+2)+col+1]];
  free (img);
  jas_matrix_destroy (jmat);
  jas_image_destroy (jimg);
  jas_stream_close (in);
#endif
}

/* RESTRICTED code starts here */

void CLASS foveon_decoder (unsigned size, unsigned code)
{
  static unsigned huff[1024];
  struct decode *cur;
  int i, len;

  if (!code) {
    for (i=0; i < size; i++)
      huff[i] = get4();
    memset (first_decode, 0, sizeof first_decode);
    free_decode = first_decode;
  }
  cur = free_decode++;
  if (free_decode > first_decode+2048) {
    fprintf (stderr,_("%s: decoder table overflow\n"), ifname);
    longjmp (failure, 2);
  }
  if (code)
    for (i=0; i < size; i++)
      if (huff[i] == code) {
	cur->leaf = i;
	return;
      }
  if ((len = code >> 27) > 26) return;
  code = (len+1) << 27 | (code & 0x3ffffff) << 1;

  cur->branch[0] = free_decode;
  foveon_decoder (size, code);
  cur->branch[1] = free_decode;
  foveon_decoder (size, code+1);
}

void CLASS foveon_thumb()
{
  unsigned bwide, row, col, bitbuf=0, bit=1, c, i;
  char *buf;
  struct decode *dindex;
  short pred[3];

  bwide = get4();
  fprintf (ofp, "P6\n%d %d\n255\n", thumb_width, thumb_height);
  if (bwide > 0) {
    if (bwide < thumb_width*3) return;
    buf = (char *) malloc (bwide);
    merror (buf, "foveon_thumb()");
    for (row=0; row < thumb_height; row++) {
      fread  (buf, 1, bwide, ifp);
      fwrite (buf, 3, thumb_width, ofp);
    }
    free (buf);
    return;
  }
  foveon_decoder (256, 0);

  for (row=0; row < thumb_height; row++) {
    memset (pred, 0, sizeof pred);
    if (!bit) get4();
    for (bit=col=0; col < thumb_width; col++)
      FORC3 {
	for (dindex=first_decode; dindex->branch[0]; ) {
	  if ((bit = (bit-1) & 31) == 31)
	    for (i=0; i < 4; i++)
	      bitbuf = (bitbuf << 8) + fgetc(ifp);
	  dindex = dindex->branch[bitbuf >> bit & 1];
	}
	pred[c] += dindex->leaf;
	fputc (pred[c], ofp);
      }
  }
}

void CLASS foveon_sd_load_raw()
{
  struct decode *dindex;
  short diff[1024];
  unsigned bitbuf=0;
  int pred[3], row, col, bit=-1, c, i;

  read_shorts ((ushort *) diff, 1024);
  if (!load_flags) foveon_decoder (1024, 0);

  for (row=0; row < height; row++) {
    memset (pred, 0, sizeof pred);
    if (!bit && !load_flags && atoi(model+2) < 14) get4();
    for (col=bit=0; col < width; col++) {
      if (load_flags) {
	bitbuf = get4();
	FORC3 pred[2-c] += diff[bitbuf >> c*10 & 0x3ff];
      }
      else FORC3 {
	for (dindex=first_decode; dindex->branch[0]; ) {
	  if ((bit = (bit-1) & 31) == 31)
	    for (i=0; i < 4; i++)
	      bitbuf = (bitbuf << 8) + fgetc(ifp);
	  dindex = dindex->branch[bitbuf >> bit & 1];
	}
	pred[c] += diff[dindex->leaf];
	if (pred[c] >> 16 && ~pred[c] >> 16) derror();
      }
      FORC3 image[row*width+col][c] = pred[c];
    }
  }
}

void CLASS foveon_huff (ushort *huff)
{
  int i, j, clen, code;

  huff[0] = 8;
  for (i=0; i < 13; i++) {
    clen = getc(ifp);
    code = getc(ifp);
    for (j=0; j < 256 >> clen; )
      huff[code+ ++j] = clen << 8 | i;
  }
  get2();
}

void CLASS foveon_dp_load_raw()
{
  unsigned c, roff[4], row, col, diff;
  ushort huff[258], vpred[2][2], hpred[2];

  fseek (ifp, 8, SEEK_CUR);
  foveon_huff (huff);
  roff[0] = 48;
  FORC3 roff[c+1] = -(-(roff[c] + get4()) & -16);
  FORC3 {
    fseek (ifp, data_offset+roff[c], SEEK_SET);
    getbits(-1);
    vpred[0][0] = vpred[0][1] = vpred[1][0] = vpred[1][1] = 512;
    for (row=0; row < height; row++) {
      for (col=0; col < width; col++) {
	diff = ljpeg_diff(huff);
	if (col < 2) hpred[col] = vpred[row & 1][col] += diff;
	else hpred[col & 1] += diff;
	image[row*width+col][c] = hpred[col & 1];
      }
    }
  }
}

void CLASS foveon_load_camf()
{
  unsigned type, wide, high, i, j, row, col, diff;
  ushort huff[258], vpred[2][2] = {{512,512},{512,512}}, hpred[2];

  fseek (ifp, meta_offset, SEEK_SET);
  type = get4();  get4();  get4();
  wide = get4();
  high = get4();
  if (type == 2) {
    fread (meta_data, 1, meta_length, ifp);
    for (i=0; i < meta_length; i++) {
      high = (high * 1597 + 51749) % 244944;
      wide = high * (INT64) 301593171 >> 24;
      meta_data[i] ^= ((((high << 8) - wide) >> 1) + wide) >> 17;
    }
  } else if (type == 4) {
    free (meta_data);
    meta_data = (char *) malloc (meta_length = wide*high*3/2);
    merror (meta_data, "foveon_load_camf()");
    foveon_huff (huff);
    get4();
    getbits(-1);
    for (j=row=0; row < high; row++) {
      for (col=0; col < wide; col++) {
	diff = ljpeg_diff(huff);
	if (col < 2) hpred[col] = vpred[row & 1][col] += diff;
	else         hpred[col & 1] += diff;
	if (col & 1) {
	  meta_data[j++] = hpred[0] >> 4;
	  meta_data[j++] = hpred[0] << 4 | hpred[1] >> 8;
	  meta_data[j++] = hpred[1];
        }
      }
    }
  } else
    fprintf (stderr,_("%s has unknown CAMF type %d.\n"), ifname, type);
}

const char * CLASS foveon_camf_param (const char *block, const char *param)
{
  unsigned idx, num;
  char *pos, *cp, *dp;

  for (idx=0; idx < meta_length; idx += sget4(pos+8)) {
    pos = meta_data + idx;
    if (strncmp (pos, "CMb", 3)) break;
    if (pos[3] != 'P') continue;
    if (strcmp (block, pos+sget4(pos+12))) continue;
    cp = pos + sget4(pos+16);
    num = sget4(cp);
    dp = pos + sget4(cp+4);
    while (num--) {
      cp += 8;
      if (!strcmp (param, dp+sget4(cp)))
	return dp+sget4(cp+4);
    }
  }
  return 0;
}

void * CLASS foveon_camf_matrix (unsigned dim[3], const char *name)
{
  unsigned i, idx, type, ndim, size, *mat;
  char *pos, *cp, *dp;
  double dsize;

  for (idx=0; idx < meta_length; idx += sget4(pos+8)) {
    pos = meta_data + idx;
    if (strncmp (pos, "CMb", 3)) break;
    if (pos[3] != 'M') continue;
    if (strcmp (name, pos+sget4(pos+12))) continue;
    dim[0] = dim[1] = dim[2] = 1;
    cp = pos + sget4(pos+16);
    type = sget4(cp);
    if ((ndim = sget4(cp+4)) > 3) break;
    dp = pos + sget4(cp+8);
    for (i=ndim; i--; ) {
      cp += 12;
      dim[i] = sget4(cp);
    }
    if ((dsize = (double) dim[0]*dim[1]*dim[2]) > meta_length/4) break;
    mat = (unsigned *) malloc ((size = dsize) * 4);
    merror (mat, "foveon_camf_matrix()");
    for (i=0; i < size; i++)
      if (type && type != 6)
	mat[i] = sget4(dp + i*4);
      else
	mat[i] = sget4(dp + i*2) & 0xffff;
    return mat;
  }
  fprintf (stderr,_("%s: \"%s\" matrix not found!\n"), ifname, name);
  return 0;
}

int CLASS foveon_fixed (void *ptr, int size, const char *name)
{
  void *dp;
  unsigned dim[3];

  if (!name) return 0;
  dp = foveon_camf_matrix (dim, name);
  if (!dp) return 0;
  memcpy (ptr, dp, size*4);
  free (dp);
  return 1;
}

float CLASS foveon_avg (short *pix, int range[2], float cfilt)
{
  int i;
  float val, min=FLT_MAX, max=-FLT_MAX, sum=0;

  for (i=range[0]; i <= range[1]; i++) {
    sum += val = pix[i*4] + (pix[i*4]-pix[(i-1)*4]) * cfilt;
    if (min > val) min = val;
    if (max < val) max = val;
  }
  if (range[1] - range[0] == 1) return sum/2;
  return (sum - min - max) / (range[1] - range[0] - 1);
}

short * CLASS foveon_make_curve (double max, double mul, double filt)
{
  short *curve;
  unsigned i, size;
  double x;

  if (!filt) filt = 0.8;
  size = 4*M_PI*max / filt;
  if (size == UINT_MAX) size--;
  curve = (short *) calloc (size+1, sizeof *curve);
  merror (curve, "foveon_make_curve()");
  curve[0] = size;
  for (i=0; i < size; i++) {
    x = i*filt/max/4;
    curve[i+1] = (cos(x)+1)/2 * tanh(i*filt/mul) * mul + 0.5;
  }
  return curve;
}

void CLASS foveon_make_curves
	(short **curvep, float dq[3], float div[3], float filt)
{
  double mul[3], max=0;
  int c;

  FORC3 mul[c] = dq[c]/div[c];
  FORC3 if (max < mul[c]) max = mul[c];
  FORC3 curvep[c] = foveon_make_curve (max, mul[c], filt);
}

int CLASS foveon_apply_curve (short *curve, int i)
{
  if (abs(i) >= curve[0]) return 0;
  return i < 0 ? -curve[1-i] : curve[1+i];
}

#define image ((short (*)[4]) image)

void CLASS foveon_interpolate()
{
  static const short hood[] = { -1,-1, -1,0, -1,1, 0,-1, 0,1, 1,-1, 1,0, 1,1 };
  short *pix, prev[3], *curve[8], (*shrink)[3];
  float cfilt=0, ddft[3][3][2], ppm[3][3][3];
  float cam_xyz[3][3], correct[3][3], last[3][3], trans[3][3];
  float chroma_dq[3], color_dq[3], diag[3][3], div[3];
  float (*black)[3], (*sgain)[3], (*sgrow)[3];
  float fsum[3], val, frow, num;
  int row, col, c, i, j, diff, sgx, irow, sum, min, max, limit;
  int dscr[2][2], dstb[4], (*smrow[7])[3], total[4], ipix[3];
  int work[3][3], smlast, smred, smred_p=0, dev[3];
  int satlev[3], keep[4], active[4];
  unsigned dim[3], *badpix;
  double dsum=0, trsum[3];
  char str[128];
  const char* cp;

  if (verbose)
    fprintf (stderr,_("Foveon interpolation...\n"));

  foveon_load_camf();
  foveon_fixed (dscr, 4, "DarkShieldColRange");
  foveon_fixed (ppm[0][0], 27, "PostPolyMatrix");
  foveon_fixed (satlev, 3, "SaturationLevel");
  foveon_fixed (keep, 4, "KeepImageArea");
  foveon_fixed (active, 4, "ActiveImageArea");
  foveon_fixed (chroma_dq, 3, "ChromaDQ");
  foveon_fixed (color_dq, 3,
	foveon_camf_param ("IncludeBlocks", "ColorDQ") ?
		"ColorDQ" : "ColorDQCamRGB");
  if (foveon_camf_param ("IncludeBlocks", "ColumnFilter"))
  		 foveon_fixed (&cfilt, 1, "ColumnFilter");

  memset (ddft, 0, sizeof ddft);
  if (!foveon_camf_param ("IncludeBlocks", "DarkDrift")
	 || !foveon_fixed (ddft[1][0], 12, "DarkDrift"))
    for (i=0; i < 2; i++) {
      foveon_fixed (dstb, 4, i ? "DarkShieldBottom":"DarkShieldTop");
      for (row = dstb[1]; row <= dstb[3]; row++)
	for (col = dstb[0]; col <= dstb[2]; col++)
	  FORC3 ddft[i+1][c][1] += (short) image[row*width+col][c];
      FORC3 ddft[i+1][c][1] /= (dstb[3]-dstb[1]+1) * (dstb[2]-dstb[0]+1);
    }

  if (!(cp = foveon_camf_param ("WhiteBalanceIlluminants", model2)))
  { fprintf (stderr,_("%s: Invalid white balance \"%s\"\n"), ifname, model2);
    return; }
  foveon_fixed (cam_xyz, 9, cp);
  foveon_fixed (correct, 9,
	foveon_camf_param ("WhiteBalanceCorrections", model2));
  memset (last, 0, sizeof last);
  for (i=0; i < 3; i++)
    for (j=0; j < 3; j++)
      FORC3 last[i][j] += correct[i][c] * cam_xyz[c][j];

  #define LAST(x,y) last[(i+x)%3][(c+y)%3]
  for (i=0; i < 3; i++)
    FORC3 diag[c][i] = LAST(1,1)*LAST(2,2) - LAST(1,2)*LAST(2,1);
  #undef LAST
  FORC3 div[c] = diag[c][0]*0.3127 + diag[c][1]*0.329 + diag[c][2]*0.3583;
  sprintf (str, "%sRGBNeutral", model2);
  if (foveon_camf_param ("IncludeBlocks", str))
    foveon_fixed (div, 3, str);
  num = 0;
  FORC3 if (num < div[c]) num = div[c];
  FORC3 div[c] /= num;

  memset (trans, 0, sizeof trans);
  for (i=0; i < 3; i++)
    for (j=0; j < 3; j++)
      FORC3 trans[i][j] += rgb_cam[i][c] * last[c][j] * div[j];
  FORC3 trsum[c] = trans[c][0] + trans[c][1] + trans[c][2];
  dsum = (6*trsum[0] + 11*trsum[1] + 3*trsum[2]) / 20;
  for (i=0; i < 3; i++)
    FORC3 last[i][c] = trans[i][c] * dsum / trsum[i];
  memset (trans, 0, sizeof trans);
  for (i=0; i < 3; i++)
    for (j=0; j < 3; j++)
      FORC3 trans[i][j] += (i==c ? 32 : -1) * last[c][j] / 30;

  foveon_make_curves (curve, color_dq, div, cfilt);
  FORC3 chroma_dq[c] /= 3;
  foveon_make_curves (curve+3, chroma_dq, div, cfilt);
  FORC3 dsum += chroma_dq[c] / div[c];
  curve[6] = foveon_make_curve (dsum, dsum, cfilt);
  curve[7] = foveon_make_curve (dsum*2, dsum*2, cfilt);

  sgain = (float (*)[3]) foveon_camf_matrix (dim, "SpatialGain");
  if (!sgain) return;
  sgrow = (float (*)[3]) calloc (dim[1], sizeof *sgrow);
  sgx = (width + dim[1]-2) / (dim[1]-1);

  black = (float (*)[3]) calloc (height, sizeof *black);
  for (row=0; row < height; row++) {
    for (i=0; i < 6; i++)
      ddft[0][0][i] = ddft[1][0][i] +
	row / (height-1.0) * (ddft[2][0][i] - ddft[1][0][i]);
    FORC3 black[row][c] =
 	( foveon_avg (image[row*width]+c, dscr[0], cfilt) +
	  foveon_avg (image[row*width]+c, dscr[1], cfilt) * 3
	  - ddft[0][c][0] ) / 4 - ddft[0][c][1];
  }
  memcpy (black, black+8, sizeof *black*8);
  memcpy (black+height-11, black+height-22, 11*sizeof *black);
  memcpy (last, black, sizeof last);

  for (row=1; row < height-1; row++) {
    FORC3 if (last[1][c] > last[0][c]) {
	if (last[1][c] > last[2][c])
	  black[row][c] = (last[0][c] > last[2][c]) ? last[0][c]:last[2][c];
      } else
	if (last[1][c] < last[2][c])
	  black[row][c] = (last[0][c] < last[2][c]) ? last[0][c]:last[2][c];
    memmove (last, last+1, 2*sizeof last[0]);
    memcpy (last[2], black[row+1], sizeof last[2]);
  }
  FORC3 black[row][c] = (last[0][c] + last[1][c])/2;
  FORC3 black[0][c] = (black[1][c] + black[3][c])/2;

  val = 1 - exp(-1/24.0);
  memcpy (fsum, black, sizeof fsum);
  for (row=1; row < height; row++)
    FORC3 fsum[c] += black[row][c] =
	(black[row][c] - black[row-1][c])*val + black[row-1][c];
  memcpy (last[0], black[height-1], sizeof last[0]);
  FORC3 fsum[c] /= height;
  for (row = height; row--; )
    FORC3 last[0][c] = black[row][c] =
	(black[row][c] - fsum[c] - last[0][c])*val + last[0][c];

  memset (total, 0, sizeof total);
  for (row=2; row < height; row+=4)
    for (col=2; col < width; col+=4) {
      FORC3 total[c] += (short) image[row*width+col][c];
      total[3]++;
    }
  for (row=0; row < height; row++)
    FORC3 black[row][c] += fsum[c]/2 + total[c]/(total[3]*100.0);

  for (row=0; row < height; row++) {
    for (i=0; i < 6; i++)
      ddft[0][0][i] = ddft[1][0][i] +
	row / (height-1.0) * (ddft[2][0][i] - ddft[1][0][i]);
    pix = image[row*width];
    memcpy (prev, pix, sizeof prev);
    frow = row / (height-1.0) * (dim[2]-1);
    if ((irow = frow) == dim[2]-1) irow--;
    frow -= irow;
    for (i=0; i < dim[1]; i++)
      FORC3 sgrow[i][c] = sgain[ irow   *dim[1]+i][c] * (1-frow) +
			  sgain[(irow+1)*dim[1]+i][c] *    frow;
    for (col=0; col < width; col++) {
      FORC3 {
	diff = pix[c] - prev[c];
	prev[c] = pix[c];
	ipix[c] = pix[c] + floor ((diff + (diff*diff >> 14)) * cfilt
		- ddft[0][c][1] - ddft[0][c][0] * ((float) col/width - 0.5)
		- black[row][c] );
      }
      FORC3 {
	work[0][c] = ipix[c] * ipix[c] >> 14;
	work[2][c] = ipix[c] * work[0][c] >> 14;
	work[1][2-c] = ipix[(c+1) % 3] * ipix[(c+2) % 3] >> 14;
      }
      FORC3 {
	for (val=i=0; i < 3; i++)
	  for (  j=0; j < 3; j++)
	    val += ppm[c][i][j] * work[i][j];
	ipix[c] = floor ((ipix[c] + floor(val)) *
		( sgrow[col/sgx  ][c] * (sgx - col%sgx) +
		  sgrow[col/sgx+1][c] * (col%sgx) ) / sgx / div[c]);
	if (ipix[c] > 32000) ipix[c] = 32000;
	pix[c] = ipix[c];
      }
      pix += 4;
    }
  }
  free (black);
  free (sgrow);
  free (sgain);

  if ((badpix = (unsigned int *) foveon_camf_matrix (dim, "BadPixels"))) {
    for (i=0; i < dim[0]; i++) {
      col = (badpix[i] >> 8 & 0xfff) - keep[0];
      row = (badpix[i] >> 20       ) - keep[1];
      if ((unsigned)(row-1) > height-3 || (unsigned)(col-1) > width-3)
	continue;
      memset (fsum, 0, sizeof fsum);
      for (sum=j=0; j < 8; j++)
	if (badpix[i] & (1 << j)) {
	  FORC3 fsum[c] += (short)
		image[(row+hood[j*2])*width+col+hood[j*2+1]][c];
	  sum++;
	}
      if (sum) FORC3 image[row*width+col][c] = fsum[c]/sum;
    }
    free (badpix);
  }

  /* Array for 5x5 Gaussian averaging of red values */
  smrow[6] = (int (*)[3]) calloc (width*5, sizeof **smrow);
  merror (smrow[6], "foveon_interpolate()");
  for (i=0; i < 5; i++)
    smrow[i] = smrow[6] + i*width;

  /* Sharpen the reds against these Gaussian averages */
  for (smlast=-1, row=2; row < height-2; row++) {
    while (smlast < row+2) {
      for (i=0; i < 6; i++)
	smrow[(i+5) % 6] = smrow[i];
      pix = image[++smlast*width+2];
      for (col=2; col < width-2; col++) {
	smrow[4][col][0] =
	  (pix[0]*6 + (pix[-4]+pix[4])*4 + pix[-8]+pix[8] + 8) >> 4;
	pix += 4;
      }
    }
    pix = image[row*width+2];
    for (col=2; col < width-2; col++) {
      smred = ( 6 *  smrow[2][col][0]
	      + 4 * (smrow[1][col][0] + smrow[3][col][0])
	      +      smrow[0][col][0] + smrow[4][col][0] + 8 ) >> 4;
      if (col == 2)
	smred_p = smred;
      i = pix[0] + ((pix[0] - ((smred*7 + smred_p) >> 3)) >> 3);
      if (i > 32000) i = 32000;
      pix[0] = i;
      smred_p = smred;
      pix += 4;
    }
  }

  /* Adjust the brighter pixels for better linearity */
  min = 0xffff;
  FORC3 {
    i = satlev[c] / div[c];
    if (min > i) min = i;
  }
  limit = min * 9 >> 4;
  for (pix=image[0]; pix < image[height*width]; pix+=4) {
    if (pix[0] <= limit || pix[1] <= limit || pix[2] <= limit)
      continue;
    min = max = pix[0];
    for (c=1; c < 3; c++) {
      if (min > pix[c]) min = pix[c];
      if (max < pix[c]) max = pix[c];
    }
    if (min >= limit*2) {
      pix[0] = pix[1] = pix[2] = max;
    } else {
      i = 0x4000 - ((min - limit) << 14) / limit;
      i = 0x4000 - (i*i >> 14);
      i = i*i >> 14;
      FORC3 pix[c] += (max - pix[c]) * i >> 14;
    }
  }
/*
   Because photons that miss one detector often hit another,
   the sum R+G+B is much less noisy than the individual colors.
   So smooth the hues without smoothing the total.
 */
  for (smlast=-1, row=2; row < height-2; row++) {
    while (smlast < row+2) {
      for (i=0; i < 6; i++)
	smrow[(i+5) % 6] = smrow[i];
      pix = image[++smlast*width+2];
      for (col=2; col < width-2; col++) {
	FORC3 smrow[4][col][c] = (pix[c-4]+2*pix[c]+pix[c+4]+2) >> 2;
	pix += 4;
      }
    }
    pix = image[row*width+2];
    for (col=2; col < width-2; col++) {
      FORC3 dev[c] = -foveon_apply_curve (curve[7], pix[c] -
	((smrow[1][col][c] + 2*smrow[2][col][c] + smrow[3][col][c]) >> 2));
      sum = (dev[0] + dev[1] + dev[2]) >> 3;
      FORC3 pix[c] += dev[c] - sum;
      pix += 4;
    }
  }
  for (smlast=-1, row=2; row < height-2; row++) {
    while (smlast < row+2) {
      for (i=0; i < 6; i++)
	smrow[(i+5) % 6] = smrow[i];
      pix = image[++smlast*width+2];
      for (col=2; col < width-2; col++) {
	FORC3 smrow[4][col][c] =
		(pix[c-8]+pix[c-4]+pix[c]+pix[c+4]+pix[c+8]+2) >> 2;
	pix += 4;
      }
    }
    pix = image[row*width+2];
    for (col=2; col < width-2; col++) {
      for (total[3]=375, sum=60, c=0; c < 3; c++) {
	for (total[c]=i=0; i < 5; i++)
	  total[c] += smrow[i][col][c];
	total[3] += total[c];
	sum += pix[c];
      }
      if (sum < 0) sum = 0;
      j = total[3] > 375 ? (sum << 16) / total[3] : sum * 174;
      FORC3 pix[c] += foveon_apply_curve (curve[6],
		((j*total[c] + 0x8000) >> 16) - pix[c]);
      pix += 4;
    }
  }

  /* Transform the image to a different colorspace */
  for (pix=image[0]; pix < image[height*width]; pix+=4) {
    FORC3 pix[c] -= foveon_apply_curve (curve[c], pix[c]);
    sum = (pix[0]+pix[1]+pix[1]+pix[2]) >> 2;
    FORC3 pix[c] -= foveon_apply_curve (curve[c], pix[c]-sum);
    FORC3 {
      for (dsum=i=0; i < 3; i++)
	dsum += trans[c][i] * pix[i];
      if (dsum < 0)  dsum = 0;
      if (dsum > 24000) dsum = 24000;
      ipix[c] = dsum + 0.5;
    }
    FORC3 pix[c] = ipix[c];
  }

  /* Smooth the image bottom-to-top and save at 1/4 scale */
  shrink = (short (*)[3]) calloc ((width/4) * (height/4), sizeof *shrink);
  merror (shrink, "foveon_interpolate()");
  for (row = height/4; row--; )
    for (col=0; col < width/4; col++) {
      ipix[0] = ipix[1] = ipix[2] = 0;
      for (i=0; i < 4; i++)
	for (j=0; j < 4; j++)
	  FORC3 ipix[c] += image[(row*4+i)*width+col*4+j][c];
      FORC3
	if (row+2 > height/4)
	  shrink[row*(width/4)+col][c] = ipix[c] >> 4;
	else
	  shrink[row*(width/4)+col][c] =
	    (shrink[(row+1)*(width/4)+col][c]*1840 + ipix[c]*141 + 2048) >> 12;
    }
  /* From the 1/4-scale image, smooth right-to-left */
  for (row=0; row < (height & ~3); row++) {
    ipix[0] = ipix[1] = ipix[2] = 0;
    if ((row & 3) == 0)
      for (col = width & ~3 ; col--; )
	FORC3 smrow[0][col][c] = ipix[c] =
	  (shrink[(row/4)*(width/4)+col/4][c]*1485 + ipix[c]*6707 + 4096) >> 13;

  /* Then smooth left-to-right */
    ipix[0] = ipix[1] = ipix[2] = 0;
    for (col=0; col < (width & ~3); col++)
      FORC3 smrow[1][col][c] = ipix[c] =
	(smrow[0][col][c]*1485 + ipix[c]*6707 + 4096) >> 13;

  /* Smooth top-to-bottom */
    if (row == 0)
      memcpy (smrow[2], smrow[1], sizeof **smrow * width);
    else
      for (col=0; col < (width & ~3); col++)
	FORC3 smrow[2][col][c] =
	  (smrow[2][col][c]*6707 + smrow[1][col][c]*1485 + 4096) >> 13;

  /* Adjust the chroma toward the smooth values */
    for (col=0; col < (width & ~3); col++) {
      for (i=j=30, c=0; c < 3; c++) {
	i += smrow[2][col][c];
	j += image[row*width+col][c];
      }
      j = (j << 16) / i;
      for (sum=c=0; c < 3; c++) {
	ipix[c] = foveon_apply_curve (curve[c+3],
	  ((smrow[2][col][c] * j + 0x8000) >> 16) - image[row*width+col][c]);
	sum += ipix[c];
      }
      sum >>= 3;
      FORC3 {
	i = image[row*width+col][c] + ipix[c] - sum;
	if (i < 0) i = 0;
	image[row*width+col][c] = i;
      }
    }
  }
  free (shrink);
  free (smrow[6]);
  for (i=0; i < 8; i++)
    free (curve[i]);

  /* Trim off the black border */
  active[1] -= keep[1];
  active[3] -= 2;
  i = active[2] - active[0];
  for (row=0; row < active[3]-active[1]; row++)
    memcpy (image[row*i], image[(row+active[1])*width+active[0]],
	 i * sizeof *image);
  width = i;
  height = row;
}
#undef image

/* RESTRICTED code ends here */

void CLASS crop_masked_pixels()
{
  int row, col;
  unsigned r, c, m, mblack[8], zero, val;

  if (load_raw == &CLASS phase_one_load_raw ||
      load_raw == &CLASS phase_one_load_raw_c)
    phase_one_correct();
  if (fuji_width) {
    for (row=0; row < raw_height-top_margin*2; row++) {
      for (col=0; col < fuji_width << !fuji_layout; col++) {
	if (fuji_layout) {
	  r = fuji_width - 1 - col + (row >> 1);
	  c = col + ((row+1) >> 1);
	} else {
	  r = fuji_width - 1 + row - (col >> 1);
	  c = row + ((col+1) >> 1);
	}
	if (r < height && c < width)
	  BAYER(r,c) = RAW(row+top_margin,col+left_margin);
      }
    }
  } else {
    for (row=0; row < height; row++)
      for (col=0; col < width; col++)
	BAYER2(row,col) = RAW(row+top_margin,col+left_margin);
  }
  if (mask[0][3]) goto mask_set;
  if (load_raw == &CLASS canon_load_raw ||
      load_raw == &CLASS lossless_jpeg_load_raw) {
    mask[0][1] = mask[1][1] = 2;
    mask[0][3] = -2;
    goto sides;
  }
  if (load_raw == &CLASS canon_600_load_raw ||
      load_raw == &CLASS sony_load_raw ||
     (load_raw == &CLASS eight_bit_load_raw && strncmp(model,"DC2",3)) ||
      load_raw == &CLASS kodak_262_load_raw ||
     (load_raw == &CLASS packed_load_raw && (load_flags & 32))) {
sides:
    mask[0][0] = mask[1][0] = top_margin;
    mask[0][2] = mask[1][2] = top_margin+height;
    mask[0][3] += left_margin;
    mask[1][1] += left_margin+width;
    mask[1][3] += raw_width;
  }
  if (load_raw == &CLASS nokia_load_raw) {
    mask[0][2] = top_margin;
    mask[0][3] = width;
  }
mask_set:
  memset (mblack, 0, sizeof mblack);
  for (zero=m=0; m < 8; m++)
    for (row=mask[m][0]; row < mask[m][2]; row++)
      for (col=mask[m][1]; col < mask[m][3]; col++) {
	c = FC(row-top_margin,col-left_margin);
	mblack[c] += val = RAW(row,col);
	mblack[4+c]++;
	zero += !val;
      }
  if (load_raw == &CLASS canon_600_load_raw && width < raw_width) {
    black = (mblack[0]+mblack[1]+mblack[2]+mblack[3]) /
	    (mblack[4]+mblack[5]+mblack[6]+mblack[7]) - 4;
    canon_600_correct();
  } else if (zero < mblack[4] && mblack[5] && mblack[6] && mblack[7])
    FORC4 cblack[c] = mblack[c] / mblack[4+c];
}

void CLASS remove_zeroes()
{
  unsigned row, col, tot, n, r, c;

  for (row=0; row < height; row++)
    for (col=0; col < width; col++)
      if (BAYER(row,col) == 0) {
	tot = n = 0;
	for (r = row-2; r <= row+2; r++)
	  for (c = col-2; c <= col+2; c++)
	    if (r < height && c < width &&
		FC(r,c) == FC(row,col) && BAYER(r,c))
	      tot += (n++,BAYER(r,c));
	if (n) BAYER(row,col) = tot/n;
      }
}

/*
   Seach from the current directory up to the root looking for
   a ".badpixels" file, and fix those pixels now.
 */
void CLASS bad_pixels (const char *cfname)
{
  FILE *fp=0;
  char *fname, *cp, line[128];
  int len, time, row, col, r, c, rad, tot, n, fixed=0;

  if (!filters) return;
  if (cfname)
    fp = fopen (cfname, "r");
  else {
    for (len=32 ; ; len *= 2) {
      fname = (char *) malloc (len);
      if (!fname) return;
      if (getcwd (fname, len-16)) break;
      free (fname);
      if (errno != ERANGE) return;
    }
#if defined(WIN32) || defined(DJGPP)
    if (fname[1] == ':')
      memmove (fname, fname+2, len-2);
    for (cp=fname; *cp; cp++)
      if (*cp == '\\') *cp = '/';
#endif
    cp = fname + strlen(fname);
    if (cp[-1] == '/') cp--;
    while (*fname == '/') {
      strcpy (cp, "/.badpixels");
      if ((fp = fopen (fname, "r"))) break;
      if (cp == fname) break;
      while (*--cp != '/');
    }
    free (fname);
  }
  if (!fp) return;
  while (fgets (line, 128, fp)) {
    cp = strchr (line, '#');
    if (cp) *cp = 0;
    if (sscanf (line, "%d %d %d", &col, &row, &time) != 3) continue;
    if ((unsigned) col >= width || (unsigned) row >= height) continue;
    if (time > timestamp) continue;
    for (tot=n=0, rad=1; rad < 3 && n==0; rad++)
      for (r = row-rad; r <= row+rad; r++)
	for (c = col-rad; c <= col+rad; c++)
	  if ((unsigned) r < height && (unsigned) c < width &&
		(r != row || c != col) && fcol(r,c) == fcol(row,col)) {
	    tot += BAYER2(r,c);
	    n++;
	  }
    BAYER2(row,col) = tot/n;
    if (verbose) {
      if (!fixed++)
	fprintf (stderr,_("Fixed dead pixels at:"));
      fprintf (stderr, " %d,%d", col, row);
    }
  }
  if (fixed) fputc ('\n', stderr);
  fclose (fp);
}

void CLASS subtract (const char *fname)
{
  FILE *fp;
  int dim[3]={0,0,0}, comment=0, number=0, error=0, nd=0, c, row, col;
  ushort *pixel;

  if (!(fp = fopen (fname, "rb"))) {
    perror (fname);  return;
  }
  if (fgetc(fp) != 'P' || fgetc(fp) != '5') error = 1;
  while (!error && nd < 3 && (c = fgetc(fp)) != EOF) {
    if (c == '#')  comment = 1;
    if (c == '\n') comment = 0;
    if (comment) continue;
    if (isdigit(c)) number = 1;
    if (number) {
      if (isdigit(c)) dim[nd] = dim[nd]*10 + c -'0';
      else if (isspace(c)) {
	number = 0;  nd++;
      } else error = 1;
    }
  }
  if (error || nd < 3) {
    fprintf (stderr,_("%s is not a valid PGM file!\n"), fname);
    fclose (fp);  return;
  } else if (dim[0] != width || dim[1] != height || dim[2] != 65535) {
    fprintf (stderr,_("%s has the wrong dimensions!\n"), fname);
    fclose (fp);  return;
  }
  pixel = (ushort *) calloc (width, sizeof *pixel);
  merror (pixel, "subtract()");
  for (row=0; row < height; row++) {
    fread (pixel, 2, width, fp);
    for (col=0; col < width; col++)
      BAYER(row,col) = MAX (BAYER(row,col) - ntohs(pixel[col]), 0);
  }
  free (pixel);
  fclose (fp);
  memset (cblack, 0, sizeof cblack);
  black = 0;
}

void CLASS gamma_curve (double pwr, double ts, int mode, int imax)
{
  int i;
  double g[6], bnd[2]={0,0}, r;

  g[0] = pwr;
  g[1] = ts;
  g[2] = g[3] = g[4] = 0;
  bnd[g[1] >= 1] = 1;
  if (g[1] && (g[1]-1)*(g[0]-1) <= 0) {
    for (i=0; i < 48; i++) {
      g[2] = (bnd[0] + bnd[1])/2;
      if (g[0]) bnd[(pow(g[2]/g[1],-g[0]) - 1)/g[0] - 1/g[2] > -1] = g[2];
      else	bnd[g[2]/exp(1-1/g[2]) < g[1]] = g[2];
    }
    g[3] = g[2] / g[1];
    if (g[0]) g[4] = g[2] * (1/g[0] - 1);
  }
  if (g[0]) g[5] = 1 / (g[1]*SQR(g[3])/2 - g[4]*(1 - g[3]) +
		(1 - pow(g[3],1+g[0]))*(1 + g[4])/(1 + g[0])) - 1;
  else      g[5] = 1 / (g[1]*SQR(g[3])/2 + 1
		- g[2] - g[3] -	g[2]*g[3]*(log(g[3]) - 1)) - 1;
  if (!mode--) {
    memcpy (gamm, g, sizeof gamm);
    return;
  }
  for (i=0; i < 0x10000; i++) {
    curve[i] = 0xffff;
    if ((r = (double) i / imax) < 1)
      curve[i] = 0x10000 * ( mode
	? (r < g[3] ? r*g[1] : (g[0] ? pow( r,g[0])*(1+g[4])-g[4]    : log(r)*g[2]+1))
	: (r < g[2] ? r/g[1] : (g[0] ? pow((r+g[4])/(1+g[4]),1/g[0]) : exp((r-1)/g[2]))));
  }
}

void CLASS pseudoinverse (double (*in)[3], double (*out)[3], int size)
{
  double work[3][6], num;
  int i, j, k;

  for (i=0; i < 3; i++) {
    for (j=0; j < 6; j++)
      work[i][j] = j == i+3;
    for (j=0; j < 3; j++)
      for (k=0; k < size; k++)
	work[i][j] += in[k][i] * in[k][j];
  }
  for (i=0; i < 3; i++) {
    num = work[i][i];
    for (j=0; j < 6; j++)
      work[i][j] /= num;
    for (k=0; k < 3; k++) {
      if (k==i) continue;
      num = work[k][i];
      for (j=0; j < 6; j++)
	work[k][j] -= work[i][j] * num;
    }
  }
  for (i=0; i < size; i++)
    for (j=0; j < 3; j++)
      for (out[i][j]=k=0; k < 3; k++)
	out[i][j] += work[j][k+3] * in[i][k];
}

void CLASS cam_xyz_coeff (double cam_xyz[4][3])
{
  double cam_rgb[4][3], inverse[4][3], num;
  int i, j, k;

  for (i=0; i < colors; i++)		/* Multiply out XYZ colorspace */
    for (j=0; j < 3; j++)
      for (cam_rgb[i][j] = k=0; k < 3; k++)
	cam_rgb[i][j] += cam_xyz[i][k] * xyz_rgb[k][j];

  for (i=0; i < colors; i++) {		/* Normalize cam_rgb so that */
    for (num=j=0; j < 3; j++)		/* cam_rgb * (1,1,1) is (1,1,1,1) */
      num += cam_rgb[i][j];
    for (j=0; j < 3; j++)
      cam_rgb[i][j] /= num;
    pre_mul[i] = 1 / num;
  }
  pseudoinverse (cam_rgb, inverse, colors);
  for (raw_color = i=0; i < 3; i++)
    for (j=0; j < colors; j++)
      rgb_cam[i][j] = inverse[j][i];
}

#ifdef COLORCHECK
void CLASS colorcheck()
{
#define NSQ 24
// Coordinates of the GretagMacbeth ColorChecker squares
// width, height, 1st_column, 1st_row
  int cut[NSQ][4];			// you must set these
// ColorChecker Chart under 6500-kelvin illumination
  static const double gmb_xyY[NSQ][3] = {
    { 0.400, 0.350, 10.1 },		// Dark Skin
    { 0.377, 0.345, 35.8 },		// Light Skin
    { 0.247, 0.251, 19.3 },		// Blue Sky
    { 0.337, 0.422, 13.3 },		// Foliage
    { 0.265, 0.240, 24.3 },		// Blue Flower
    { 0.261, 0.343, 43.1 },		// Bluish Green
    { 0.506, 0.407, 30.1 },		// Orange
    { 0.211, 0.175, 12.0 },		// Purplish Blue
    { 0.453, 0.306, 19.8 },		// Moderate Red
    { 0.285, 0.202, 6.6 },		// Purple
    { 0.380, 0.489, 44.3 },		// Yellow Green
    { 0.473, 0.438, 43.1 },		// Orange Yellow
    { 0.187, 0.129, 6.1 },		// Blue
    { 0.305, 0.478, 23.4 },		// Green
    { 0.539, 0.313, 12.0 },		// Red
    { 0.448, 0.470, 59.1 },		// Yellow
    { 0.364, 0.233, 19.8 },		// Magenta
    { 0.196, 0.252, 19.8 },		// Cyan
    { 0.310, 0.316, 90.0 },		// White
    { 0.310, 0.316, 59.1 },		// Neutral 8
    { 0.310, 0.316, 36.2 },		// Neutral 6.5
    { 0.310, 0.316, 19.8 },		// Neutral 5
    { 0.310, 0.316, 9.0 },		// Neutral 3.5
    { 0.310, 0.316, 3.1 } };		// Black
  double gmb_cam[NSQ][4], gmb_xyz[NSQ][3];
  double inverse[NSQ][3], cam_xyz[4][3], num;
  int c, i, j, k, sq, row, col, count[4];

  memset (gmb_cam, 0, sizeof gmb_cam);
  for (sq=0; sq < NSQ; sq++) {
    FORCC count[c] = 0;
    for   (row=cut[sq][3]; row < cut[sq][3]+cut[sq][1]; row++)
      for (col=cut[sq][2]; col < cut[sq][2]+cut[sq][0]; col++) {
	c = FC(row,col);
	if (c >= colors) c -= 2;
	gmb_cam[sq][c] += BAYER(row,col);
	count[c]++;
      }
    FORCC gmb_cam[sq][c] = gmb_cam[sq][c]/count[c] - black;
    gmb_xyz[sq][0] = gmb_xyY[sq][2] * gmb_xyY[sq][0] / gmb_xyY[sq][1];
    gmb_xyz[sq][1] = gmb_xyY[sq][2];
    gmb_xyz[sq][2] = gmb_xyY[sq][2] *
		(1 - gmb_xyY[sq][0] - gmb_xyY[sq][1]) / gmb_xyY[sq][1];
  }
  pseudoinverse (gmb_xyz, inverse, NSQ);
  for (i=0; i < colors; i++)
    for (j=0; j < 3; j++)
      for (cam_xyz[i][j] = k=0; k < NSQ; k++)
	cam_xyz[i][j] += gmb_cam[k][i] * inverse[k][j];
  cam_xyz_coeff (cam_xyz);
  if (verbose) {
    printf ("    { \"%s %s\", %d,\n\t{", make, model, black);
    num = 10000 / (cam_xyz[1][0] + cam_xyz[1][1] + cam_xyz[1][2]);
    FORCC for (j=0; j < 3; j++)
      printf ("%c%d", (c | j) ? ',':' ', (int) (cam_xyz[c][j] * num + 0.5));
    puts (" } },");
  }
#undef NSQ
}
#endif

void CLASS hat_transform (float *temp, float *base, int st, int size, int sc)
{
  int i;
  for (i=0; i < sc; i++)
    temp[i] = 2*base[st*i] + base[st*(sc-i)] + base[st*(i+sc)];
  for (; i+sc < size; i++)
    temp[i] = 2*base[st*i] + base[st*(i-sc)] + base[st*(i+sc)];
  for (; i < size; i++)
    temp[i] = 2*base[st*i] + base[st*(i-sc)] + base[st*(2*size-2-(i+sc))];
}

void CLASS wavelet_denoise()
{
  float *fimg=0, *temp, thold, mul[2], avg, diff;
  int scale=1, size, lev, hpass, lpass, row, col, nc, c, i, wlast, blk[2];
  ushort *window[4];
  static const float noise[] =
  { 0.8002,0.2735,0.1202,0.0585,0.0291,0.0152,0.0080,0.0044 };

  if (verbose) fprintf (stderr,_("Wavelet denoising...\n"));

  while (maximum << scale < 0x10000) scale++;
  maximum <<= --scale;
  black <<= scale;
  FORC4 cblack[c] <<= scale;
  if ((size = iheight*iwidth) < 0x15550000)
    fimg = (float *) malloc ((size*3 + iheight + iwidth) * sizeof *fimg);
  merror (fimg, "wavelet_denoise()");
  temp = fimg + size*3;
  if ((nc = colors) == 3 && filters) nc++;
  FORC(nc) {			/* denoise R,G1,B,G3 individually */
    for (i=0; i < size; i++)
      fimg[i] = 256 * sqrt(image[i][c] << scale);
    for (hpass=lev=0; lev < 5; lev++) {
      lpass = size*((lev & 1)+1);
      for (row=0; row < iheight; row++) {
	hat_transform (temp, fimg+hpass+row*iwidth, 1, iwidth, 1 << lev);
        for (col=0; col < iwidth; col++)
	  fimg[lpass + row*iwidth + col] = temp[col] * 0.25;
      }
      for (col=0; col < iwidth; col++) {
	hat_transform (temp, fimg+lpass+col, iwidth, iheight, 1 << lev);
	for (row=0; row < iheight; row++)
	  fimg[lpass + row*iwidth + col] = temp[row] * 0.25;
      }
      thold = threshold * noise[lev];
      for (i=0; i < size; i++) {
	fimg[hpass+i] -= fimg[lpass+i];
	if	(fimg[hpass+i] < -thold) fimg[hpass+i] += thold;
	else if (fimg[hpass+i] >  thold) fimg[hpass+i] -= thold;
	else	 fimg[hpass+i] = 0;
	if (hpass) fimg[i] += fimg[hpass+i];
      }
      hpass = lpass;
    }
    for (i=0; i < size; i++)
      image[i][c] = CLIP(SQR(fimg[i]+fimg[lpass+i])/0x10000);
  }
  if (filters && colors == 3) {  /* pull G1 and G3 closer together */
    for (row=0; row < 2; row++) {
      mul[row] = 0.125 * pre_mul[FC(row+1,0) | 1] / pre_mul[FC(row,0) | 1];
      blk[row] = cblack[FC(row,0) | 1];
    }
    for (i=0; i < 4; i++)
      window[i] = (ushort *) fimg + width*i;
    for (wlast=-1, row=1; row < height-1; row++) {
      while (wlast < row+1) {
	for (wlast++, i=0; i < 4; i++)
	  window[(i+3) & 3] = window[i];
	for (col = FC(wlast,1) & 1; col < width; col+=2)
	  window[2][col] = BAYER(wlast,col);
      }
      thold = threshold/512;
      for (col = (FC(row,0) & 1)+1; col < width-1; col+=2) {
	avg = ( window[0][col-1] + window[0][col+1] +
		window[2][col-1] + window[2][col+1] - blk[~row & 1]*4 )
	      * mul[row & 1] + (window[1][col] + blk[row & 1]) * 0.5;
	avg = avg < 0 ? 0 : sqrt(avg);
	diff = sqrt(BAYER(row,col)) - avg;
	if      (diff < -thold) diff += thold;
	else if (diff >  thold) diff -= thold;
	else diff = 0;
	BAYER(row,col) = CLIP(SQR(avg+diff) + 0.5);
      }
    }
  }
  free (fimg);
}

void CLASS scale_colors()
{
  unsigned bottom, right, size, row, col, ur, uc, i, x, y, c, sum[8];
  int val, dark, sat;
  double dsum[8], dmin, dmax;
  float scale_mul[4], fr, fc;
  ushort *img=0, *pix;

  if (user_mul[0])
    memcpy (pre_mul, user_mul, sizeof pre_mul);
  if (use_auto_wb || (use_camera_wb && cam_mul[0] == -1)) {
    memset (dsum, 0, sizeof dsum);
    bottom = MIN (greybox[1]+greybox[3], height);
    right  = MIN (greybox[0]+greybox[2], width);
    for (row=greybox[1]; row < bottom; row += 8)
      for (col=greybox[0]; col < right; col += 8) {
	memset (sum, 0, sizeof sum);
	for (y=row; y < row+8 && y < bottom; y++)
	  for (x=col; x < col+8 && x < right; x++)
	    FORC4 {
	      if (filters) {
		c = fcol(y,x);
		val = BAYER2(y,x);
	      } else
		val = image[y*width+x][c];
	      if (val > maximum-25) goto skip_block;
	      if ((val -= cblack[c]) < 0) val = 0;
	      sum[c] += val;
	      sum[c+4]++;
	      if (filters) break;
	    }
	FORC(8) dsum[c] += sum[c];
skip_block: ;
      }
    FORC4 if (dsum[c]) pre_mul[c] = dsum[c+4] / dsum[c];
  }
  if (use_camera_wb && cam_mul[0] != -1) {
    memset (sum, 0, sizeof sum);
    for (row=0; row < 8; row++)
      for (col=0; col < 8; col++) {
	c = FC(row,col);
	if ((val = white[row][col] - cblack[c]) > 0)
	  sum[c] += val;
	sum[c+4]++;
      }
    if (sum[0] && sum[1] && sum[2] && sum[3])
      FORC4 pre_mul[c] = (float) sum[c+4] / sum[c];
    else if (cam_mul[0] && cam_mul[2])
      memcpy (pre_mul, cam_mul, sizeof pre_mul);
    else
      fprintf (stderr,_("%s: Cannot use camera white balance.\n"), ifname);
  }
  if (pre_mul[3] == 0) pre_mul[3] = colors < 4 ? pre_mul[1] : 1;
  dark = black;
  sat = maximum;
  if (threshold) wavelet_denoise();
  maximum -= black;
  for (dmin=DBL_MAX, dmax=c=0; c < 4; c++) {
    if (dmin > pre_mul[c])
	dmin = pre_mul[c];
    if (dmax < pre_mul[c])
	dmax = pre_mul[c];
  }
  if (!highlight) dmax = dmin;
  FORC4 scale_mul[c] = (pre_mul[c] /= dmax) * 65535.0 / maximum;
  if (verbose) {
    fprintf (stderr,
      _("Scaling with darkness %d, saturation %d, and\nmultipliers"), dark, sat);
    FORC4 fprintf (stderr, " %f", pre_mul[c]);
    fputc ('\n', stderr);
  }
  size = iheight*iwidth;
  for (i=0; i < size*4; i++) {
    val = image[0][i];
    if (!val) continue;
    val -= cblack[i & 3];
    val *= scale_mul[i & 3];
    image[0][i] = CLIP(val);
  }
  if ((aber[0] != 1 || aber[2] != 1) && colors == 3) {
    if (verbose)
      fprintf (stderr,_("Correcting chromatic aberration...\n"));
    for (c=0; c < 4; c+=2) {
      if (aber[c] == 1) continue;
      img = (ushort *) malloc (size * sizeof *img);
      merror (img, "scale_colors()");
      for (i=0; i < size; i++)
	img[i] = image[i][c];
      for (row=0; row < iheight; row++) {
	ur = fr = (row - iheight*0.5) * aber[c] + iheight*0.5;
	if (ur > iheight-2) continue;
	fr -= ur;
	for (col=0; col < iwidth; col++) {
	  uc = fc = (col - iwidth*0.5) * aber[c] + iwidth*0.5;
	  if (uc > iwidth-2) continue;
	  fc -= uc;
	  pix = img + ur*iwidth + uc;
	  image[row*iwidth+col][c] =
	    (pix[     0]*(1-fc) + pix[       1]*fc) * (1-fr) +
	    (pix[iwidth]*(1-fc) + pix[iwidth+1]*fc) * fr;
	}
      }
      free(img);
    }
  }
}

void CLASS pre_interpolate()
{
  ushort (*img)[4];
  int row, col, c;

  if (shrink) {
    if (half_size) {
      height = iheight;
      width  = iwidth;
    } else {
      img = (ushort (*)[4]) calloc (height*width, sizeof *img);
      merror (img, "pre_interpolate()");
      for (row=0; row < height; row++)
	for (col=0; col < width; col++) {
	  c = fcol(row,col);
	  img[row*width+col][c] = image[(row >> 1)*iwidth+(col >> 1)][c];
	}
      free (image);
      image = img;
      shrink = 0;
    }
  }
  if (filters > 1000 && colors == 3) {
    if (four_color_rgb && colors++)
      mix_green = !half_size;
    else {
      for (row = FC(1,0) >> 1; row < height; row+=2)
	for (col = FC(row,1) & 1; col < width; col+=2)
	  image[row*width+col][1] = image[row*width+col][3];
      filters &= ~((filters & 0x55555555) << 1);
    }
  }
  if (half_size) filters = 0;
}

void CLASS border_interpolate (int border)
{
  unsigned row, col, y, x, f, c, sum[8];

  for (row=0; row < height; row++)
    for (col=0; col < width; col++) {
      if (col==border && row >= border && row < height-border)
	col = width-border;
      memset (sum, 0, sizeof sum);
      for (y=row-1; y != row+2; y++)
	for (x=col-1; x != col+2; x++)
	  if (y < height && x < width) {
	    f = fcol(y,x);
	    sum[f] += image[y*width+x][f];
	    sum[f+4]++;
	  }
      f = fcol(row,col);
      FORCC if (c != f && sum[c+4])
	image[row*width+col][c] = sum[c] / sum[c+4];
    }
}

void CLASS lin_interpolate()
{
  int code[16][16][32], size=16, *ip, sum[4];
  int f, c, i, x, y, row, col, shift, color;
  ushort *pix;

  if (verbose) fprintf (stderr,_("Bilinear interpolation...\n"));
  if (filters == 2) size = 6;
  border_interpolate(1);
  for (row=0; row < size; row++)
    for (col=0; col < size; col++) {
      ip = code[row][col]+1;
      f = fcol(row,col);
      memset (sum, 0, sizeof sum);
      for (y=-1; y <= 1; y++)
	for (x=-1; x <= 1; x++) {
	  shift = (y==0) + (x==0);
	  color = fcol(row+y,col+x);
	  if (color == f) continue;
	  *ip++ = (width*y + x)*4 + color;
	  *ip++ = shift;
	  *ip++ = color;
	  sum[color] += 1 << shift;
	}
      code[row][col][0] = (ip - code[row][col]) / 3;
      FORCC
	if (c != f) {
	  *ip++ = c;
	  *ip++ = 256 / sum[c];
	}
    }
  for (row=1; row < height-1; row++)
    for (col=1; col < width-1; col++) {
      pix = image[row*width+col];
      ip = code[row % size][col % size];
      memset (sum, 0, sizeof sum);
      for (i=*ip++; i--; ip+=3)
	sum[ip[2]] += pix[ip[0]] << ip[1];
      for (i=colors; --i; ip+=2)
	pix[ip[0]] = sum[ip[0]] * ip[1] >> 8;
    }
}

/*
   This algorithm is officially called:

   "Interpolation using a Threshold-based variable number of gradients"

   described in http://scien.stanford.edu/pages/labsite/1999/psych221/projects/99/tingchen/algodep/vargra.html

   I've extended the basic idea to work with non-Bayer filter arrays.
   Gradients are numbered clockwise from NW=0 to W=7.
 */
void CLASS vng_interpolate()
{
  static const signed char *cp, terms[] = {
    -2,-2,+0,-1,0,0x01, -2,-2,+0,+0,1,0x01, -2,-1,-1,+0,0,0x01,
    -2,-1,+0,-1,0,0x02, -2,-1,+0,+0,0,0x03, -2,-1,+0,+1,1,0x01,
    -2,+0,+0,-1,0,0x06, -2,+0,+0,+0,1,0x02, -2,+0,+0,+1,0,0x03,
    -2,+1,-1,+0,0,0x04, -2,+1,+0,-1,1,0x04, -2,+1,+0,+0,0,0x06,
    -2,+1,+0,+1,0,0x02, -2,+2,+0,+0,1,0x04, -2,+2,+0,+1,0,0x04,
    -1,-2,-1,+0,0,0x80, -1,-2,+0,-1,0,0x01, -1,-2,+1,-1,0,0x01,
    -1,-2,+1,+0,1,0x01, -1,-1,-1,+1,0,0x88, -1,-1,+1,-2,0,0x40,
    -1,-1,+1,-1,0,0x22, -1,-1,+1,+0,0,0x33, -1,-1,+1,+1,1,0x11,
    -1,+0,-1,+2,0,0x08, -1,+0,+0,-1,0,0x44, -1,+0,+0,+1,0,0x11,
    -1,+0,+1,-2,1,0x40, -1,+0,+1,-1,0,0x66, -1,+0,+1,+0,1,0x22,
    -1,+0,+1,+1,0,0x33, -1,+0,+1,+2,1,0x10, -1,+1,+1,-1,1,0x44,
    -1,+1,+1,+0,0,0x66, -1,+1,+1,+1,0,0x22, -1,+1,+1,+2,0,0x10,
    -1,+2,+0,+1,0,0x04, -1,+2,+1,+0,1,0x04, -1,+2,+1,+1,0,0x04,
    +0,-2,+0,+0,1,0x80, +0,-1,+0,+1,1,0x88, +0,-1,+1,-2,0,0x40,
    +0,-1,+1,+0,0,0x11, +0,-1,+2,-2,0,0x40, +0,-1,+2,-1,0,0x20,
    +0,-1,+2,+0,0,0x30, +0,-1,+2,+1,1,0x10, +0,+0,+0,+2,1,0x08,
    +0,+0,+2,-2,1,0x40, +0,+0,+2,-1,0,0x60, +0,+0,+2,+0,1,0x20,
    +0,+0,+2,+1,0,0x30, +0,+0,+2,+2,1,0x10, +0,+1,+1,+0,0,0x44,
    +0,+1,+1,+2,0,0x10, +0,+1,+2,-1,1,0x40, +0,+1,+2,+0,0,0x60,
    +0,+1,+2,+1,0,0x20, +0,+1,+2,+2,0,0x10, +1,-2,+1,+0,0,0x80,
    +1,-1,+1,+1,0,0x88, +1,+0,+1,+2,0,0x08, +1,+0,+2,-1,0,0x40,
    +1,+0,+2,+1,0,0x10
  }, chood[] = { -1,-1, -1,0, -1,+1, 0,+1, +1,+1, +1,0, +1,-1, 0,-1 };
  ushort (*brow[5])[4], *pix;
  int prow=8, pcol=2, *ip, *code[16][16], gval[8], gmin, gmax, sum[4];
  int row, col, x, y, x1, x2, y1, y2, t, weight, grads, color, diag;
  int g, diff, thold, num, c;

  lin_interpolate();
  if (verbose) fprintf (stderr,_("VNG interpolation...\n"));

  if (filters == 1) prow = pcol = 16;
  if (filters == 2) prow = pcol =  6;
  ip = (int *) calloc (prow*pcol, 1280);
  merror (ip, "vng_interpolate()");
  for (row=0; row < prow; row++)		/* Precalculate for VNG */
    for (col=0; col < pcol; col++) {
      code[row][col] = ip;
      for (cp=terms, t=0; t < 64; t++) {
	y1 = *cp++;  x1 = *cp++;
	y2 = *cp++;  x2 = *cp++;
	weight = *cp++;
	grads = *cp++;
	color = fcol(row+y1,col+x1);
	if (fcol(row+y2,col+x2) != color) continue;
	diag = (fcol(row,col+1) == color && fcol(row+1,col) == color) ? 2:1;
	if (abs(y1-y2) == diag && abs(x1-x2) == diag) continue;
	*ip++ = (y1*width + x1)*4 + color;
	*ip++ = (y2*width + x2)*4 + color;
	*ip++ = weight;
	for (g=0; g < 8; g++)
	  if (grads & 1<<g) *ip++ = g;
	*ip++ = -1;
      }
      *ip++ = INT_MAX;
      for (cp=chood, g=0; g < 8; g++) {
	y = *cp++;  x = *cp++;
	*ip++ = (y*width + x) * 4;
	color = fcol(row,col);
	if (fcol(row+y,col+x) != color && fcol(row+y*2,col+x*2) == color)
	  *ip++ = (y*width + x) * 8 + color;
	else
	  *ip++ = 0;
      }
    }
  brow[4] = (ushort (*)[4]) calloc (width*3, sizeof **brow);
  merror (brow[4], "vng_interpolate()");
  for (row=0; row < 3; row++)
    brow[row] = brow[4] + row*width;
  for (row=2; row < height-2; row++) {		/* Do VNG interpolation */
    for (col=2; col < width-2; col++) {
      pix = image[row*width+col];
      ip = code[row % prow][col % pcol];
      memset (gval, 0, sizeof gval);
      while ((g = ip[0]) != INT_MAX) {		/* Calculate gradients */
	diff = ABS(pix[g] - pix[ip[1]]) << ip[2];
	gval[ip[3]] += diff;
	ip += 5;
	if ((g = ip[-1]) == -1) continue;
	gval[g] += diff;
	while ((g = *ip++) != -1)
	  gval[g] += diff;
      }
      ip++;
      gmin = gmax = gval[0];			/* Choose a threshold */
      for (g=1; g < 8; g++) {
	if (gmin > gval[g]) gmin = gval[g];
	if (gmax < gval[g]) gmax = gval[g];
      }
      if (gmax == 0) {
	memcpy (brow[2][col], pix, sizeof *image);
	continue;
      }
      thold = gmin + (gmax >> 1);
      memset (sum, 0, sizeof sum);
      color = fcol(row,col);
      for (num=g=0; g < 8; g++,ip+=2) {		/* Average the neighbors */
	if (gval[g] <= thold) {
	  FORCC
	    if (c == color && ip[1])
	      sum[c] += (pix[c] + pix[ip[1]]) >> 1;
	    else
	      sum[c] += pix[ip[0] + c];
	  num++;
	}
      }
      FORCC {					/* Save to buffer */
	t = pix[color];
	if (c != color)
	  t += (sum[c] - sum[color]) / num;
	brow[2][col][c] = CLIP(t);
      }
    }
    if (row > 3)				/* Write buffer to image */
      memcpy (image[(row-2)*width+2], brow[0]+2, (width-4)*sizeof *image);
    for (g=0; g < 4; g++)
      brow[(g-1) & 3] = brow[g];
  }
  memcpy (image[(row-2)*width+2], brow[0]+2, (width-4)*sizeof *image);
  memcpy (image[(row-1)*width+2], brow[1]+2, (width-4)*sizeof *image);
  free (brow[4]);
  free (code[0][0]);
}

/*
   Patterned Pixel Grouping Interpolation by Alain Desbiolles
*/
void CLASS ppg_interpolate()
{
  int dir[5] = { 1, width, -1, -width, 1 };
  int row, col, diff[2], guess[2], c, d, i;
  ushort (*pix)[4];

  border_interpolate(3);
  if (verbose) fprintf (stderr,_("PPG interpolation...\n"));

/*  Fill in the green layer with gradients and pattern recognition: */
  for (row=3; row < height-3; row++)
    for (col=3+(FC(row,3) & 1), c=FC(row,col); col < width-3; col+=2) {
      pix = image + row*width+col;
      for (i=0; (d=dir[i]) > 0; i++) {
	guess[i] = (pix[-d][1] + pix[0][c] + pix[d][1]) * 2
		      - pix[-2*d][c] - pix[2*d][c];
	diff[i] = ( ABS(pix[-2*d][c] - pix[ 0][c]) +
		    ABS(pix[ 2*d][c] - pix[ 0][c]) +
		    ABS(pix[  -d][1] - pix[ d][1]) ) * 3 +
		  ( ABS(pix[ 3*d][1] - pix[ d][1]) +
		    ABS(pix[-3*d][1] - pix[-d][1]) ) * 2;
      }
      d = dir[i = diff[0] > diff[1]];
      pix[0][1] = ULIM(guess[i] >> 2, pix[d][1], pix[-d][1]);
    }
/*  Calculate red and blue for each green pixel:		*/
  for (row=1; row < height-1; row++)
    for (col=1+(FC(row,2) & 1), c=FC(row,col+1); col < width-1; col+=2) {
      pix = image + row*width+col;
      for (i=0; (d=dir[i]) > 0; c=2-c, i++)
	pix[0][c] = CLIP((pix[-d][c] + pix[d][c] + 2*pix[0][1]
			- pix[-d][1] - pix[d][1]) >> 1);
    }
/*  Calculate blue for red pixels and vice versa:		*/
  for (row=1; row < height-1; row++)
    for (col=1+(FC(row,1) & 1), c=2-FC(row,col); col < width-1; col+=2) {
      pix = image + row*width+col;
      for (i=0; (d=dir[i]+dir[i+1]) > 0; i++) {
	diff[i] = ABS(pix[-d][c] - pix[d][c]) +
		  ABS(pix[-d][1] - pix[0][1]) +
		  ABS(pix[ d][1] - pix[0][1]);
	guess[i] = pix[-d][c] + pix[d][c] + 2*pix[0][1]
		 - pix[-d][1] - pix[d][1];
      }
      if (diff[0] != diff[1])
	pix[0][c] = CLIP(guess[diff[0] > diff[1]] >> 1);
      else
	pix[0][c] = CLIP((guess[0]+guess[1]) >> 2);
    }
}

/*
   Adaptive Homogeneity-Directed interpolation is based on
   the work of Keigo Hirakawa, Thomas Parks, and Paul Lee.
 */
#define TS 256		/* Tile Size */

void CLASS ahd_interpolate()
{
  int i, j, k, top, left, row, col, tr, tc, c, d, val, hm[2];
  ushort (*pix)[4], (*rix)[3];
  static const int dir[4] = { -1, 1, -TS, TS };
  unsigned ldiff[2][4], abdiff[2][4], leps, abeps;
  float r, cbrt[0x10000], xyz[3], xyz_cam[3][4];
  ushort (*rgb)[TS][TS][3];
   short (*lab)[TS][TS][3], (*lix)[3];
   char (*homo)[TS][TS], *buffer;

  if (verbose) fprintf (stderr,_("AHD interpolation...\n"));

  for (i=0; i < 0x10000; i++) {
    r = i / 65535.0;
    cbrt[i] = r > 0.008856 ? pow(r,1/3.0) : 7.787*r + 16/116.0;
  }
  for (i=0; i < 3; i++)
    for (j=0; j < colors; j++)
      for (xyz_cam[i][j] = k=0; k < 3; k++)
	xyz_cam[i][j] += xyz_rgb[i][k] * rgb_cam[k][j] / d65_white[i];

  border_interpolate(5);
  buffer = (char *) malloc (26*TS*TS);		/* 1664 kB */
  merror (buffer, "ahd_interpolate()");
  rgb  = (ushort(*)[TS][TS][3]) buffer;
  lab  = (short (*)[TS][TS][3])(buffer + 12*TS*TS);
  homo = (char  (*)[TS][TS])   (buffer + 24*TS*TS);

  for (top=2; top < height-5; top += TS-6)
    for (left=2; left < width-5; left += TS-6) {

/*  Interpolate green horizontally and vertically:		*/
      for (row = top; row < top+TS && row < height-2; row++) {
	col = left + (FC(row,left) & 1);
	for (c = FC(row,col); col < left+TS && col < width-2; col+=2) {
	  pix = image + row*width+col;
	  val = ((pix[-1][1] + pix[0][c] + pix[1][1]) * 2
		- pix[-2][c] - pix[2][c]) >> 2;
	  rgb[0][row-top][col-left][1] = ULIM(val,pix[-1][1],pix[1][1]);
	  val = ((pix[-width][1] + pix[0][c] + pix[width][1]) * 2
		- pix[-2*width][c] - pix[2*width][c]) >> 2;
	  rgb[1][row-top][col-left][1] = ULIM(val,pix[-width][1],pix[width][1]);
	}
      }
/*  Interpolate red and blue, and convert to CIELab:		*/
      for (d=0; d < 2; d++)
	for (row=top+1; row < top+TS-1 && row < height-3; row++)
	  for (col=left+1; col < left+TS-1 && col < width-3; col++) {
	    pix = image + row*width+col;
	    rix = &rgb[d][row-top][col-left];
	    lix = &lab[d][row-top][col-left];
	    if ((c = 2 - FC(row,col)) == 1) {
	      c = FC(row+1,col);
	      val = pix[0][1] + (( pix[-1][2-c] + pix[1][2-c]
				 - rix[-1][1] - rix[1][1] ) >> 1);
	      rix[0][2-c] = CLIP(val);
	      val = pix[0][1] + (( pix[-width][c] + pix[width][c]
				 - rix[-TS][1] - rix[TS][1] ) >> 1);
	    } else
	      val = rix[0][1] + (( pix[-width-1][c] + pix[-width+1][c]
				 + pix[+width-1][c] + pix[+width+1][c]
				 - rix[-TS-1][1] - rix[-TS+1][1]
				 - rix[+TS-1][1] - rix[+TS+1][1] + 1) >> 2);
	    rix[0][c] = CLIP(val);
	    c = FC(row,col);
	    rix[0][c] = pix[0][c];
	    xyz[0] = xyz[1] = xyz[2] = 0.5;
	    FORCC {
	      xyz[0] += xyz_cam[0][c] * rix[0][c];
	      xyz[1] += xyz_cam[1][c] * rix[0][c];
	      xyz[2] += xyz_cam[2][c] * rix[0][c];
	    }
	    xyz[0] = cbrt[CLIP((int) xyz[0])];
	    xyz[1] = cbrt[CLIP((int) xyz[1])];
	    xyz[2] = cbrt[CLIP((int) xyz[2])];
	    lix[0][0] = 64 * (116 * xyz[1] - 16);
	    lix[0][1] = 64 * 500 * (xyz[0] - xyz[1]);
	    lix[0][2] = 64 * 200 * (xyz[1] - xyz[2]);
	  }
/*  Build homogeneity maps from the CIELab images:		*/
      memset (homo, 0, 2*TS*TS);
      for (row=top+2; row < top+TS-2 && row < height-4; row++) {
	tr = row-top;
	for (col=left+2; col < left+TS-2 && col < width-4; col++) {
	  tc = col-left;
	  for (d=0; d < 2; d++) {
	    lix = &lab[d][tr][tc];
	    for (i=0; i < 4; i++) {
	       ldiff[d][i] = ABS(lix[0][0]-lix[dir[i]][0]);
	      abdiff[d][i] = SQR(lix[0][1]-lix[dir[i]][1])
			   + SQR(lix[0][2]-lix[dir[i]][2]);
	    }
	  }
	  leps = MIN(MAX(ldiff[0][0],ldiff[0][1]),
		     MAX(ldiff[1][2],ldiff[1][3]));
	  abeps = MIN(MAX(abdiff[0][0],abdiff[0][1]),
		      MAX(abdiff[1][2],abdiff[1][3]));
	  for (d=0; d < 2; d++)
	    for (i=0; i < 4; i++)
	      if (ldiff[d][i] <= leps && abdiff[d][i] <= abeps)
		homo[d][tr][tc]++;
	}
      }
/*  Combine the most homogenous pixels for the final result:	*/
      for (row=top+3; row < top+TS-3 && row < height-5; row++) {
	tr = row-top;
	for (col=left+3; col < left+TS-3 && col < width-5; col++) {
	  tc = col-left;
	  for (d=0; d < 2; d++)
	    for (hm[d]=0, i=tr-1; i <= tr+1; i++)
	      for (j=tc-1; j <= tc+1; j++)
		hm[d] += homo[d][i][j];
	  if (hm[0] != hm[1])
	    FORC3 image[row*width+col][c] = rgb[hm[1] > hm[0]][tr][tc][c];
	  else
	    FORC3 image[row*width+col][c] =
		(rgb[0][tr][tc][c] + rgb[1][tr][tc][c]) >> 1;
	}
      }
    }
  free (buffer);
}
#undef TS

void CLASS median_filter()
{
  ushort (*pix)[4];
  int pass, c, i, j, k, med[9];
  static const uchar opt[] =	/* Optimal 9-element median search */
  { 1,2, 4,5, 7,8, 0,1, 3,4, 6,7, 1,2, 4,5, 7,8,
    0,3, 5,8, 4,7, 3,6, 1,4, 2,5, 4,7, 4,2, 6,4, 4,2 };

  for (pass=1; pass <= med_passes; pass++) {
    if (verbose)
      fprintf (stderr,_("Median filter pass %d...\n"), pass);
    for (c=0; c < 3; c+=2) {
      for (pix = image; pix < image+width*height; pix++)
	pix[0][3] = pix[0][c];
      for (pix = image+width; pix < image+width*(height-1); pix++) {
	if ((pix-image+1) % width < 2) continue;
	for (k=0, i = -width; i <= width; i += width)
	  for (j = i-1; j <= i+1; j++)
	    med[k++] = pix[j][3] - pix[j][1];
	for (i=0; i < sizeof opt; i+=2)
	  if     (med[opt[i]] > med[opt[i+1]])
	    SWAP (med[opt[i]] , med[opt[i+1]]);
	pix[0][c] = CLIP(med[4] + pix[0][1]);
      }
    }
  }
}

void CLASS blend_highlights()
{
  int clip=INT_MAX, row, col, c, i, j;
  static const float trans[2][4][4] =
  { { { 1,1,1 }, { 1.7320508,-1.7320508,0 }, { -1,-1,2 } },
    { { 1,1,1,1 }, { 1,-1,1,-1 }, { 1,1,-1,-1 }, { 1,-1,-1,1 } } };
  static const float itrans[2][4][4] =
  { { { 1,0.8660254,-0.5 }, { 1,-0.8660254,-0.5 }, { 1,0,1 } },
    { { 1,1,1,1 }, { 1,-1,1,-1 }, { 1,1,-1,-1 }, { 1,-1,-1,1 } } };
  float cam[2][4], lab[2][4], sum[2], chratio;

  if ((unsigned) (colors-3) > 1) return;
  if (verbose) fprintf (stderr,_("Blending highlights...\n"));
  FORCC if (clip > (i = 65535*pre_mul[c])) clip = i;
  for (row=0; row < height; row++)
    for (col=0; col < width; col++) {
      FORCC if (image[row*width+col][c] > clip) break;
      if (c == colors) continue;
      FORCC {
	cam[0][c] = image[row*width+col][c];
	cam[1][c] = MIN(cam[0][c],clip);
      }
      for (i=0; i < 2; i++) {
	FORCC for (lab[i][c]=j=0; j < colors; j++)
	  lab[i][c] += trans[colors-3][c][j] * cam[i][j];
	for (sum[i]=0,c=1; c < colors; c++)
	  sum[i] += SQR(lab[i][c]);
      }
      chratio = sqrt(sum[1]/sum[0]);
      for (c=1; c < colors; c++)
	lab[0][c] *= chratio;
      FORCC for (cam[0][c]=j=0; j < colors; j++)
	cam[0][c] += itrans[colors-3][c][j] * lab[0][j];
      FORCC image[row*width+col][c] = cam[0][c] / colors;
    }
}

#define SCALE (4 >> shrink)
void CLASS recover_highlights()
{
  float *map, sum, wgt, grow;
  int hsat[4], count, spread, change, val, i;
  unsigned high, wide, mrow, mcol, row, col, kc, c, d, y, x;
  ushort *pixel;
  static const signed char dir[8][2] =
    { {-1,-1}, {-1,0}, {-1,1}, {0,1}, {1,1}, {1,0}, {1,-1}, {0,-1} };

  if (verbose) fprintf (stderr,_("Rebuilding highlights...\n"));

  grow = pow (2, 4-highlight);
  FORCC hsat[c] = 32000 * pre_mul[c];
  for (kc=0, c=1; c < colors; c++)
    if (pre_mul[kc] < pre_mul[c]) kc = c;
  high = height / SCALE;
  wide =  width / SCALE;
  map = (float *) calloc (high*wide, sizeof *map);
  merror (map, "recover_highlights()");
  FORCC if (c != kc) {
    memset (map, 0, high*wide*sizeof *map);
    for (mrow=0; mrow < high; mrow++)
      for (mcol=0; mcol < wide; mcol++) {
	sum = wgt = count = 0;
	for (row = mrow*SCALE; row < (mrow+1)*SCALE; row++)
	  for (col = mcol*SCALE; col < (mcol+1)*SCALE; col++) {
	    pixel = image[row*width+col];
	    if (pixel[c] / hsat[c] == 1 && pixel[kc] > 24000) {
	      sum += pixel[c];
	      wgt += pixel[kc];
	      count++;
	    }
	  }
	if (count == SCALE*SCALE)
	  map[mrow*wide+mcol] = sum / wgt;
      }
    for (spread = 32/grow; spread--; ) {
      for (mrow=0; mrow < high; mrow++)
	for (mcol=0; mcol < wide; mcol++) {
	  if (map[mrow*wide+mcol]) continue;
	  sum = count = 0;
	  for (d=0; d < 8; d++) {
	    y = mrow + dir[d][0];
	    x = mcol + dir[d][1];
	    if (y < high && x < wide && map[y*wide+x] > 0) {
	      sum  += (1 + (d & 1)) * map[y*wide+x];
	      count += 1 + (d & 1);
	    }
	  }
	  if (count > 3)
	    map[mrow*wide+mcol] = - (sum+grow) / (count+grow);
	}
      for (change=i=0; i < high*wide; i++)
	if (map[i] < 0) {
	  map[i] = -map[i];
	  change = 1;
	}
      if (!change) break;
    }
    for (i=0; i < high*wide; i++)
      if (map[i] == 0) map[i] = 1;
    for (mrow=0; mrow < high; mrow++)
      for (mcol=0; mcol < wide; mcol++) {
	for (row = mrow*SCALE; row < (mrow+1)*SCALE; row++)
	  for (col = mcol*SCALE; col < (mcol+1)*SCALE; col++) {
	    pixel = image[row*width+col];
	    if (pixel[c] / hsat[c] > 1) {
	      val = pixel[kc] * map[mrow*wide+mcol];
	      if (pixel[c] < val) pixel[c] = CLIP(val);
	    }
	  }
      }
  }
  free (map);
}
#undef SCALE

void CLASS tiff_get (unsigned base,
	unsigned *tag, unsigned *type, unsigned *len, unsigned *save)
{
  *tag  = get2();
  *type = get2();
  *len  = get4();
  *save = ftell(ifp) + 4;
  if (*len * ("11124811248488"[*type < 14 ? *type:0]-'0') > 4)
    fseek (ifp, get4()+base, SEEK_SET);
}

void CLASS parse_thumb_note (int base, unsigned toff, unsigned tlen)
{
  unsigned entries, tag, type, len, save;

  entries = get2();
  while (entries--) {
    tiff_get (base, &tag, &type, &len, &save);
    if (tag == toff) thumb_offset = get4()+base;
    if (tag == tlen) thumb_length = get4();
    fseek (ifp, save, SEEK_SET);
  }
}

int CLASS parse_tiff_ifd (int base);

void CLASS parse_makernote (int base, int uptag)
{
  static const uchar xlat[2][256] = {
  { 0xc1,0xbf,0x6d,0x0d,0x59,0xc5,0x13,0x9d,0x83,0x61,0x6b,0x4f,0xc7,0x7f,0x3d,0x3d,
    0x53,0x59,0xe3,0xc7,0xe9,0x2f,0x95,0xa7,0x95,0x1f,0xdf,0x7f,0x2b,0x29,0xc7,0x0d,
    0xdf,0x07,0xef,0x71,0x89,0x3d,0x13,0x3d,0x3b,0x13,0xfb,0x0d,0x89,0xc1,0x65,0x1f,
    0xb3,0x0d,0x6b,0x29,0xe3,0xfb,0xef,0xa3,0x6b,0x47,0x7f,0x95,0x35,0xa7,0x47,0x4f,
    0xc7,0xf1,0x59,0x95,0x35,0x11,0x29,0x61,0xf1,0x3d,0xb3,0x2b,0x0d,0x43,0x89,0xc1,
    0x9d,0x9d,0x89,0x65,0xf1,0xe9,0xdf,0xbf,0x3d,0x7f,0x53,0x97,0xe5,0xe9,0x95,0x17,
    0x1d,0x3d,0x8b,0xfb,0xc7,0xe3,0x67,0xa7,0x07,0xf1,0x71,0xa7,0x53,0xb5,0x29,0x89,
    0xe5,0x2b,0xa7,0x17,0x29,0xe9,0x4f,0xc5,0x65,0x6d,0x6b,0xef,0x0d,0x89,0x49,0x2f,
    0xb3,0x43,0x53,0x65,0x1d,0x49,0xa3,0x13,0x89,0x59,0xef,0x6b,0xef,0x65,0x1d,0x0b,
    0x59,0x13,0xe3,0x4f,0x9d,0xb3,0x29,0x43,0x2b,0x07,0x1d,0x95,0x59,0x59,0x47,0xfb,
    0xe5,0xe9,0x61,0x47,0x2f,0x35,0x7f,0x17,0x7f,0xef,0x7f,0x95,0x95,0x71,0xd3,0xa3,
    0x0b,0x71,0xa3,0xad,0x0b,0x3b,0xb5,0xfb,0xa3,0xbf,0x4f,0x83,0x1d,0xad,0xe9,0x2f,
    0x71,0x65,0xa3,0xe5,0x07,0x35,0x3d,0x0d,0xb5,0xe9,0xe5,0x47,0x3b,0x9d,0xef,0x35,
    0xa3,0xbf,0xb3,0xdf,0x53,0xd3,0x97,0x53,0x49,0x71,0x07,0x35,0x61,0x71,0x2f,0x43,
    0x2f,0x11,0xdf,0x17,0x97,0xfb,0x95,0x3b,0x7f,0x6b,0xd3,0x25,0xbf,0xad,0xc7,0xc5,
    0xc5,0xb5,0x8b,0xef,0x2f,0xd3,0x07,0x6b,0x25,0x49,0x95,0x25,0x49,0x6d,0x71,0xc7 },
  { 0xa7,0xbc,0xc9,0xad,0x91,0xdf,0x85,0xe5,0xd4,0x78,0xd5,0x17,0x46,0x7c,0x29,0x4c,
    0x4d,0x03,0xe9,0x25,0x68,0x11,0x86,0xb3,0xbd,0xf7,0x6f,0x61,0x22,0xa2,0x26,0x34,
    0x2a,0xbe,0x1e,0x46,0x14,0x68,0x9d,0x44,0x18,0xc2,0x40,0xf4,0x7e,0x5f,0x1b,0xad,
    0x0b,0x94,0xb6,0x67,0xb4,0x0b,0xe1,0xea,0x95,0x9c,0x66,0xdc,0xe7,0x5d,0x6c,0x05,
    0xda,0xd5,0xdf,0x7a,0xef,0xf6,0xdb,0x1f,0x82,0x4c,0xc0,0x68,0x47,0xa1,0xbd,0xee,
    0x39,0x50,0x56,0x4a,0xdd,0xdf,0xa5,0xf8,0xc6,0xda,0xca,0x90,0xca,0x01,0x42,0x9d,
    0x8b,0x0c,0x73,0x43,0x75,0x05,0x94,0xde,0x24,0xb3,0x80,0x34,0xe5,0x2c,0xdc,0x9b,
    0x3f,0xca,0x33,0x45,0xd0,0xdb,0x5f,0xf5,0x52,0xc3,0x21,0xda,0xe2,0x22,0x72,0x6b,
    0x3e,0xd0,0x5b,0xa8,0x87,0x8c,0x06,0x5d,0x0f,0xdd,0x09,0x19,0x93,0xd0,0xb9,0xfc,
    0x8b,0x0f,0x84,0x60,0x33,0x1c,0x9b,0x45,0xf1,0xf0,0xa3,0x94,0x3a,0x12,0x77,0x33,
    0x4d,0x44,0x78,0x28,0x3c,0x9e,0xfd,0x65,0x57,0x16,0x94,0x6b,0xfb,0x59,0xd0,0xc8,
    0x22,0x36,0xdb,0xd2,0x63,0x98,0x43,0xa1,0x04,0x87,0x86,0xf7,0xa6,0x26,0xbb,0xd6,
    0x59,0x4d,0xbf,0x6a,0x2e,0xaa,0x2b,0xef,0xe6,0x78,0xb6,0x4e,0xe0,0x2f,0xdc,0x7c,
    0xbe,0x57,0x19,0x32,0x7e,0x2a,0xd0,0xb8,0xba,0x29,0x00,0x3c,0x52,0x7d,0xa8,0x49,
    0x3b,0x2d,0xeb,0x25,0x49,0xfa,0xa3,0xaa,0x39,0xa7,0xc5,0xa7,0x50,0x11,0x36,0xfb,
    0xc6,0x67,0x4a,0xf5,0xa5,0x12,0x65,0x7e,0xb0,0xdf,0xaf,0x4e,0xb3,0x61,0x7f,0x2f } };
  unsigned offset=0, entries, tag, type, len, save, c;
  unsigned ver97=0, serial=0, i, wbi=0, wb[4]={0,0,0,0};
  uchar buf97[324], ci, cj, ck;
  short morder, sorder=order;
  char buf[10];
/*
   The MakerNote might have its own TIFF header (possibly with
   its own byte-order!), or it might just be a table.
 */
  if (!strcmp(make,"Nokia")) return;
  fread (buf, 1, 10, ifp);
  if (!strncmp (buf,"KDK" ,3) ||	/* these aren't TIFF tables */
      !strncmp (buf,"VER" ,3) ||
      !strncmp (buf,"IIII",4) ||
      !strncmp (buf,"MMMM",4)) return;
  if (!strncmp (buf,"KC"  ,2) ||	/* Konica KD-400Z, KD-510Z */
      !strncmp (buf,"MLY" ,3)) {	/* Minolta DiMAGE G series */
    order = 0x4d4d;
    while ((i=ftell(ifp)) < data_offset && i < 16384) {
      wb[0] = wb[2];  wb[2] = wb[1];  wb[1] = wb[3];
      wb[3] = get2();
      if (wb[1] == 256 && wb[3] == 256 &&
	  wb[0] > 256 && wb[0] < 640 && wb[2] > 256 && wb[2] < 640)
	FORC4 cam_mul[c] = wb[c];
    }
    goto quit;
  }
  if (!strcmp (buf,"Nikon")) {
    base = ftell(ifp);
    order = get2();
    if (get2() != 42) goto quit;
    offset = get4();
    fseek (ifp, offset-8, SEEK_CUR);
  } else if (!strcmp (buf,"OLYMPUS")) {
    base = ftell(ifp)-10;
    fseek (ifp, -2, SEEK_CUR);
    order = get2();  get2();
  } else if (!strncmp (buf,"SONY",4) ||
	     !strcmp  (buf,"Panasonic")) {
    goto nf;
  } else if (!strncmp (buf,"FUJIFILM",8)) {
    base = ftell(ifp)-10;
nf: order = 0x4949;
    fseek (ifp,  2, SEEK_CUR);
  } else if (!strcmp (buf,"OLYMP") ||
	     !strcmp (buf,"LEICA") ||
	     !strcmp (buf,"Ricoh") ||
	     !strcmp (buf,"EPSON"))
    fseek (ifp, -2, SEEK_CUR);
  else if (!strcmp (buf,"AOC") ||
	   !strcmp (buf,"QVC"))
    fseek (ifp, -4, SEEK_CUR);
  else {
    fseek (ifp, -10, SEEK_CUR);
    if (!strncmp(make,"SAMSUNG",7))
      base = ftell(ifp);
  }
  entries = get2();
  if (entries > 1000) return;
  morder = order;
  while (entries--) {
    order = morder;
    tiff_get (base, &tag, &type, &len, &save);
    tag |= uptag << 16;
    if (tag == 2 && strstr(make,"NIKON") && !iso_speed)
      iso_speed = (get2(),get2());
    if (tag == 4 && len > 26 && len < 35) {
      if ((i=(get4(),get2())) != 0x7fff && !iso_speed)
	iso_speed = 50 * pow (2, i/32.0 - 4);
      if ((i=(get2(),get2())) != 0x7fff && !aperture)
	aperture = pow (2, i/64.0);
      if ((i=get2()) != 0xffff && !shutter)
	shutter = pow (2, (short) i/-32.0);
      wbi = (get2(),get2());
      shot_order = (get2(),get2());
    }
    if ((tag == 4 || tag == 0x114) && !strncmp(make,"KONICA",6)) {
      fseek (ifp, tag == 4 ? 140:160, SEEK_CUR);
      switch (get2()) {
	case 72:  flip = 0;  break;
	case 76:  flip = 6;  break;
	case 82:  flip = 5;  break;
      }
    }
    if (tag == 7 && type == 2 && len > 20)
      fgets (model2, 64, ifp);
    if (tag == 8 && type == 4)
      shot_order = get4();
    if (tag == 9 && !strcmp(make,"Canon"))
      fread (artist, 64, 1, ifp);
    if (tag == 0xc && len == 4) {
      cam_mul[0] = getreal(type);
      cam_mul[2] = getreal(type);
    }
    if (tag == 0xd && type == 7 && get2() == 0xaaaa) {
      for (c=i=2; (ushort) c != 0xbbbb && i < len; i++)
	c = c << 8 | fgetc(ifp);
      while ((i+=4) < len-5)
	if (get4() == 257 && (i=len) && (c = (get4(),fgetc(ifp))) < 3)
	  flip = "065"[c]-'0';
    }
    if (tag == 0x10 && type == 4)
      unique_id = get4();
    if (tag == 0x11 && is_raw && !strncmp(make,"NIKON",5)) {
      fseek (ifp, get4()+base, SEEK_SET);
      parse_tiff_ifd (base);
    }
    if (tag == 0x14 && type == 7) {
      if (len == 2560) {
	fseek (ifp, 1248, SEEK_CUR);
	goto get2_256;
      }
      fread (buf, 1, 10, ifp);
      if (!strncmp(buf,"NRW ",4)) {
	fseek (ifp, strcmp(buf+4,"0100") ? 46:1546, SEEK_CUR);
	cam_mul[0] = get4() << 2;
	cam_mul[1] = get4() + get4();
	cam_mul[2] = get4() << 2;
      }
    }
    if (tag == 0x15 && type == 2 && is_raw)
      fread (model, 64, 1, ifp);
    if (strstr(make,"PENTAX")) {
      if (tag == 0x1b) tag = 0x1018;
      if (tag == 0x1c) tag = 0x1017;
    }
    if (tag == 0x1d)
      while ((c = fgetc(ifp)) && c != EOF)
	serial = serial*10 + (isdigit(c) ? c - '0' : c % 10);
    if (tag == 0x81 && type == 4) {
      data_offset = get4();
      fseek (ifp, data_offset + 41, SEEK_SET);
      raw_height = get2() * 2;
      raw_width  = get2();
      filters = 0x61616161;
    }
    if (tag == 0x29 && type == 1) {
      c = wbi < 18 ? "012347800000005896"[wbi]-'0' : 0;
      fseek (ifp, 8 + c*32, SEEK_CUR);
      FORC4 cam_mul[c ^ (c >> 1) ^ 1] = get4();
    }
    if ((tag == 0x81  && type == 7) ||
	(tag == 0x100 && type == 7) ||
	(tag == 0x280 && type == 1)) {
      thumb_offset = ftell(ifp);
      thumb_length = len;
    }
    if (tag == 0x88 && type == 4 && (thumb_offset = get4()))
      thumb_offset += base;
    if (tag == 0x89 && type == 4)
      thumb_length = get4();
    if (tag == 0x8c || tag == 0x96)
      meta_offset = ftell(ifp);
    if (tag == 0x97) {
      for (i=0; i < 4; i++)
	ver97 = ver97 * 10 + fgetc(ifp)-'0';
      switch (ver97) {
	case 100:
	  fseek (ifp, 68, SEEK_CUR);
	  FORC4 cam_mul[(c >> 1) | ((c & 1) << 1)] = get2();
	  break;
	case 102:
	  fseek (ifp, 6, SEEK_CUR);
	  goto get2_rggb;
	case 103:
	  fseek (ifp, 16, SEEK_CUR);
	  FORC4 cam_mul[c] = get2();
      }
      if (ver97 >= 200) {
	if (ver97 != 205) fseek (ifp, 280, SEEK_CUR);
	fread (buf97, 324, 1, ifp);
      }
    }
    if (tag == 0xa1 && type == 7) {
      order = 0x4949;
      fseek (ifp, 140, SEEK_CUR);
      FORC3 cam_mul[c] = get4();
    }
    if (tag == 0xa4 && type == 3) {
      fseek (ifp, wbi*48, SEEK_CUR);
      FORC3 cam_mul[c] = get2();
    }
    if (tag == 0xa7 && (unsigned) (ver97-200) < 17) {
      ci = xlat[0][serial & 0xff];
      cj = xlat[1][fgetc(ifp)^fgetc(ifp)^fgetc(ifp)^fgetc(ifp)];
      ck = 0x60;
      for (i=0; i < 324; i++)
	buf97[i] ^= (cj += ci * ck++);
      i = "66666>666;6A;:;55"[ver97-200] - '0';
      FORC4 cam_mul[c ^ (c >> 1) ^ (i & 1)] =
	sget2 (buf97 + (i & -2) + c*2);
    }
    if (tag == 0x200 && len == 3)
      shot_order = (get4(),get4());
    if (tag == 0x200 && len == 4)
      FORC4 cblack[c ^ c >> 1] = get2();
    if (tag == 0x201 && len == 4)
      goto get2_rggb;
    if (tag == 0x220 && type == 7)
      meta_offset = ftell(ifp);
    if (tag == 0x401 && type == 4 && len == 4)
      FORC4 cblack[c ^ c >> 1] = get4();
    if (tag == 0xe01) {		/* Nikon Capture Note */
      order = 0x4949;
      fseek (ifp, 22, SEEK_CUR);
      for (offset=22; offset+22 < len; offset += 22+i) {
	tag = get4();
	fseek (ifp, 14, SEEK_CUR);
	i = get4()-4;
	if (tag == 0x76a43207) flip = get2();
	else fseek (ifp, i, SEEK_CUR);
      }
    }
    if (tag == 0xe80 && len == 256 && type == 7) {
      fseek (ifp, 48, SEEK_CUR);
      cam_mul[0] = get2() * 508 * 1.078 / 0x10000;
      cam_mul[2] = get2() * 382 * 1.173 / 0x10000;
    }
    if (tag == 0xf00 && type == 7) {
      if (len == 614)
	fseek (ifp, 176, SEEK_CUR);
      else if (len == 734 || len == 1502)
	fseek (ifp, 148, SEEK_CUR);
      else goto next;
      goto get2_256;
    }
    if ((tag == 0x1011 && len == 9) || tag == 0x20400200)
      for (i=0; i < 3; i++)
	FORC3 cmatrix[i][c] = ((short) get2()) / 256.0;
    if ((tag == 0x1012 || tag == 0x20400600) && len == 4)
      FORC4 cblack[c ^ c >> 1] = get2();
    if (tag == 0x1017 || tag == 0x20400100)
      cam_mul[0] = get2() / 256.0;
    if (tag == 0x1018 || tag == 0x20400100)
      cam_mul[2] = get2() / 256.0;
    if (tag == 0x2011 && len == 2) {
get2_256:
      order = 0x4d4d;
      cam_mul[0] = get2() / 256.0;
      cam_mul[2] = get2() / 256.0;
    }
    if ((tag | 0x70) == 0x2070 && type == 4)
      fseek (ifp, get4()+base, SEEK_SET);
    if (tag == 0x2010 && type != 7)
      load_raw = &CLASS olympus_load_raw;
    if (tag == 0x2020)
      parse_thumb_note (base, 257, 258);
    if (tag == 0x2040)
      parse_makernote (base, 0x2040);
    if (tag == 0xb028) {
      fseek (ifp, get4()+base, SEEK_SET);
      parse_thumb_note (base, 136, 137);
    }
    if (tag == 0x4001 && len > 500) {
      i = len == 582 ? 50 : len == 653 ? 68 : len == 5120 ? 142 : 126;
      fseek (ifp, i, SEEK_CUR);
get2_rggb:
      FORC4 cam_mul[c ^ (c >> 1)] = get2();
      i = len >> 3 == 164 ? 112:22;
      fseek (ifp, i, SEEK_CUR);
      FORC4 sraw_mul[c ^ (c >> 1)] = get2();
    }
    if (tag == 0xa021)
      FORC4 cam_mul[c ^ (c >> 1)] = get4();
    if (tag == 0xa028)
      FORC4 cam_mul[c ^ (c >> 1)] -= get4();
next:
    fseek (ifp, save, SEEK_SET);
  }
quit:
  order = sorder;
}

/*
   Since the TIFF DateTime string has no timezone information,
   assume that the camera's clock was set to Universal Time.
 */
void CLASS get_timestamp (int reversed)
{
  struct tm t;
  char str[20];
  int i;

  str[19] = 0;
  if (reversed)
    for (i=19; i--; ) str[i] = fgetc(ifp);
  else
    fread (str, 19, 1, ifp);
  memset (&t, 0, sizeof t);
  if (sscanf (str, "%d:%d:%d %d:%d:%d", &t.tm_year, &t.tm_mon,
	&t.tm_mday, &t.tm_hour, &t.tm_min, &t.tm_sec) != 6)
    return;
  t.tm_year -= 1900;
  t.tm_mon -= 1;
  t.tm_isdst = -1;
  if (mktime(&t) > 0)
    timestamp = mktime(&t);
}

void CLASS parse_exif (int base)
{
  unsigned kodak, entries, tag, type, len, save, c;
  double expo;

  kodak = !strncmp(make,"EASTMAN",7) && tiff_nifds < 3;
  entries = get2();
  while (entries--) {
    tiff_get (base, &tag, &type, &len, &save);
    switch (tag) {
      case 33434:  shutter = getreal(type);		break;
      case 33437:  aperture = getreal(type);		break;
      case 34855:  iso_speed = get2();			break;
      case 36867:
      case 36868:  get_timestamp(0);			break;
      case 37377:  if ((expo = -getreal(type)) < 128)
		     shutter = pow (2, expo);		break;
      case 37378:  aperture = pow (2, getreal(type)/2);	break;
      case 37386:  focal_len = getreal(type);		break;
      case 37500:  parse_makernote (base, 0);		break;
      case 40962:  if (kodak) raw_width  = get4();	break;
      case 40963:  if (kodak) raw_height = get4();	break;
      case 41730:
	if (get4() == 0x20002)
	  for (exif_cfa=c=0; c < 8; c+=2)
	    exif_cfa |= fgetc(ifp) * 0x01010101 << c;
    }
    fseek (ifp, save, SEEK_SET);
  }
}

void CLASS parse_gps (int base)
{
  unsigned entries, tag, type, len, save, c;

  entries = get2();
  while (entries--) {
    tiff_get (base, &tag, &type, &len, &save);
    switch (tag) {
      case 1: case 3: case 5:
	gpsdata[29+tag/2] = getc(ifp);			break;
      case 2: case 4: case 7:
	FORC(6) gpsdata[tag/3*6+c] = get4();		break;
      case 6:
	FORC(2) gpsdata[18+c] = get4();			break;
      case 18: case 29:
	fgets ((char *) (gpsdata+14+tag/3), MIN(len,12), ifp);
    }
    fseek (ifp, save, SEEK_SET);
  }
}

void CLASS romm_coeff (float romm_cam[3][3])
{
  static const float rgb_romm[3][3] =	/* ROMM == Kodak ProPhoto */
  { {  2.034193, -0.727420, -0.306766 },
    { -0.228811,  1.231729, -0.002922 },
    { -0.008565, -0.153273,  1.161839 } };
  int i, j, k;

  for (i=0; i < 3; i++)
    for (j=0; j < 3; j++)
      for (cmatrix[i][j] = k=0; k < 3; k++)
	cmatrix[i][j] += rgb_romm[i][k] * romm_cam[k][j];
}

void CLASS parse_mos (int offset)
{
  char data[40];
  int skip, from, i, c, neut[4], planes=0, frot=0;
  static const char *mod[] =
  { "","DCB2","Volare","Cantare","CMost","Valeo 6","Valeo 11","Valeo 22",
    "Valeo 11p","Valeo 17","","Aptus 17","Aptus 22","Aptus 75","Aptus 65",
    "Aptus 54S","Aptus 65S","Aptus 75S","AFi 5","AFi 6","AFi 7",
    "","","","","","","","","","","","","","","","","","AFi-II 12" };
  float romm_cam[3][3];

  fseek (ifp, offset, SEEK_SET);
  while (1) {
    if (get4() != 0x504b5453) break;
    get4();
    fread (data, 1, 40, ifp);
    skip = get4();
    from = ftell(ifp);
    if (!strcmp(data,"JPEG_preview_data")) {
      thumb_offset = from;
      thumb_length = skip;
    }
    if (!strcmp(data,"icc_camera_profile")) {
      profile_offset = from;
      profile_length = skip;
    }
    if (!strcmp(data,"ShootObj_back_type")) {
      fscanf (ifp, "%d", &i);
      if ((unsigned) i < sizeof mod / sizeof (*mod))
	strcpy (model, mod[i]);
    }
    if (!strcmp(data,"icc_camera_to_tone_matrix")) {
      for (i=0; i < 9; i++)
	romm_cam[0][i] = int_to_float(get4());
      romm_coeff (romm_cam);
    }
    if (!strcmp(data,"CaptProf_color_matrix")) {
      for (i=0; i < 9; i++)
	fscanf (ifp, "%f", &romm_cam[0][i]);
      romm_coeff (romm_cam);
    }
    if (!strcmp(data,"CaptProf_number_of_planes"))
      fscanf (ifp, "%d", &planes);
    if (!strcmp(data,"CaptProf_raw_data_rotation"))
      fscanf (ifp, "%d", &flip);
    if (!strcmp(data,"CaptProf_mosaic_pattern"))
      FORC4 {
	fscanf (ifp, "%d", &i);
	if (i == 1) frot = c ^ (c >> 1);
      }
    if (!strcmp(data,"ImgProf_rotation_angle")) {
      fscanf (ifp, "%d", &i);
      flip = i - flip;
    }
    if (!strcmp(data,"NeutObj_neutrals") && !cam_mul[0]) {
      FORC4 fscanf (ifp, "%d", neut+c);
      FORC3 cam_mul[c] = (float) neut[0] / neut[c+1];
    }
    if (!strcmp(data,"Rows_data"))
      load_flags = get4();
    parse_mos (from);
    fseek (ifp, skip+from, SEEK_SET);
  }
  if (planes)
    filters = (planes == 1) * 0x01010101 *
	(uchar) "\x94\x61\x16\x49"[(flip/90 + frot) & 3];
}

void CLASS linear_table (unsigned len)
{
  int i;
  if (len > 0x1000) len = 0x1000;
  read_shorts (curve, len);
  for (i=len; i < 0x1000; i++)
    curve[i] = curve[i-1];
  maximum = curve[0xfff];
}

void CLASS parse_kodak_ifd (int base)
{
  unsigned entries, tag, type, len, save;
  int i, c, wbi=-2, wbtemp=6500;
  float mul[3]={1,1,1}, num;
  static const int wbtag[] = { 64037,64040,64039,64041,-1,-1,64042 };

  entries = get2();
  if (entries > 1024) return;
  while (entries--) {
    tiff_get (base, &tag, &type, &len, &save);
    if (tag == 1020) wbi = getint(type);
    if (tag == 1021 && len == 72) {		/* WB set in software */
      fseek (ifp, 40, SEEK_CUR);
      FORC3 cam_mul[c] = 2048.0 / get2();
      wbi = -2;
    }
    if (tag == 2118) wbtemp = getint(type);
    if (tag == 2130 + wbi)
      FORC3 mul[c] = getreal(type);
    if (tag == 2140 + wbi && wbi >= 0)
      FORC3 {
	for (num=i=0; i < 4; i++)
	  num += getreal(type) * pow (wbtemp/100.0, i);
	cam_mul[c] = 2048 / (num * mul[c]);
      }
    if (tag == 2317) linear_table (len);
    if (tag == 6020) iso_speed = getint(type);
    if (tag == 64013) wbi = fgetc(ifp);
    if ((unsigned) wbi < 7 && tag == wbtag[wbi])
      FORC3 cam_mul[c] = get4();
    if (tag == 64019) width = getint(type);
    if (tag == 64020) height = (getint(type)+1) & -2;
    fseek (ifp, save, SEEK_SET);
  }
}

void CLASS parse_minolta (int base);
int CLASS parse_tiff (int base);

int CLASS parse_tiff_ifd (int base)
{
  unsigned entries, tag, type, len, plen=16, save;
  int ifd, use_cm=0, cfa, i, j, c, ima_len=0;
  int blrr=1, blrc=1, dblack[] = { 0,0,0,0 };
  char software[64], *cbuf, *cp;
  uchar cfa_pat[16], cfa_pc[] = { 0,1,2,3 }, tab[256];
  double cc[4][4], cm[4][3], cam_xyz[4][3], num;
  double ab[]={ 1,1,1,1 }, asn[] = { 0,0,0,0 }, xyz[] = { 1,1,1 };
  unsigned sony_curve[] = { 0,0,0,0,0,4095 };
  unsigned *buf, sony_offset=0, sony_length=0, sony_key=0;
  struct jhead jh;
  FILE *sfp;

  if (tiff_nifds >= sizeof tiff_ifd / sizeof tiff_ifd[0])
    return 1;
  ifd = tiff_nifds++;
  for (j=0; j < 4; j++)
    for (i=0; i < 4; i++)
      cc[j][i] = i == j;
  entries = get2();
  if (entries > 512) return 1;
  while (entries--) {
    tiff_get (base, &tag, &type, &len, &save);
    switch (tag) {
      case 5:   width  = get2();  break;
      case 6:   height = get2();  break;
      case 7:   width += get2();  break;
      case 9:  filters = get2();  break;
      case 17: case 18:
	if (type == 3 && len == 1)
	  cam_mul[(tag-17)*2] = get2() / 256.0;
	break;
      case 23:
	if (type == 3) iso_speed = get2();
	break;
      case 36: case 37: case 38:
	cam_mul[tag-0x24] = get2();
	break;
      case 39:
	if (len < 50 || cam_mul[0]) break;
	fseek (ifp, 12, SEEK_CUR);
	FORC3 cam_mul[c] = get2();
	break;
      case 46:
	if (type != 7 || fgetc(ifp) != 0xff || fgetc(ifp) != 0xd8) break;
	thumb_offset = ftell(ifp) - 2;
	thumb_length = len;
	break;
      case 61440:			/* Fuji HS10 table */
	parse_tiff_ifd (base);
	break;
      case 2: case 256: case 61441:	/* ImageWidth */
	tiff_ifd[ifd].width = getint(type);
	break;
      case 3: case 257: case 61442:	/* ImageHeight */
	tiff_ifd[ifd].height = getint(type);
	break;
      case 258:				/* BitsPerSample */
      case 61443:
	tiff_ifd[ifd].samples = len & 7;
	tiff_ifd[ifd].bps = getint(type);
	break;
      case 61446:
	raw_height = 0;
	load_raw = &CLASS packed_load_raw;
	load_flags = get4() && (filters=0x16161616) ? 24:80;
	break;
      case 259:				/* Compression */
	tiff_ifd[ifd].comp = getint(type);
	break;
      case 262:				/* PhotometricInterpretation */
	tiff_ifd[ifd].phint = get2();
	break;
      case 270:				/* ImageDescription */
	fread (desc, 512, 1, ifp);
	break;
      case 271:				/* Make */
	fgets (make, 64, ifp);
	break;
      case 272:				/* Model */
	fgets (model, 64, ifp);
	break;
      case 280:				/* Panasonic RW2 offset */
	if (type != 4) break;
	load_raw = &CLASS panasonic_load_raw;
	load_flags = 0x2008;
      case 273:				/* StripOffset */
      case 513:				/* JpegIFOffset */
      case 61447:
	tiff_ifd[ifd].offset = get4()+base;
	if (!tiff_ifd[ifd].bps && tiff_ifd[ifd].offset > 0) {
	  fseek (ifp, tiff_ifd[ifd].offset, SEEK_SET);
	  if (ljpeg_start (&jh, 1)) {
	    tiff_ifd[ifd].comp    = 6;
	    tiff_ifd[ifd].width   = jh.wide;
	    tiff_ifd[ifd].height  = jh.high;
	    tiff_ifd[ifd].bps     = jh.bits;
	    tiff_ifd[ifd].samples = jh.clrs;
	    if (!(jh.sraw || (jh.clrs & 1)))
	      tiff_ifd[ifd].width *= jh.clrs;
	    i = order;
	    parse_tiff (tiff_ifd[ifd].offset + 12);
	    order = i;
	  }
	}
	break;
      case 274:				/* Orientation */
	tiff_ifd[ifd].flip = "50132467"[get2() & 7]-'0';
	break;
      case 277:				/* SamplesPerPixel */
	tiff_ifd[ifd].samples = getint(type) & 7;
	break;
      case 279:				/* StripByteCounts */
      case 514:
      case 61448:
	tiff_ifd[ifd].bytes = get4();
	break;
      case 61454:
	FORC3 cam_mul[(4-c) % 3] = getint(type);
	break;
      case 305:  case 11:		/* Software */
	fgets (software, 64, ifp);
	if (!strncmp(software,"Adobe",5) ||
	    !strncmp(software,"dcraw",5) ||
	    !strncmp(software,"UFRaw",5) ||
	    !strncmp(software,"Bibble",6) ||
	    !strncmp(software,"Nikon Scan",10) ||
	    !strcmp (software,"Digital Photo Professional"))
	  is_raw = 0;
	break;
      case 306:				/* DateTime */
	get_timestamp(0);
	break;
      case 315:				/* Artist */
	fread (artist, 64, 1, ifp);
	break;
      case 322:				/* TileWidth */
	tiff_ifd[ifd].tile_width = getint(type);
	break;
      case 323:				/* TileLength */
	tiff_ifd[ifd].tile_length = getint(type);
	break;
      case 324:				/* TileOffsets */
	tiff_ifd[ifd].offset = len > 1 ? ftell(ifp) : get4();
	if (len == 4) {
	  load_raw = &CLASS sinar_4shot_load_raw;
	  is_raw = 5;
	}
	break;
      case 330:				/* SubIFDs */
	if (!strcmp(model,"DSLR-A100") && tiff_ifd[ifd].width == 3872) {
	  load_raw = &CLASS sony_arw_load_raw;
	  data_offset = get4()+base;
	  ifd++;  break;
	}
	while (len--) {
	  i = ftell(ifp);
	  fseek (ifp, get4()+base, SEEK_SET);
	  if (parse_tiff_ifd (base)) break;
	  fseek (ifp, i+4, SEEK_SET);
	}
	break;
      case 400:
	strcpy (make, "Sarnoff");
	maximum = 0xfff;
	break;
      case 28688:
	FORC4 sony_curve[c+1] = get2() >> 2 & 0xfff;
	for (i=0; i < 5; i++)
	  for (j = sony_curve[i]+1; j <= sony_curve[i+1]; j++)
	    curve[j] = curve[j-1] + (1 << i);
	break;
      case 29184: sony_offset = get4();  break;
      case 29185: sony_length = get4();  break;
      case 29217: sony_key    = get4();  break;
      case 29264:
	parse_minolta (ftell(ifp));
	raw_width = 0;
	break;
      case 29443:
	FORC4 cam_mul[c ^ (c < 2)] = get2();
	break;
      case 29459:
	FORC4 cam_mul[c] = get2();
	i = (cam_mul[1] == 1024 && cam_mul[2] == 1024) << 1;
	SWAP (cam_mul[i],cam_mul[i+1])
	break;
      case 33405:			/* Model2 */
	fgets (model2, 64, ifp);
	break;
      case 33422:			/* CFAPattern */
      case 64777:			/* Kodak P-series */
	if ((plen=len) > 16) plen = 16;
	fread (cfa_pat, 1, plen, ifp);
	for (colors=cfa=i=0; i < plen; i++) {
	  colors += !(cfa & (1 << cfa_pat[i]));
	  cfa |= 1 << cfa_pat[i];
	}
	if (cfa == 070) memcpy (cfa_pc,"\003\004\005",3);	/* CMY */
	if (cfa == 072) memcpy (cfa_pc,"\005\003\004\001",4);	/* GMCY */
	goto guess_cfa_pc;
      case 33424:
      case 65024:
	fseek (ifp, get4()+base, SEEK_SET);
	parse_kodak_ifd (base);
	break;
      case 33434:			/* ExposureTime */
	shutter = getreal(type);
	break;
      case 33437:			/* FNumber */
	aperture = getreal(type);
	break;
      case 34306:			/* Leaf white balance */
	FORC4 cam_mul[c ^ 1] = 4096.0 / get2();
	break;
      case 34307:			/* Leaf CatchLight color matrix */
	fread (software, 1, 7, ifp);
	if (strncmp(software,"MATRIX",6)) break;
	colors = 4;
	for (raw_color = i=0; i < 3; i++) {
	  FORC4 fscanf (ifp, "%f", &rgb_cam[i][c^1]);
	  if (!use_camera_wb) continue;
	  num = 0;
	  FORC4 num += rgb_cam[i][c];
	  FORC4 rgb_cam[i][c] /= num;
	}
	break;
      case 34310:			/* Leaf metadata */
	parse_mos (ftell(ifp));
      case 34303:
	strcpy (make, "Leaf");
	break;
      case 34665:			/* EXIF tag */
	fseek (ifp, get4()+base, SEEK_SET);
	parse_exif (base);
	break;
      case 34853:			/* GPSInfo tag */
	fseek (ifp, get4()+base, SEEK_SET);
	parse_gps (base);
	break;
      case 34675:			/* InterColorProfile */
      case 50831:			/* AsShotICCProfile */
	profile_offset = ftell(ifp);
	profile_length = len;
	break;
      case 37122:			/* CompressedBitsPerPixel */
	kodak_cbpp = get4();
	break;
      case 37386:			/* FocalLength */
	focal_len = getreal(type);
	break;
      case 37393:			/* ImageNumber */
	shot_order = getint(type);
	break;
      case 37400:			/* old Kodak KDC tag */
	for (raw_color = i=0; i < 3; i++) {
	  getreal(type);
	  FORC3 rgb_cam[i][c] = getreal(type);
	}
	break;
      case 46275:			/* Imacon tags */
	strcpy (make, "Imacon");
	data_offset = ftell(ifp);
	ima_len = len;
	break;
      case 46279:
	if (!ima_len) break;
	fseek (ifp, 38, SEEK_CUR);
      case 46274:
	fseek (ifp, 40, SEEK_CUR);
	raw_width  = get4();
	raw_height = get4();
	left_margin = get4() & 7;
	width = raw_width - left_margin - (get4() & 7);
	top_margin = get4() & 7;
	height = raw_height - top_margin - (get4() & 7);
	if (raw_width == 7262) {
	  height = 5444;
	  width  = 7244;
	  left_margin = 7;
	}
	fseek (ifp, 52, SEEK_CUR);
	FORC3 cam_mul[c] = getreal(11);
	fseek (ifp, 114, SEEK_CUR);
	flip = (get2() >> 7) * 90;
	if (width * height * 6 == ima_len) {
	  if (flip % 180 == 90) SWAP(width,height);
	  raw_width = width;
	  raw_height = height;
	  left_margin = top_margin = filters = flip = 0;
	}
	sprintf (model, "Ixpress %d-Mp", height*width/1000000);
	load_raw = &CLASS imacon_full_load_raw;
	if (filters) {
	  if (left_margin & 1) filters = 0x61616161;
	  load_raw = &CLASS unpacked_load_raw;
	}
	maximum = 0xffff;
	break;
      case 50454:			/* Sinar tag */
      case 50455:
	if (!(cbuf = (char *) malloc(len))) break;
	fread (cbuf, 1, len, ifp);
	for (cp = cbuf-1; cp && cp < cbuf+len; cp = strchr(cp,'\n'))
	  if (!strncmp (++cp,"Neutral ",8))
	    sscanf (cp+8, "%f %f %f", cam_mul, cam_mul+1, cam_mul+2);
	free (cbuf);
	break;
      case 50458:
	if (!make[0]) strcpy (make, "Hasselblad");
	break;
      case 50459:			/* Hasselblad tag */
	i = order;
	j = ftell(ifp);
	c = tiff_nifds;
	order = get2();
	fseek (ifp, j+(get2(),get4()), SEEK_SET);
	parse_tiff_ifd (j);
	maximum = 0xffff;
	tiff_nifds = c;
	order = i;
	break;
      case 50706:			/* DNGVersion */
	FORC4 dng_version = (dng_version << 8) + fgetc(ifp);
	if (!make[0]) strcpy (make, "DNG");
	is_raw = 1;
	break;
      case 50710:			/* CFAPlaneColor */
	if (len > 4) len = 4;
	colors = len;
	fread (cfa_pc, 1, colors, ifp);
guess_cfa_pc:
	FORCC tab[cfa_pc[c]] = c;
	cdesc[c] = 0;
	for (i=16; i--; )
	  filters = filters << 2 | tab[cfa_pat[i % plen]];
	break;
      case 50711:			/* CFALayout */
	if (get2() == 2) {
	  fuji_width = 1;
	  filters = 0x49494949;
	}
	break;
      case 291:
      case 50712:			/* LinearizationTable */
	linear_table (len);
	break;
      case 50713:			/* BlackLevelRepeatDim */
	blrr = get2();
	blrc = get2();
	break;
      case 61450:
	blrr = blrc = 2;
      case 50714:			/* BlackLevel */
	black = getreal(type);
	if (!filters || !~filters) break;
	dblack[0] = black;
	dblack[1] = (blrc == 2) ? getreal(type):dblack[0];
	dblack[2] = (blrr == 2) ? getreal(type):dblack[0];
	dblack[3] = (blrc == 2 && blrr == 2) ? getreal(type):dblack[1];
	if (colors == 3)
	  filters |= ((filters >> 2 & 0x22222222) |
		      (filters << 2 & 0x88888888)) & filters << 1;
	FORC4 cblack[filters >> (c << 1) & 3] = dblack[c];
	black = 0;
	break;
      case 50715:			/* BlackLevelDeltaH */
      case 50716:			/* BlackLevelDeltaV */
	for (num=i=0; i < len; i++)
	  num += getreal(type);
	black += num/len + 0.5;
	break;
      case 50717:			/* WhiteLevel */
	maximum = getint(type);
	break;
      case 50718:			/* DefaultScale */
	pixel_aspect  = getreal(type);
	pixel_aspect /= getreal(type);
	break;
      case 50721:			/* ColorMatrix1 */
      case 50722:			/* ColorMatrix2 */
	FORCC for (j=0; j < 3; j++)
	  cm[c][j] = getreal(type);
	use_cm = 1;
	break;
      case 50723:			/* CameraCalibration1 */
      case 50724:			/* CameraCalibration2 */
	for (i=0; i < colors; i++)
	  FORCC cc[i][c] = getreal(type);
	break;
      case 50727:			/* AnalogBalance */
	FORCC ab[c] = getreal(type);
	break;
      case 50728:			/* AsShotNeutral */
	FORCC asn[c] = getreal(type);
	break;
      case 50729:			/* AsShotWhiteXY */
	xyz[0] = getreal(type);
	xyz[1] = getreal(type);
	xyz[2] = 1 - xyz[0] - xyz[1];
	FORC3 xyz[c] /= d65_white[c];
	break;
      case 50740:			/* DNGPrivateData */
	if (dng_version) break;
	parse_minolta (j = get4()+base);
	fseek (ifp, j, SEEK_SET);
	parse_tiff_ifd (base);
	break;
      case 50752:
	read_shorts (cr2_slice, 3);
	break;
      case 50829:			/* ActiveArea */
	top_margin = getint(type);
	left_margin = getint(type);
	height = getint(type) - top_margin;
	width = getint(type) - left_margin;
	break;
      case 50830:			/* MaskedAreas */
        for (i=0; i < len && i < 32; i++)
	  mask[0][i] = getint(type);
	black = 0;
	break;
      case 51009:			/* OpcodeList2 */
	meta_offset = ftell(ifp);
	break;
      case 64772:			/* Kodak P-series */
	if (len < 13) break;
	fseek (ifp, 16, SEEK_CUR);
	data_offset = get4();
	fseek (ifp, 28, SEEK_CUR);
	data_offset += get4();
	load_raw = &CLASS packed_load_raw;
	break;
      case 65026:
	if (type == 2) fgets (model2, 64, ifp);
    }
    fseek (ifp, save, SEEK_SET);
  }
  if (sony_length && (buf = (unsigned *) malloc(sony_length))) {
    fseek (ifp, sony_offset, SEEK_SET);
    fread (buf, sony_length, 1, ifp);
    sony_decrypt (buf, sony_length/4, 1, sony_key);
    sfp = ifp;
    if ((ifp = tmpfile())) {
      fwrite (buf, sony_length, 1, ifp);
      fseek (ifp, 0, SEEK_SET);
      parse_tiff_ifd (-sony_offset);
      fclose (ifp);
    }
    ifp = sfp;
    free (buf);
  }
  for (i=0; i < colors; i++)
    FORCC cc[i][c] *= ab[i];
  if (use_cm) {
    FORCC for (i=0; i < 3; i++)
      for (cam_xyz[c][i]=j=0; j < colors; j++)
	cam_xyz[c][i] += cc[c][j] * cm[j][i] * xyz[i];
    cam_xyz_coeff (cam_xyz);
  }
  if (asn[0]) {
    cam_mul[3] = 0;
    FORCC cam_mul[c] = 1 / asn[c];
  }
  if (!use_cm)
    FORCC pre_mul[c] /= cc[c][c];
  return 0;
}

int CLASS parse_tiff (int base)
{
  int doff;

  fseek (ifp, base, SEEK_SET);
  order = get2();
  if (order != 0x4949 && order != 0x4d4d) return 0;
  get2();
  while ((doff = get4())) {
    fseek (ifp, doff+base, SEEK_SET);
    if (parse_tiff_ifd (base)) break;
  }
  return 1;
}

void CLASS apply_tiff()
{
  int max_samp=0, raw=-1, thm=-1, i;
  struct jhead jh;

  thumb_misc = 16;
  if (thumb_offset) {
    fseek (ifp, thumb_offset, SEEK_SET);
    if (ljpeg_start (&jh, 1)) {
      thumb_misc   = jh.bits;
      thumb_width  = jh.wide;
      thumb_height = jh.high;
    }
  }
  for (i=0; i < tiff_nifds; i++) {
    if (max_samp < tiff_ifd[i].samples)
	max_samp = tiff_ifd[i].samples;
    if (max_samp > 3) max_samp = 3;
    if ((tiff_ifd[i].comp != 6 || tiff_ifd[i].samples != 3) &&
	(tiff_ifd[i].width | tiff_ifd[i].height) < 0x10000 &&
	tiff_ifd[i].width*tiff_ifd[i].height > raw_width*raw_height) {
      raw_width     = tiff_ifd[i].width;
      raw_height    = tiff_ifd[i].height;
      tiff_bps      = tiff_ifd[i].bps;
      tiff_compress = tiff_ifd[i].comp;
      data_offset   = tiff_ifd[i].offset;
      tiff_flip     = tiff_ifd[i].flip;
      tiff_samples  = tiff_ifd[i].samples;
      tile_width    = tiff_ifd[i].tile_width;
      tile_length   = tiff_ifd[i].tile_length;
      raw = i;
    }
  }
  if (!tile_width ) tile_width  = INT_MAX;
  if (!tile_length) tile_length = INT_MAX;
  for (i=tiff_nifds; i--; )
    if (tiff_ifd[i].flip) tiff_flip = tiff_ifd[i].flip;
  if (raw >= 0 && !load_raw)
    switch (tiff_compress) {
      case 32767:
	if (tiff_ifd[raw].bytes == raw_width*raw_height) {
	  tiff_bps = 12;
	  load_raw = &CLASS sony_arw2_load_raw;			break;
	}
	if (tiff_ifd[raw].bytes*8 != raw_width*raw_height*tiff_bps) {
	  raw_height += 8;
	  load_raw = &CLASS sony_arw_load_raw;			break;
	}
	load_flags = 79;
      case 32769:
	load_flags++;
      case 32770:
      case 32773: goto slr;
      case 0:  case 1:
	if (tiff_ifd[raw].bytes*5 == raw_width*raw_height*8) {
	  load_flags = 81;
	  tiff_bps = 12;
	} slr:
	switch (tiff_bps) {
	  case  8: load_raw = &CLASS eight_bit_load_raw;	break;
	  case 12: if (tiff_ifd[raw].phint == 2)
		     load_flags = 6;
		   load_raw = &CLASS packed_load_raw;		break;
	  case 14: load_flags = 0;
	  case 16: load_raw = &CLASS unpacked_load_raw;		break;
	}
	break;
      case 6:  case 7:  case 99:
	load_raw = &CLASS lossless_jpeg_load_raw;		break;
      case 262:
	load_raw = &CLASS kodak_262_load_raw;			break;
      case 34713:
	if ((raw_width+9)/10*16*raw_height == tiff_ifd[raw].bytes) {
	  load_raw = &CLASS packed_load_raw;
	  load_flags = 1;
	} else if (raw_width*raw_height*2 == tiff_ifd[raw].bytes) {
	  load_raw = &CLASS unpacked_load_raw;
	  load_flags = 4;
	  order = 0x4d4d;
	} else
	  load_raw = &CLASS nikon_load_raw;			break;
      case 34892:
	load_raw = &CLASS lossy_dng_load_raw;			break;
      case 65535:
	load_raw = &CLASS pentax_load_raw;			break;
      case 65000:
	switch (tiff_ifd[raw].phint) {
	  case 2: load_raw = &CLASS kodak_rgb_load_raw;   filters = 0;  break;
	  case 6: load_raw = &CLASS kodak_ycbcr_load_raw; filters = 0;  break;
	  case 32803: load_raw = &CLASS kodak_65000_load_raw;
	}
      case 32867: break;
      default: is_raw = 0;
    }
  if (!dng_version)
    if ( (tiff_samples == 3 && tiff_ifd[raw].bytes &&
	  tiff_bps != 14 && tiff_bps != 2048 && 
	  tiff_compress != 32769 && tiff_compress != 32770)
      || (tiff_bps == 8 && !strstr(make,"KODAK") && !strstr(make,"Kodak") &&
	  !strstr(model2,"DEBUG RAW")))
      is_raw = 0;
  for (i=0; i < tiff_nifds; i++)
    if (i != raw && tiff_ifd[i].samples == max_samp &&
	tiff_ifd[i].width * tiff_ifd[i].height / SQR(tiff_ifd[i].bps+1) >
	      thumb_width *       thumb_height / SQR(thumb_misc+1)
	&& tiff_ifd[i].comp != 34892) {
      thumb_width  = tiff_ifd[i].width;
      thumb_height = tiff_ifd[i].height;
      thumb_offset = tiff_ifd[i].offset;
      thumb_length = tiff_ifd[i].bytes;
      thumb_misc   = tiff_ifd[i].bps;
      thm = i;
    }
  if (thm >= 0) {
    thumb_misc |= tiff_ifd[thm].samples << 5;
    switch (tiff_ifd[thm].comp) {
      case 0:
	write_thumb = &CLASS layer_thumb;
	break;
      case 1:
	if (tiff_ifd[thm].bps <= 8)
	  write_thumb = &CLASS ppm_thumb;
	else if (!strcmp(make,"Imacon"))
	  write_thumb = &CLASS ppm16_thumb;
	else
	  thumb_load_raw = &CLASS kodak_thumb_load_raw;
	break;
      case 65000:
	thumb_load_raw = tiff_ifd[thm].phint == 6 ?
		&CLASS kodak_ycbcr_load_raw : &CLASS kodak_rgb_load_raw;
    }
  }
}

void CLASS parse_minolta (int base)
{
  int save, tag, len, offset, high=0, wide=0, i, c;
  short sorder=order;

  fseek (ifp, base, SEEK_SET);
  if (fgetc(ifp) || fgetc(ifp)-'M' || fgetc(ifp)-'R') return;
  order = fgetc(ifp) * 0x101;
  offset = base + get4() + 8;
  while ((save=ftell(ifp)) < offset) {
    for (tag=i=0; i < 4; i++)
      tag = tag << 8 | fgetc(ifp);
    len = get4();
    switch (tag) {
      case 0x505244:				/* PRD */
	fseek (ifp, 8, SEEK_CUR);
	high = get2();
	wide = get2();
	break;
      case 0x574247:				/* WBG */
	get4();
	i = strcmp(model,"DiMAGE A200") ? 0:3;
	FORC4 cam_mul[c ^ (c >> 1) ^ i] = get2();
	break;
      case 0x545457:				/* TTW */
	parse_tiff (ftell(ifp));
	data_offset = offset;
    }
    fseek (ifp, save+len+8, SEEK_SET);
  }
  raw_height = high;
  raw_width  = wide;
  order = sorder;
}

/*
   Many cameras have a "debug mode" that writes JPEG and raw
   at the same time.  The raw file has no header, so try to
   to open the matching JPEG file and read its metadata.
 */
void CLASS parse_external_jpeg()
{
  const char *file, *ext;
  char *jname, *jfile, *jext;
  FILE *save=ifp;

  ext  = strrchr (ifname, '.');
  file = strrchr (ifname, '/');
  if (!file) file = strrchr (ifname, '\\');
  if (!file) file = ifname-1;
  file++;
  if (!ext || strlen(ext) != 4 || ext-file != 8) return;
  jname = (char *) malloc (strlen(ifname) + 1);
  merror (jname, "parse_external_jpeg()");
  strcpy (jname, ifname);
  jfile = file - ifname + jname;
  jext  = ext  - ifname + jname;
  if (strcasecmp (ext, ".jpg")) {
    strcpy (jext, isupper(ext[1]) ? ".JPG":".jpg");
    if (isdigit(*file)) {
      memcpy (jfile, file+4, 4);
      memcpy (jfile+4, file, 4);
    }
  } else
    while (isdigit(*--jext)) {
      if (*jext != '9') {
        (*jext)++;
	break;
      }
      *jext = '0';
    }
  if (strcmp (jname, ifname)) {
    if ((ifp = fopen (jname, "rb"))) {
      if (verbose)
	fprintf (stderr,_("Reading metadata from %s ...\n"), jname);
      parse_tiff (12);
      thumb_offset = 0;
      is_raw = 1;
      fclose (ifp);
    }
  }
  if (!timestamp)
    fprintf (stderr,_("Failed to read metadata from %s\n"), jname);
  free (jname);
  ifp = save;
}

/*
   CIFF block 0x1030 contains an 8x8 white sample.
   Load this into white[][] for use in scale_colors().
 */
void CLASS ciff_block_1030()
{
  static const ushort key[] = { 0x410, 0x45f3 };
  int i, bpp, row, col, vbits=0;
  unsigned long bitbuf=0;

  if ((get2(),get4()) != 0x80008 || !get4()) return;
  bpp = get2();
  if (bpp != 10 && bpp != 12) return;
  for (i=row=0; row < 8; row++)
    for (col=0; col < 8; col++) {
      if (vbits < bpp) {
	bitbuf = bitbuf << 16 | (get2() ^ key[i++ & 1]);
	vbits += 16;
      }
      white[row][col] =
	bitbuf << (LONG_BIT - vbits) >> (LONG_BIT - bpp);
      vbits -= bpp;
    }
}

/*
   Parse a CIFF file, better known as Canon CRW format.
 */
void CLASS parse_ciff (int offset, int length)
{
  int tboff, nrecs, c, type, len, save, wbi=-1;
  ushort key[] = { 0x410, 0x45f3 };

  fseek (ifp, offset+length-4, SEEK_SET);
  tboff = get4() + offset;
  fseek (ifp, tboff, SEEK_SET);
  nrecs = get2();
  if (nrecs > 100) return;
  while (nrecs--) {
    type = get2();
    len  = get4();
    save = ftell(ifp) + 4;
    fseek (ifp, offset+get4(), SEEK_SET);
    if ((((type >> 8) + 8) | 8) == 0x38)
      parse_ciff (ftell(ifp), len);	/* Parse a sub-table */

    if (type == 0x0810)
      fread (artist, 64, 1, ifp);
    if (type == 0x080a) {
      fread (make, 64, 1, ifp);
      fseek (ifp, strlen(make) - 63, SEEK_CUR);
      fread (model, 64, 1, ifp);
    }
    if (type == 0x1810) {
      fseek (ifp, 12, SEEK_CUR);
      flip = get4();
    }
    if (type == 0x1835)			/* Get the decoder table */
      tiff_compress = get4();
    if (type == 0x2007) {
      thumb_offset = ftell(ifp);
      thumb_length = len;
    }
    if (type == 0x1818) {
      shutter = pow (2, -int_to_float((get4(),get4())));
      aperture = pow (2, int_to_float(get4())/2);
    }
    if (type == 0x102a) {
      iso_speed = pow (2, (get4(),get2())/32.0 - 4) * 50;
      aperture  = pow (2, (get2(),(short)get2())/64.0);
      shutter   = pow (2,-((short)get2())/32.0);
      wbi = (get2(),get2());
      if (wbi > 17) wbi = 0;
      fseek (ifp, 32, SEEK_CUR);
      if (shutter > 1e6) shutter = get2()/10.0;
    }
    if (type == 0x102c) {
      if (get2() > 512) {		/* Pro90, G1 */
	fseek (ifp, 118, SEEK_CUR);
	FORC4 cam_mul[c ^ 2] = get2();
      } else {				/* G2, S30, S40 */
	fseek (ifp, 98, SEEK_CUR);
	FORC4 cam_mul[c ^ (c >> 1) ^ 1] = get2();
      }
    }
    if (type == 0x0032) {
      if (len == 768) {			/* EOS D30 */
	fseek (ifp, 72, SEEK_CUR);
	FORC4 cam_mul[c ^ (c >> 1)] = 1024.0 / get2();
	if (!wbi) cam_mul[0] = -1;	/* use my auto white balance */
      } else if (!cam_mul[0]) {
	if (get2() == key[0])		/* Pro1, G6, S60, S70 */
	  c = (strstr(model,"Pro1") ?
	      "012346000000000000":"01345:000000006008")[wbi]-'0'+ 2;
	else {				/* G3, G5, S45, S50 */
	  c = "023457000000006000"[wbi]-'0';
	  key[0] = key[1] = 0;
	}
	fseek (ifp, 78 + c*8, SEEK_CUR);
	FORC4 cam_mul[c ^ (c >> 1) ^ 1] = get2() ^ key[c & 1];
	if (!wbi) cam_mul[0] = -1;
      }
    }
    if (type == 0x10a9) {		/* D60, 10D, 300D, and clones */
      if (len > 66) wbi = "0134567028"[wbi]-'0';
      fseek (ifp, 2 + wbi*8, SEEK_CUR);
      FORC4 cam_mul[c ^ (c >> 1)] = get2();
    }
    if (type == 0x1030 && (0x18040 >> wbi & 1))
      ciff_block_1030();		/* all that don't have 0x10a9 */
    if (type == 0x1031) {
      raw_width = (get2(),get2());
      raw_height = get2();
    }
    if (type == 0x5029) {
      focal_len = len >> 16;
      if ((len & 0xffff) == 2) focal_len /= 32;
    }
    if (type == 0x5813) flash_used = int_to_float(len);
    if (type == 0x5814) canon_ev   = int_to_float(len);
    if (type == 0x5817) shot_order = len;
    if (type == 0x5834) unique_id  = len;
    if (type == 0x580e) timestamp  = len;
    if (type == 0x180e) timestamp  = get4();
#ifdef LOCALTIME
    if ((type | 0x4000) == 0x580e)
      timestamp = mktime (gmtime (&timestamp));
#endif
    fseek (ifp, save, SEEK_SET);
  }
}

void CLASS parse_rollei()
{
  char line[128], *val;
  struct tm t;

  fseek (ifp, 0, SEEK_SET);
  memset (&t, 0, sizeof t);
  do {
    fgets (line, 128, ifp);
    if ((val = strchr(line,'=')))
      *val++ = 0;
    else
      val = line + strlen(line);
    if (!strcmp(line,"DAT"))
      sscanf (val, "%d.%d.%d", &t.tm_mday, &t.tm_mon, &t.tm_year);
    if (!strcmp(line,"TIM"))
      sscanf (val, "%d:%d:%d", &t.tm_hour, &t.tm_min, &t.tm_sec);
    if (!strcmp(line,"HDR"))
      thumb_offset = atoi(val);
    if (!strcmp(line,"X  "))
      raw_width = atoi(val);
    if (!strcmp(line,"Y  "))
      raw_height = atoi(val);
    if (!strcmp(line,"TX "))
      thumb_width = atoi(val);
    if (!strcmp(line,"TY "))
      thumb_height = atoi(val);
  } while (strncmp(line,"EOHD",4));
  data_offset = thumb_offset + thumb_width * thumb_height * 2;
  t.tm_year -= 1900;
  t.tm_mon -= 1;
  if (mktime(&t) > 0)
    timestamp = mktime(&t);
  strcpy (make, "Rollei");
  strcpy (model,"d530flex");
  write_thumb = &CLASS rollei_thumb;
}

void CLASS parse_sinar_ia()
{
  int entries, off;
  char str[8], *cp;

  order = 0x4949;
  fseek (ifp, 4, SEEK_SET);
  entries = get4();
  fseek (ifp, get4(), SEEK_SET);
  while (entries--) {
    off = get4(); get4();
    fread (str, 8, 1, ifp);
    if (!strcmp(str,"META"))   meta_offset = off;
    if (!strcmp(str,"THUMB")) thumb_offset = off;
    if (!strcmp(str,"RAW0"))   data_offset = off;
  }
  fseek (ifp, meta_offset+20, SEEK_SET);
  fread (make, 64, 1, ifp);
  make[63] = 0;
  if ((cp = strchr(make,' '))) {
    strcpy (model, cp+1);
    *cp = 0;
  }
  raw_width  = get2();
  raw_height = get2();
  load_raw = &CLASS unpacked_load_raw;
  thumb_width = (get4(),get2());
  thumb_height = get2();
  write_thumb = &CLASS ppm_thumb;
  maximum = 0x3fff;
}

void CLASS parse_phase_one (int base)
{
  unsigned entries, tag, type, len, data, save, i, c;
  float romm_cam[3][3];
  char *cp;

  memset (&ph1, 0, sizeof ph1);
  fseek (ifp, base, SEEK_SET);
  order = get4() & 0xffff;
  if (get4() >> 8 != 0x526177) return;		/* "Raw" */
  fseek (ifp, get4()+base, SEEK_SET);
  entries = get4();
  get4();
  while (entries--) {
    tag  = get4();
    type = get4();
    len  = get4();
    data = get4();
    save = ftell(ifp);
    fseek (ifp, base+data, SEEK_SET);
    switch (tag) {
      case 0x100:  flip = "0653"[data & 3]-'0';  break;
      case 0x106:
	for (i=0; i < 9; i++)
	  romm_cam[0][i] = getreal(11);
	romm_coeff (romm_cam);
	break;
      case 0x107:
	FORC3 cam_mul[c] = getreal(11);
	break;
      case 0x108:  raw_width     = data;	break;
      case 0x109:  raw_height    = data;	break;
      case 0x10a:  left_margin   = data;	break;
      case 0x10b:  top_margin    = data;	break;
      case 0x10c:  width         = data;	break;
      case 0x10d:  height        = data;	break;
      case 0x10e:  ph1.format    = data;	break;
      case 0x10f:  data_offset   = data+base;	break;
      case 0x110:  meta_offset   = data+base;
		   meta_length   = len;			break;
      case 0x112:  ph1.key_off   = save - 4;		break;
      case 0x210:  ph1.tag_210   = int_to_float(data);	break;
      case 0x21a:  ph1.tag_21a   = data;		break;
      case 0x21c:  strip_offset  = data+base;		break;
      case 0x21d:  ph1.black     = data;		break;
      case 0x222:  ph1.split_col = data;		break;
      case 0x223:  ph1.black_off = data+base;		break;
      case 0x301:
	model[63] = 0;
	fread (model, 1, 63, ifp);
	if ((cp = strstr(model," camera"))) *cp = 0;
    }
    fseek (ifp, save, SEEK_SET);
  }
  load_raw = ph1.format < 3 ?
	&CLASS phase_one_load_raw : &CLASS phase_one_load_raw_c;
  maximum = 0xffff;
  strcpy (make, "Phase One");
  if (model[0]) return;
  switch (raw_height) {
    case 2060: strcpy (model,"LightPhase");	break;
    case 2682: strcpy (model,"H 10");		break;
    case 4128: strcpy (model,"H 20");		break;
    case 5488: strcpy (model,"H 25");		break;
  }
}

void CLASS parse_fuji (int offset)
{
  unsigned entries, tag, len, save, c;

  fseek (ifp, offset, SEEK_SET);
  entries = get4();
  if (entries > 255) return;
  while (entries--) {
    tag = get2();
    len = get2();
    save = ftell(ifp);
    if (tag == 0x100) {
      raw_height = get2();
      raw_width  = get2();
    } else if (tag == 0x121) {
      height = get2();
      if ((width = get2()) == 4284) width += 3;
    } else if (tag == 0x130) {
      fuji_layout = fgetc(ifp) >> 7;
      fuji_width = !(fgetc(ifp) & 8);
    } else if (tag == 0x2ff0) {
      FORC4 cam_mul[c ^ 1] = get2();
    } else if (tag == 0xc000) {
      c = order;
      order = 0x4949;
      if ((width = get4()) > 10000) width = get4();
      height = get4();
      order = c;
    }
    fseek (ifp, save+len, SEEK_SET);
  }
  height <<= fuji_layout;
  width  >>= fuji_layout;
}

int CLASS parse_jpeg (int offset)
{
  int len, save, hlen, mark;

  fseek (ifp, offset, SEEK_SET);
  if (fgetc(ifp) != 0xff || fgetc(ifp) != 0xd8) return 0;

  while (fgetc(ifp) == 0xff && (mark = fgetc(ifp)) != 0xda) {
    order = 0x4d4d;
    len   = get2() - 2;
    save  = ftell(ifp);
    if (mark == 0xc0 || mark == 0xc3) {
      fgetc(ifp);
      raw_height = get2();
      raw_width  = get2();
    }
    order = get2();
    hlen  = get4();
    if (get4() == 0x48454150)		/* "HEAP" */
      parse_ciff (save+hlen, len-hlen);
    if (parse_tiff (save+6)) apply_tiff();
    fseek (ifp, save+len, SEEK_SET);
  }
  return 1;
}

void CLASS parse_riff()
{
  unsigned i, size, end;
  char tag[4], date[64], month[64];
  static const char mon[12][4] =
  { "Jan","Feb","Mar","Apr","May","Jun","Jul","Aug","Sep","Oct","Nov","Dec" };
  struct tm t;

  order = 0x4949;
  fread (tag, 4, 1, ifp);
  size = get4();
  end = ftell(ifp) + size;
  if (!memcmp(tag,"RIFF",4) || !memcmp(tag,"LIST",4)) {
    get4();
    while (ftell(ifp)+7 < end)
      parse_riff();
  } else if (!memcmp(tag,"nctg",4)) {
    while (ftell(ifp)+7 < end) {
      i = get2();
      size = get2();
      if ((i+1) >> 1 == 10 && size == 20)
	get_timestamp(0);
      else fseek (ifp, size, SEEK_CUR);
    }
  } else if (!memcmp(tag,"IDIT",4) && size < 64) {
    fread (date, 64, 1, ifp);
    date[size] = 0;
    memset (&t, 0, sizeof t);
    if (sscanf (date, "%*s %s %d %d:%d:%d %d", month, &t.tm_mday,
	&t.tm_hour, &t.tm_min, &t.tm_sec, &t.tm_year) == 6) {
      for (i=0; i < 12 && strcasecmp(mon[i],month); i++);
      t.tm_mon = i;
      t.tm_year -= 1900;
      if (mktime(&t) > 0)
	timestamp = mktime(&t);
    }
  } else
    fseek (ifp, size, SEEK_CUR);
}

void CLASS parse_smal (int offset, int fsize)
{
  int ver;

  fseek (ifp, offset+2, SEEK_SET);
  order = 0x4949;
  ver = fgetc(ifp);
  if (ver == 6)
    fseek (ifp, 5, SEEK_CUR);
  if (get4() != fsize) return;
  if (ver > 6) data_offset = get4();
  raw_height = height = get2();
  raw_width  = width  = get2();
  strcpy (make, "SMaL");
  sprintf (model, "v%d %dx%d", ver, width, height);
  if (ver == 6) load_raw = &CLASS smal_v6_load_raw;
  if (ver == 9) load_raw = &CLASS smal_v9_load_raw;
}

void CLASS parse_cine()
{
  unsigned off_head, off_setup, off_image, i;

  order = 0x4949;
  fseek (ifp, 4, SEEK_SET);
  is_raw = get2() == 2;
  fseek (ifp, 14, SEEK_CUR);
  is_raw *= get4();
  off_head = get4();
  off_setup = get4();
  off_image = get4();
  timestamp = get4();
  if ((i = get4())) timestamp = i;
  fseek (ifp, off_head+4, SEEK_SET);
  raw_width = get4();
  raw_height = get4();
  switch (get2(),get2()) {
    case  8:  load_raw = &CLASS eight_bit_load_raw;  break;
    case 16:  load_raw = &CLASS  unpacked_load_raw;
  }
  fseek (ifp, off_setup+792, SEEK_SET);
  strcpy (make, "CINE");
  sprintf (model, "%d", get4());
  fseek (ifp, 12, SEEK_CUR);
  switch ((i=get4()) & 0xffffff) {
    case  3:  filters = 0x94949494;  break;
    case  4:  filters = 0x49494949;  break;
    default:  is_raw = 0;
  }
  fseek (ifp, 72, SEEK_CUR);
  switch ((get4()+3600) % 360) {
    case 270:  flip = 4;  break;
    case 180:  flip = 1;  break;
    case  90:  flip = 7;  break;
    case   0:  flip = 2;
  }
  cam_mul[0] = getreal(11);
  cam_mul[2] = getreal(11);
  maximum = ~(-1 << get4());
  fseek (ifp, 668, SEEK_CUR);
  shutter = get4()/1000000000.0;
  fseek (ifp, off_image, SEEK_SET);
  if (shot_select < is_raw)
    fseek (ifp, shot_select*8, SEEK_CUR);
  data_offset  = (INT64) get4() + 8;
  data_offset += (INT64) get4() << 32;
}

void CLASS parse_redcine()
{
  unsigned i, len, rdvo;

  order = 0x4d4d;
  is_raw = 0;
  fseek (ifp, 52, SEEK_SET);
  width  = get4();
  height = get4();
  fseek (ifp, 0, SEEK_END);
  fseek (ifp, -(i = ftello(ifp) & 511), SEEK_CUR);
  if (get4() != i || get4() != 0x52454f42) {
    fprintf (stderr,_("%s: Tail is missing, parsing from head...\n"), ifname);
    fseek (ifp, 0, SEEK_SET);
    while ((len = get4()) != EOF) {
      if (get4() == 0x52454456)
	if (is_raw++ == shot_select)
	  data_offset = ftello(ifp) - 8;
      fseek (ifp, len-8, SEEK_CUR);
    }
  } else {
    rdvo = get4();
    fseek (ifp, 12, SEEK_CUR);
    is_raw = get4();
    fseeko (ifp, rdvo+8 + shot_select*4, SEEK_SET);
    data_offset = get4();
  }
}

char * CLASS foveon_gets (int offset, char *str, int len)
{
  int i;
  fseek (ifp, offset, SEEK_SET);
  for (i=0; i < len-1; i++)
    if ((str[i] = get2()) == 0) break;
  str[i] = 0;
  return str;
}

void CLASS parse_foveon()
{
  int entries, img=0, off, len, tag, save, i, wide, high, pent, poff[256][2];
  char name[64], value[64];

  order = 0x4949;			/* Little-endian */
  fseek (ifp, 36, SEEK_SET);
  flip = get4();
  fseek (ifp, -4, SEEK_END);
  fseek (ifp, get4(), SEEK_SET);
  if (get4() != 0x64434553) return;	/* SECd */
  entries = (get4(),get4());
  while (entries--) {
    off = get4();
    len = get4();
    tag = get4();
    save = ftell(ifp);
    fseek (ifp, off, SEEK_SET);
    if (get4() != (0x20434553 | (tag << 24))) return;
    switch (tag) {
      case 0x47414d49:			/* IMAG */
      case 0x32414d49:			/* IMA2 */
	fseek (ifp, 8, SEEK_CUR);
	pent = get4();
	wide = get4();
	high = get4();
	if (wide > raw_width && high > raw_height) {
	  switch (pent) {
	    case  5:  load_flags = 1;
	    case  6:  load_raw = &CLASS foveon_sd_load_raw;  break;
	    case 30:  load_raw = &CLASS foveon_dp_load_raw;  break;
	    default:  load_raw = 0;
	  }
	  raw_width  = wide;
	  raw_height = high;
	  data_offset = off+28;
	}
	fseek (ifp, off+28, SEEK_SET);
	if (fgetc(ifp) == 0xff && fgetc(ifp) == 0xd8
		&& thumb_length < len-28) {
	  thumb_offset = off+28;
	  thumb_length = len-28;
	  write_thumb = &CLASS jpeg_thumb;
	}
	if (++img == 2 && !thumb_length) {
	  thumb_offset = off+24;
	  thumb_width = wide;
	  thumb_height = high;
	  write_thumb = &CLASS foveon_thumb;
	}
	break;
      case 0x464d4143:			/* CAMF */
	meta_offset = off+8;
	meta_length = len-28;
	break;
      case 0x504f5250:			/* PROP */
	pent = (get4(),get4());
	fseek (ifp, 12, SEEK_CUR);
	off += pent*8 + 24;
	if ((unsigned) pent > 256) pent=256;
	for (i=0; i < pent*2; i++)
	  poff[0][i] = off + get4()*2;
	for (i=0; i < pent; i++) {
	  foveon_gets (poff[i][0], name, 64);
	  foveon_gets (poff[i][1], value, 64);
	  if (!strcmp (name, "ISO"))
	    iso_speed = atoi(value);
	  if (!strcmp (name, "CAMMANUF"))
	    strcpy (make, value);
	  if (!strcmp (name, "CAMMODEL"))
	    strcpy (model, value);
	  if (!strcmp (name, "WB_DESC"))
	    strcpy (model2, value);
	  if (!strcmp (name, "TIME"))
	    timestamp = atoi(value);
	  if (!strcmp (name, "EXPTIME"))
	    shutter = atoi(value) / 1000000.0;
	  if (!strcmp (name, "APERTURE"))
	    aperture = atof(value);
	  if (!strcmp (name, "FLENGTH"))
	    focal_len = atof(value);
	}
#ifdef LOCALTIME
	timestamp = mktime (gmtime (&timestamp));
#endif
    }
    fseek (ifp, save, SEEK_SET);
  }
  is_foveon = 1;
}

/*
   All matrices are from Adobe DNG Converter unless otherwise noted.
 */
void CLASS adobe_coeff (const char *make, const char *model)
{
  static const struct {
    const char *prefix;
    short black, maximum, trans[12];
  } table[] = {
    { "AGFAPHOTO DC-833m", 0, 0,	/* DJC */
	{ 11438,-3762,-1115,-2409,9914,2497,-1227,2295,5300 } },
    { "Apple QuickTake", 0, 0,		/* DJC */
	{ 21392,-5653,-3353,2406,8010,-415,7166,1427,2078 } },
    { "Canon EOS D2000", 0, 0,
	{ 24542,-10860,-3401,-1490,11370,-297,2858,-605,3225 } },
    { "Canon EOS D6000", 0, 0,
	{ 20482,-7172,-3125,-1033,10410,-285,2542,226,3136 } },
    { "Canon EOS D30", 0, 0,
	{ 9805,-2689,-1312,-5803,13064,3068,-2438,3075,8775 } },
    { "Canon EOS D60", 0, 0xfa0,
	{ 6188,-1341,-890,-7168,14489,2937,-2640,3228,8483 } },
    { "Canon EOS 5D Mark III", 0, 0x3c80,
	{ 6722,-635,-963,-4287,12460,2028,-908,2162,5668 } },
    { "Canon EOS 5D Mark II", 0, 0x3cf0,
	{ 4716,603,-830,-7798,15474,2480,-1496,1937,6651 } },
    { "Canon EOS 5D", 0, 0xe6c,
	{ 6347,-479,-972,-8297,15954,2480,-1968,2131,7649 } },
    { "Canon EOS 6D", 0, 0x3c82,
	{ 7034,-804,-1014,-4420,12564,2058,-851,1994,5758 } },
    { "Canon EOS 7D", 0, 0x3510,
	{ 6844,-996,-856,-3876,11761,2396,-593,1772,6198 } },
    { "Canon EOS 10D", 0, 0xfa0,
	{ 8197,-2000,-1118,-6714,14335,2592,-2536,3178,8266 } },
    { "Canon EOS 20Da", 0, 0,
	{ 14155,-5065,-1382,-6550,14633,2039,-1623,1824,6561 } },
    { "Canon EOS 20D", 0, 0xfff,
	{ 6599,-537,-891,-8071,15783,2424,-1983,2234,7462 } },
    { "Canon EOS 30D", 0, 0,
	{ 6257,-303,-1000,-7880,15621,2396,-1714,1904,7046 } },
    { "Canon EOS 40D", 0, 0x3f60,
	{ 6071,-747,-856,-7653,15365,2441,-2025,2553,7315 } },
    { "Canon EOS 50D", 0, 0x3d93,
	{ 4920,616,-593,-6493,13964,2784,-1774,3178,7005 } },
    { "Canon EOS 60D", 0, 0x2ff7,
	{ 6719,-994,-925,-4408,12426,2211,-887,2129,6051 } },
    { "Canon EOS 300D", 0, 0xfa0,
	{ 8197,-2000,-1118,-6714,14335,2592,-2536,3178,8266 } },
    { "Canon EOS 350D", 0, 0xfff,
	{ 6018,-617,-965,-8645,15881,2975,-1530,1719,7642 } },
    { "Canon EOS 400D", 0, 0xe8e,
	{ 7054,-1501,-990,-8156,15544,2812,-1278,1414,7796 } },
    { "Canon EOS 450D", 0, 0x390d,
	{ 5784,-262,-821,-7539,15064,2672,-1982,2681,7427 } },
    { "Canon EOS 500D", 0, 0x3479,
	{ 4763,712,-646,-6821,14399,2640,-1921,3276,6561 } },
    { "Canon EOS 550D", 0, 0x3dd7,
	{ 6941,-1164,-857,-3825,11597,2534,-416,1540,6039 } },
    { "Canon EOS 600D", 0, 0x3510,
	{ 6461,-907,-882,-4300,12184,2378,-819,1944,5931 } },
    { "Canon EOS 650D", 0, 0x354d,
	{ 6602,-841,-939,-4472,12458,2247,-975,2039,6148 } },
    { "Canon EOS 1000D", 0, 0xe43,
	{ 6771,-1139,-977,-7818,15123,2928,-1244,1437,7533 } },
    { "Canon EOS 1100D", 0, 0x3510,
	{ 6444,-904,-893,-4563,12308,2535,-903,2016,6728 } },
    { "Canon EOS M", 0, 0,
	{ 6602,-841,-939,-4472,12458,2247,-975,2039,6148 } },
    { "Canon EOS-1Ds Mark III", 0, 0x3bb0,
	{ 5859,-211,-930,-8255,16017,2353,-1732,1887,7448 } },
    { "Canon EOS-1Ds Mark II", 0, 0xe80,
	{ 6517,-602,-867,-8180,15926,2378,-1618,1771,7633 } },
    { "Canon EOS-1D Mark IV", 0, 0x3bb0,
	{ 6014,-220,-795,-4109,12014,2361,-561,1824,5787 } },
    { "Canon EOS-1D Mark III", 0, 0x3bb0,
	{ 6291,-540,-976,-8350,16145,2311,-1714,1858,7326 } },
    { "Canon EOS-1D Mark II N", 0, 0xe80,
	{ 6240,-466,-822,-8180,15825,2500,-1801,1938,8042 } },
    { "Canon EOS-1D Mark II", 0, 0xe80,
	{ 6264,-582,-724,-8312,15948,2504,-1744,1919,8664 } },
    { "Canon EOS-1DS", 0, 0xe20,
	{ 4374,3631,-1743,-7520,15212,2472,-2892,3632,8161 } },
    { "Canon EOS-1D X", 0, 0x3c4e,
	{ 6847,-614,-1014,-4669,12737,2139,-1197,2488,6846 } },
    { "Canon EOS-1D", 0, 0xe20,
	{ 6806,-179,-1020,-8097,16415,1687,-3267,4236,7690 } },
    { "Canon EOS", 0, 0,
	{ 8197,-2000,-1118,-6714,14335,2592,-2536,3178,8266 } },
    { "Canon PowerShot A530", 0, 0,
	{ 0 } },	/* don't want the A5 matrix */	
    { "Canon PowerShot A50", 0, 0,
	{ -5300,9846,1776,3436,684,3939,-5540,9879,6200,-1404,11175,217 } },
    { "Canon PowerShot A5", 0, 0,
	{ -4801,9475,1952,2926,1611,4094,-5259,10164,5947,-1554,10883,547 } },
    { "Canon PowerShot G10", 0, 0,
	{ 11093,-3906,-1028,-5047,12492,2879,-1003,1750,5561 } },
    { "Canon PowerShot G11", 0, 0,
	{ 12177,-4817,-1069,-1612,9864,2049,-98,850,4471 } },
    { "Canon PowerShot G12", 0, 0,
	{ 13244,-5501,-1248,-1508,9858,1935,-270,1083,4366 } },
    { "Canon PowerShot G15", 0, 0,
	{ 7474,-2301,-567,-4056,11456,2975,-222,716,4181 } },
    { "Canon PowerShot G1 X", 0, 0,
	{ 7378,-1255,-1043,-4088,12251,2048,-876,1946,5805 } },
    { "Canon PowerShot G1", 0, 0,
	{ -4778,9467,2172,4743,-1141,4344,-5146,9908,6077,-1566,11051,557 } },
    { "Canon PowerShot G2", 0, 0,
	{ 9087,-2693,-1049,-6715,14382,2537,-2291,2819,7790 } },
    { "Canon PowerShot G3", 0, 0,
	{ 9212,-2781,-1073,-6573,14189,2605,-2300,2844,7664 } },
    { "Canon PowerShot G5", 0, 0,
	{ 9757,-2872,-933,-5972,13861,2301,-1622,2328,7212 } },
    { "Canon PowerShot G6", 0, 0,
	{ 9877,-3775,-871,-7613,14807,3072,-1448,1305,7485 } },
    { "Canon PowerShot G9", 0, 0,
	{ 7368,-2141,-598,-5621,13254,2625,-1418,1696,5743 } },
    { "Canon PowerShot Pro1", 0, 0,
	{ 10062,-3522,-999,-7643,15117,2730,-765,817,7323 } },
    { "Canon PowerShot Pro70", 34, 0,
	{ -4155,9818,1529,3939,-25,4522,-5521,9870,6610,-2238,10873,1342 } },
    { "Canon PowerShot Pro90", 0, 0,
	{ -4963,9896,2235,4642,-987,4294,-5162,10011,5859,-1770,11230,577 } },
    { "Canon PowerShot S30", 0, 0,
	{ 10566,-3652,-1129,-6552,14662,2006,-2197,2581,7670 } },
    { "Canon PowerShot S40", 0, 0,
	{ 8510,-2487,-940,-6869,14231,2900,-2318,2829,9013 } },
    { "Canon PowerShot S45", 0, 0,
	{ 8163,-2333,-955,-6682,14174,2751,-2077,2597,8041 } },
    { "Canon PowerShot S50", 0, 0,
	{ 8882,-2571,-863,-6348,14234,2288,-1516,2172,6569 } },
    { "Canon PowerShot S60", 0, 0,
	{ 8795,-2482,-797,-7804,15403,2573,-1422,1996,7082 } },
    { "Canon PowerShot S70", 0, 0,
	{ 9976,-3810,-832,-7115,14463,2906,-901,989,7889 } },
    { "Canon PowerShot S90", 0, 0,
	{ 12374,-5016,-1049,-1677,9902,2078,-83,852,4683 } },
    { "Canon PowerShot S95", 0, 0,
	{ 13440,-5896,-1279,-1236,9598,1931,-180,1001,4651 } },
    { "Canon PowerShot S100", 0, 0,
	{ 7968,-2565,-636,-2873,10697,2513,180,667,4211 } },
    { "Canon PowerShot S110", 0, 0,
	{ 8039,-2643,-654,-3783,11230,2930,-206,690,4194 } },
    { "Canon PowerShot SX1 IS", 0, 0,
	{ 6578,-259,-502,-5974,13030,3309,-308,1058,4970 } },
    { "Canon PowerShot SX50 HS", 0, 0,
	{ 12432,-4753,-1247,-2110,10691,1629,-412,1623,4926 } },
    { "Canon PowerShot A470", 0, 0,	/* DJC */
	{ 12513,-4407,-1242,-2680,10276,2405,-878,2215,4734 } },
    { "Canon PowerShot A610", 0, 0,	/* DJC */
	{ 15591,-6402,-1592,-5365,13198,2168,-1300,1824,5075 } },
    { "Canon PowerShot A620", 0, 0,	/* DJC */
	{ 15265,-6193,-1558,-4125,12116,2010,-888,1639,5220 } },
    { "Canon PowerShot A630", 0, 0,	/* DJC */
	{ 14201,-5308,-1757,-6087,14472,1617,-2191,3105,5348 } },
    { "Canon PowerShot A640", 0, 0,	/* DJC */
	{ 13124,-5329,-1390,-3602,11658,1944,-1612,2863,4885 } },
    { "Canon PowerShot A650", 0, 0,	/* DJC */
	{ 9427,-3036,-959,-2581,10671,1911,-1039,1982,4430 } },
    { "Canon PowerShot A720", 0, 0,	/* DJC */
	{ 14573,-5482,-1546,-1266,9799,1468,-1040,1912,3810 } },
    { "Canon PowerShot S3 IS", 0, 0,	/* DJC */
	{ 14062,-5199,-1446,-4712,12470,2243,-1286,2028,4836 } },
    { "Canon PowerShot SX110 IS", 0, 0,	/* DJC */
<<<<<<< HEAD
        { 14134,-5576,-1527,-1991,10719,1273,-1158,1929,3581 } },
=======
	{ 14134,-5576,-1527,-1991,10719,1273,-1158,1929,3581 } },
    { "Canon PowerShot SX220", 0, 0,	/* DJC */
	{ 13898,-5076,-1447,-1405,10109,1297,-244,1860,3687 } },
>>>>>>> 2057c8ec
    { "CASIO EX-S20", 0, 0,		/* DJC */
	{ 11634,-3924,-1128,-4968,12954,2015,-1588,2648,7206 } },
    { "CASIO EX-Z750", 0, 0,		/* DJC */
	{ 10819,-3873,-1099,-4903,13730,1175,-1755,3751,4632 } },
    { "CASIO EX-Z10", 128, 0xfff,	/* DJC */
	{ 9790,-3338,-603,-2321,10222,2099,-344,1273,4799 } },
    { "CINE 650", 0, 0,
	{ 3390,480,-500,-800,3610,340,-550,2336,1192 } },
    { "CINE 660", 0, 0,
	{ 3390,480,-500,-800,3610,340,-550,2336,1192 } },
    { "CINE", 0, 0,
	{ 20183,-4295,-423,-3940,15330,3985,-280,4870,9800 } },
    { "Contax N Digital", 0, 0xf1e,
	{ 7777,1285,-1053,-9280,16543,2916,-3677,5679,7060 } },
    { "EPSON R-D1", 0, 0,
	{ 6827,-1878,-732,-8429,16012,2564,-704,592,7145 } },
    { "FUJIFILM E550", 0, 0,
	{ 11044,-3888,-1120,-7248,15168,2208,-1531,2277,8069 } },
    { "FUJIFILM E900", 0, 0,
	{ 9183,-2526,-1078,-7461,15071,2574,-2022,2440,8639 } },
    { "FUJIFILM F5", 0, 0,
	{ 13690,-5358,-1474,-3369,11600,1998,-132,1554,4395 } },
    { "FUJIFILM F6", 0, 0,
	{ 13690,-5358,-1474,-3369,11600,1998,-132,1554,4395 } },
    { "FUJIFILM F77", 0, 0xfe9,
	{ 13690,-5358,-1474,-3369,11600,1998,-132,1554,4395 } },
    { "FUJIFILM F7", 0, 0,
	{ 10004,-3219,-1201,-7036,15047,2107,-1863,2565,7736 } },
    { "FUJIFILM F8", 0, 0,
	{ 13690,-5358,-1474,-3369,11600,1998,-132,1554,4395 } },
    { "FUJIFILM S100FS", 514, 0,
	{ 11521,-4355,-1065,-6524,13767,3058,-1466,1984,6045 } },
    { "FUJIFILM S200EXR", 512, 0x3fff,
	{ 11401,-4498,-1312,-5088,12751,2613,-838,1568,5941 } },
    { "FUJIFILM S20Pro", 0, 0,
	{ 10004,-3219,-1201,-7036,15047,2107,-1863,2565,7736 } },
    { "FUJIFILM S2Pro", 128, 0,
	{ 12492,-4690,-1402,-7033,15423,1647,-1507,2111,7697 } },
    { "FUJIFILM S3Pro", 0, 0,
	{ 11807,-4612,-1294,-8927,16968,1988,-2120,2741,8006 } },
    { "FUJIFILM S5Pro", 0, 0,
	{ 12300,-5110,-1304,-9117,17143,1998,-1947,2448,8100 } },
    { "FUJIFILM S5000", 0, 0,
	{ 8754,-2732,-1019,-7204,15069,2276,-1702,2334,6982 } },
    { "FUJIFILM S5100", 0, 0,
	{ 11940,-4431,-1255,-6766,14428,2542,-993,1165,7421 } },
    { "FUJIFILM S5500", 0, 0,
	{ 11940,-4431,-1255,-6766,14428,2542,-993,1165,7421 } },
    { "FUJIFILM S5200", 0, 0,
	{ 9636,-2804,-988,-7442,15040,2589,-1803,2311,8621 } },
    { "FUJIFILM S5600", 0, 0,
	{ 9636,-2804,-988,-7442,15040,2589,-1803,2311,8621 } },
    { "FUJIFILM S6", 0, 0,
	{ 12628,-4887,-1401,-6861,14996,1962,-2198,2782,7091 } },
    { "FUJIFILM S7000", 0, 0,
	{ 10190,-3506,-1312,-7153,15051,2238,-2003,2399,7505 } },
    { "FUJIFILM S9000", 0, 0,
	{ 10491,-3423,-1145,-7385,15027,2538,-1809,2275,8692 } },
    { "FUJIFILM S9500", 0, 0,
	{ 10491,-3423,-1145,-7385,15027,2538,-1809,2275,8692 } },
    { "FUJIFILM S9100", 0, 0,
	{ 12343,-4515,-1285,-7165,14899,2435,-1895,2496,8800 } },
    { "FUJIFILM S9600", 0, 0,
	{ 12343,-4515,-1285,-7165,14899,2435,-1895,2496,8800 } },
    { "FUJIFILM IS-1", 0, 0,
	{ 21461,-10807,-1441,-2332,10599,1999,289,875,7703 } },
    { "FUJIFILM IS Pro", 0, 0,
	{ 12300,-5110,-1304,-9117,17143,1998,-1947,2448,8100 } },
    { "FUJIFILM HS10 HS11", 0, 0xf68,
	{ 12440,-3954,-1183,-1123,9674,1708,-83,1614,4086 } },
    { "FUJIFILM HS20EXR", 0, 0,
	{ 13690,-5358,-1474,-3369,11600,1998,-132,1554,4395 } },
    { "FUJIFILM HS3", 0, 0,
	{ 13690,-5358,-1474,-3369,11600,1998,-132,1554,4395 } },
    { "FUJIFILM X100", 0, 0,
	{ 12161,-4457,-1069,-5034,12874,2400,-795,1724,6904 } },
    { "FUJIFILM X10", 0, 0,
	{ 13509,-6199,-1254,-4430,12733,1865,-331,1441,5022 } },
    { "FUJIFILM X-Pro1", 0, 0,
	{ 10413,-3996,-993,-3721,11640,2361,-733,1540,6011 } },
    { "FUJIFILM X-E1", 0, 0,
	{ 10413,-3996,-993,-3721,11640,2361,-733,1540,6011 } },
    { "FUJIFILM XF1", 0, 0,
	{ 13509,-6199,-1254,-4430,12733,1865,-331,1441,5022 } },
    { "FUJIFILM X-S1", 0, 0,
	{ 13509,-6199,-1254,-4430,12733,1865,-331,1441,5022 } },
    { "Imacon Ixpress", 0, 0,		/* DJC */
	{ 7025,-1415,-704,-5188,13765,1424,-1248,2742,6038 } },
    { "KODAK NC2000", 0, 0,
	{ 13891,-6055,-803,-465,9919,642,2121,82,1291 } },
    { "Kodak DCS315C", 8, 0,
	{ 17523,-4827,-2510,756,8546,-137,6113,1649,2250 } },
    { "Kodak DCS330C", 8, 0,
	{ 20620,-7572,-2801,-103,10073,-396,3551,-233,2220 } },
    { "KODAK DCS420", 0, 0,
	{ 10868,-1852,-644,-1537,11083,484,2343,628,2216 } },
    { "KODAK DCS460", 0, 0,
	{ 10592,-2206,-967,-1944,11685,230,2206,670,1273 } },
    { "KODAK EOSDCS1", 0, 0,
	{ 10592,-2206,-967,-1944,11685,230,2206,670,1273 } },
    { "KODAK EOSDCS3B", 0, 0,
	{ 9898,-2700,-940,-2478,12219,206,1985,634,1031 } },
    { "Kodak DCS520C", 178, 0,
	{ 24542,-10860,-3401,-1490,11370,-297,2858,-605,3225 } },
    { "Kodak DCS560C", 177, 0,
	{ 20482,-7172,-3125,-1033,10410,-285,2542,226,3136 } },
    { "Kodak DCS620C", 177, 0,
	{ 23617,-10175,-3149,-2054,11749,-272,2586,-489,3453 } },
    { "Kodak DCS620X", 176, 0,
	{ 13095,-6231,154,12221,-21,-2137,895,4602,2258 } },
    { "Kodak DCS660C", 173, 0,
	{ 18244,-6351,-2739,-791,11193,-521,3711,-129,2802 } },
    { "Kodak DCS720X", 0, 0,
	{ 11775,-5884,950,9556,1846,-1286,-1019,6221,2728 } },
    { "Kodak DCS760C", 0, 0,
	{ 16623,-6309,-1411,-4344,13923,323,2285,274,2926 } },
    { "Kodak DCS Pro SLR", 0, 0,
	{ 5494,2393,-232,-6427,13850,2846,-1876,3997,5445 } },
    { "Kodak DCS Pro 14nx", 0, 0,
	{ 5494,2393,-232,-6427,13850,2846,-1876,3997,5445 } },
    { "Kodak DCS Pro 14", 0, 0,
	{ 7791,3128,-776,-8588,16458,2039,-2455,4006,6198 } },
    { "Kodak ProBack645", 0, 0,
	{ 16414,-6060,-1470,-3555,13037,473,2545,122,4948 } },
    { "Kodak ProBack", 0, 0,
	{ 21179,-8316,-2918,-915,11019,-165,3477,-180,4210 } },
    { "KODAK P712", 0, 0,
	{ 9658,-3314,-823,-5163,12695,2768,-1342,1843,6044 } },
    { "KODAK P850", 0, 0xf7c,
	{ 10511,-3836,-1102,-6946,14587,2558,-1481,1792,6246 } },
    { "KODAK P880", 0, 0xfff,
	{ 12805,-4662,-1376,-7480,15267,2360,-1626,2194,7904 } },
    { "KODAK EasyShare Z980", 0, 0,
	{ 11313,-3559,-1101,-3893,11891,2257,-1214,2398,4908 } },
    { "KODAK EasyShare Z981", 0, 0,
	{ 12729,-4717,-1188,-1367,9187,2582,274,860,4411 } },
    { "KODAK EasyShare Z990", 0, 0xfed,
	{ 11749,-4048,-1309,-1867,10572,1489,-138,1449,4522 } },
    { "KODAK EASYSHARE Z1015", 0, 0xef1,
	{ 11265,-4286,-992,-4694,12343,2647,-1090,1523,5447 } },
    { "Leaf CMost", 0, 0,
	{ 3952,2189,449,-6701,14585,2275,-4536,7349,6536 } },
    { "Leaf Valeo 6", 0, 0,
	{ 3952,2189,449,-6701,14585,2275,-4536,7349,6536 } },
    { "Leaf Aptus 54S", 0, 0,
	{ 8236,1746,-1314,-8251,15953,2428,-3673,5786,5771 } },
    { "Leaf Aptus 65", 0, 0,
	{ 7914,1414,-1190,-8777,16582,2280,-2811,4605,5562 } },
    { "Leaf Aptus 75", 0, 0,
	{ 7914,1414,-1190,-8777,16582,2280,-2811,4605,5562 } },
    { "Leaf", 0, 0,
	{ 8236,1746,-1314,-8251,15953,2428,-3673,5786,5771 } },
    { "Mamiya ZD", 0, 0,
	{ 7645,2579,-1363,-8689,16717,2015,-3712,5941,5961 } },
    { "Micron 2010", 110, 0,		/* DJC */
	{ 16695,-3761,-2151,155,9682,163,3433,951,4904 } },
    { "Minolta DiMAGE 5", 0, 0xf7d,
	{ 8983,-2942,-963,-6556,14476,2237,-2426,2887,8014 } },
    { "Minolta DiMAGE 7Hi", 0, 0xf7d,
	{ 11368,-3894,-1242,-6521,14358,2339,-2475,3056,7285 } },
    { "Minolta DiMAGE 7", 0, 0xf7d,
	{ 9144,-2777,-998,-6676,14556,2281,-2470,3019,7744 } },
    { "Minolta DiMAGE A1", 0, 0xf8b,
	{ 9274,-2547,-1167,-8220,16323,1943,-2273,2720,8340 } },
    { "MINOLTA DiMAGE A200", 0, 0,
	{ 8560,-2487,-986,-8112,15535,2771,-1209,1324,7743 } },
    { "Minolta DiMAGE A2", 0, 0xf8f,
	{ 9097,-2726,-1053,-8073,15506,2762,-966,981,7763 } },
    { "Minolta DiMAGE Z2", 0, 0,	/* DJC */
	{ 11280,-3564,-1370,-4655,12374,2282,-1423,2168,5396 } },
    { "MINOLTA DYNAX 5", 0, 0xffb,
	{ 10284,-3283,-1086,-7957,15762,2316,-829,882,6644 } },
    { "MINOLTA DYNAX 7", 0, 0xffb,
	{ 10239,-3104,-1099,-8037,15727,2451,-927,925,6871 } },
    { "MOTOROLA PIXL", 0, 0,		/* DJC */
	{ 8898,-989,-1033,-3292,11619,1674,-661,3178,5216 } },
    { "NIKON D100", 0, 0,
	{ 5902,-933,-782,-8983,16719,2354,-1402,1455,6464 } },
    { "NIKON D1H", 0, 0,
	{ 7577,-2166,-926,-7454,15592,1934,-2377,2808,8606 } },
    { "NIKON D1X", 0, 0,
	{ 7702,-2245,-975,-9114,17242,1875,-2679,3055,8521 } },
    { "NIKON D1", 0, 0, /* multiplied by 2.218750, 1.0, 1.148438 */
	{ 16772,-4726,-2141,-7611,15713,1972,-2846,3494,9521 } },
    { "NIKON D200", 0, 0xfbc,
	{ 8367,-2248,-763,-8758,16447,2422,-1527,1550,8053 } },
    { "NIKON D2H", 0, 0,
	{ 5710,-901,-615,-8594,16617,2024,-2975,4120,6830 } },
    { "NIKON D2X", 0, 0,
	{ 10231,-2769,-1255,-8301,15900,2552,-797,680,7148 } },
    { "NIKON D3000", 0, 0,
	{ 8736,-2458,-935,-9075,16894,2251,-1354,1242,8263 } },
    { "NIKON D3100", 0, 0,
	{ 7911,-2167,-813,-5327,13150,2408,-1288,2483,7968 } },
    { "NIKON D3200", 0, 0xfb9,
	{ 7013,-1408,-635,-5268,12902,2640,-1470,2801,7379 } },
    { "NIKON D300", 0, 0,
	{ 9030,-1992,-715,-8465,16302,2255,-2689,3217,8069 } },
    { "NIKON D3X", 0, 0,
	{ 7171,-1986,-648,-8085,15555,2718,-2170,2512,7457 } },
    { "NIKON D3S", 0, 0,
	{ 8828,-2406,-694,-4874,12603,2541,-660,1509,7587 } },
    { "NIKON D3", 0, 0,
	{ 8139,-2171,-663,-8747,16541,2295,-1925,2008,8093 } },
    { "NIKON D40X", 0, 0,
	{ 8819,-2543,-911,-9025,16928,2151,-1329,1213,8449 } },
    { "NIKON D40", 0, 0,
	{ 6992,-1668,-806,-8138,15748,2543,-874,850,7897 } },
    { "NIKON D4", 0, 0,
	{ 8598,-2848,-857,-5618,13606,2195,-1002,1773,7137 } },
    { "NIKON D5000", 0, 0xf00,
	{ 7309,-1403,-519,-8474,16008,2622,-2433,2826,8064 } },
    { "NIKON D5100", 0, 0x3de6,
	{ 8198,-2239,-724,-4871,12389,2798,-1043,2050,7181 } },
    { "NIKON D50", 0, 0,
	{ 7732,-2422,-789,-8238,15884,2498,-859,783,7330 } },
    { "NIKON D600", 0, 0x3e07,
	{ 8178,-2245,-609,-4857,12394,2776,-1207,2086,7298 } },
    { "NIKON D60", 0, 0,
	{ 8736,-2458,-935,-9075,16894,2251,-1354,1242,8263 } },
    { "NIKON D7000", 0, 0,
	{ 8198,-2239,-724,-4871,12389,2798,-1043,2050,7181 } },
    { "NIKON D700", 0, 0,
	{ 8139,-2171,-663,-8747,16541,2295,-1925,2008,8093 } },
    { "NIKON D70", 0, 0,
	{ 7732,-2422,-789,-8238,15884,2498,-859,783,7330 } },
    { "NIKON D800", 0, 0,
	{ 7866,-2108,-555,-4869,12483,2681,-1176,2069,7501 } },
    { "NIKON D80", 0, 0,
	{ 8629,-2410,-883,-9055,16940,2171,-1490,1363,8520 } },
    { "NIKON D90", 0, 0xf00,
	{ 7309,-1403,-519,-8474,16008,2622,-2434,2826,8064 } },
    { "NIKON E950", 0, 0x3dd,		/* DJC */
	{ -3746,10611,1665,9621,-1734,2114,-2389,7082,3064,3406,6116,-244 } },
    { "NIKON E995", 0, 0,	/* copied from E5000 */
	{ -5547,11762,2189,5814,-558,3342,-4924,9840,5949,688,9083,96 } },
    { "NIKON E2100", 0, 0,	/* copied from Z2, new white balance */
	{ 13142,-4152,-1596,-4655,12374,2282,-1769,2696,6711} },
    { "NIKON E2500", 0, 0,
	{ -5547,11762,2189,5814,-558,3342,-4924,9840,5949,688,9083,96 } },
    { "NIKON E3200", 0, 0,		/* DJC */
	{ 9846,-2085,-1019,-3278,11109,2170,-774,2134,5745 } },
    { "NIKON E4300", 0, 0,	/* copied from Minolta DiMAGE Z2 */
	{ 11280,-3564,-1370,-4655,12374,2282,-1423,2168,5396 } },
    { "NIKON E4500", 0, 0,
	{ -5547,11762,2189,5814,-558,3342,-4924,9840,5949,688,9083,96 } },
    { "NIKON E5000", 0, 0,
	{ -5547,11762,2189,5814,-558,3342,-4924,9840,5949,688,9083,96 } },
    { "NIKON E5400", 0, 0,
	{ 9349,-2987,-1001,-7919,15766,2266,-2098,2680,6839 } },
    { "NIKON E5700", 0, 0,
	{ -5368,11478,2368,5537,-113,3148,-4969,10021,5782,778,9028,211 } },
    { "NIKON E8400", 0, 0,
	{ 7842,-2320,-992,-8154,15718,2599,-1098,1342,7560 } },
    { "NIKON E8700", 0, 0,
	{ 8489,-2583,-1036,-8051,15583,2643,-1307,1407,7354 } },
    { "NIKON E8800", 0, 0,
	{ 7971,-2314,-913,-8451,15762,2894,-1442,1520,7610 } },
    { "NIKON COOLPIX P6000", 0, 0,
	{ 9698,-3367,-914,-4706,12584,2368,-837,968,5801 } },
    { "NIKON COOLPIX P7000", 0, 0,
	{ 11432,-3679,-1111,-3169,11239,2202,-791,1380,4455 } },
    { "NIKON COOLPIX P7100", 0, 0,
	{ 11053,-4269,-1024,-1976,10182,2088,-526,1263,4469 } },
    { "NIKON COOLPIX P7700", 200, 0,
	{ 10321,-3920,-931,-2750,11146,1824,-442,1545,5539 } },
    { "NIKON 1 V2", 0, 0,
	{ 6588,-1305,-693,-3277,10987,2634,-355,2016,5106 } },
    { "NIKON 1 ", 0, 0,
	{ 8994,-2667,-865,-4594,12324,2552,-699,1786,6260 } },
    { "OLYMPUS C5050", 0, 0,
	{ 10508,-3124,-1273,-6079,14294,1901,-1653,2306,6237 } },
    { "OLYMPUS C5060", 0, 0,
	{ 10445,-3362,-1307,-7662,15690,2058,-1135,1176,7602 } },
    { "OLYMPUS C7070", 0, 0,
	{ 10252,-3531,-1095,-7114,14850,2436,-1451,1723,6365 } },
    { "OLYMPUS C70", 0, 0,
	{ 10793,-3791,-1146,-7498,15177,2488,-1390,1577,7321 } },
    { "OLYMPUS C80", 0, 0,
	{ 8606,-2509,-1014,-8238,15714,2703,-942,979,7760 } },
    { "OLYMPUS E-10", 0, 0xffc,
	{ 12745,-4500,-1416,-6062,14542,1580,-1934,2256,6603 } },
    { "OLYMPUS E-1", 0, 0,
	{ 11846,-4767,-945,-7027,15878,1089,-2699,4122,8311 } },
    { "OLYMPUS E-20", 0, 0xffc,
	{ 13173,-4732,-1499,-5807,14036,1895,-2045,2452,7142 } },
    { "OLYMPUS E-300", 0, 0,
	{ 7828,-1761,-348,-5788,14071,1830,-2853,4518,6557 } },
    { "OLYMPUS E-330", 0, 0,
	{ 8961,-2473,-1084,-7979,15990,2067,-2319,3035,8249 } },
    { "OLYMPUS E-30", 0, 0xfbc,
	{ 8144,-1861,-1111,-7763,15894,1929,-1865,2542,7607 } },
    { "OLYMPUS E-3", 0, 0xf99,
	{ 9487,-2875,-1115,-7533,15606,2010,-1618,2100,7389 } },
    { "OLYMPUS E-400", 0, 0,
	{ 6169,-1483,-21,-7107,14761,2536,-2904,3580,8568 } },
    { "OLYMPUS E-410", 0, 0xf6a,
	{ 8856,-2582,-1026,-7761,15766,2082,-2009,2575,7469 } },
    { "OLYMPUS E-420", 0, 0xfd7,
	{ 8746,-2425,-1095,-7594,15612,2073,-1780,2309,7416 } },
    { "OLYMPUS E-450", 0, 0xfd2,
	{ 8745,-2425,-1095,-7594,15613,2073,-1780,2309,7416 } },
    { "OLYMPUS E-500", 0, 0,
	{ 8136,-1968,-299,-5481,13742,1871,-2556,4205,6630 } },
    { "OLYMPUS E-510", 0, 0xf6a,
	{ 8785,-2529,-1033,-7639,15624,2112,-1783,2300,7817 } },
    { "OLYMPUS E-520", 0, 0xfd2,
	{ 8344,-2322,-1020,-7596,15635,2048,-1748,2269,7287 } },
    { "OLYMPUS E-5", 0, 0xeec,
	{ 11200,-3783,-1325,-4576,12593,2206,-695,1742,7504 } },
    { "OLYMPUS E-600", 0, 0xfaf,
	{ 8453,-2198,-1092,-7609,15681,2008,-1725,2337,7824 } },
    { "OLYMPUS E-620", 0, 0xfaf,
	{ 8453,-2198,-1092,-7609,15681,2008,-1725,2337,7824 } },
    { "OLYMPUS E-P1", 0, 0xffd,
	{ 8343,-2050,-1021,-7715,15705,2103,-1831,2380,8235 } },
    { "OLYMPUS E-P2", 0, 0xffd,
	{ 8343,-2050,-1021,-7715,15705,2103,-1831,2380,8235 } },
<<<<<<< HEAD
    { "OLYMPUS E-PL1", 0, 0xffd,
	{ 8343,-2050,-1021,-7715,15705,2103,-1831,2380,8235 } },
=======
    { "OLYMPUS E-P3", 0, 0,
	{ 7575,-2159,-571,-3722,11341,2725,-1434,2819,6271 } },
    { "OLYMPUS E-PL1s", 0, 0,
	{ 11409,-3872,-1393,-4572,12757,2003,-709,1810,7415 } },
    { "OLYMPUS E-PL1", 0, 0,
	{ 11408,-4289,-1215,-4286,12385,2118,-387,1467,7787 } },
    { "OLYMPUS E-PL2", 0, 0,
	{ 15030,-5552,-1806,-3987,12387,1767,-592,1670,7023 } },
    { "OLYMPUS E-PL3", 0, 0,
	{ 7575,-2159,-571,-3722,11341,2725,-1434,2819,6271 } },
    { "OLYMPUS E-PL5", 0, 0xfcb,
	{ 8380,-2630,-639,-2887,10725,2496,-627,1427,5438 } },
    { "OLYMPUS E-PM1", 0, 0,
	{ 7575,-2159,-571,-3722,11341,2725,-1434,2819,6271 } },
    { "OLYMPUS E-PM2", 0, 0,
	{ 8380,-2630,-639,-2887,10725,2496,-627,1427,5438 } },
    { "OLYMPUS E-M5", 0, 0xfe1,
	{ 8380,-2630,-639,-2887,10725,2496,-627,1427,5438 } },
>>>>>>> 2057c8ec
    { "OLYMPUS SP350", 0, 0,
	{ 12078,-4836,-1069,-6671,14306,2578,-786,939,7418 } },
    { "OLYMPUS SP3", 0, 0,
	{ 11766,-4445,-1067,-6901,14421,2707,-1029,1217,7572 } },
    { "OLYMPUS SP500UZ", 0, 0xfff,
	{ 9493,-3415,-666,-5211,12334,3260,-1548,2262,6482 } },
    { "OLYMPUS SP510UZ", 0, 0xffe,
	{ 10593,-3607,-1010,-5881,13127,3084,-1200,1805,6721 } },
    { "OLYMPUS SP550UZ", 0, 0xffe,
	{ 11597,-4006,-1049,-5432,12799,2957,-1029,1750,6516 } },
    { "OLYMPUS SP560UZ", 0, 0xff9,
	{ 10915,-3677,-982,-5587,12986,2911,-1168,1968,6223 } },
    { "OLYMPUS SP570UZ", 0, 0,
	{ 11522,-4044,-1146,-4736,12172,2904,-988,1829,6039 } },
    { "OLYMPUS XZ-1", 0, 0,
	{ 10901,-4095,-1074,-1141,9208,2293,-62,1417,5158 } },
    { "OLYMPUS XZ-2", 0, 0,
	{ 9777,-3483,-925,-2886,11297,1800,-602,1663,5134 } },
    { "PENTAX *ist DL2", 0, 0,
	{ 10504,-2438,-1189,-8603,16207,2531,-1022,863,12242 } },
    { "PENTAX *ist DL", 0, 0,
	{ 10829,-2838,-1115,-8339,15817,2696,-837,680,11939 } },
    { "PENTAX *ist DS2", 0, 0,
	{ 10504,-2438,-1189,-8603,16207,2531,-1022,863,12242 } },
    { "PENTAX *ist DS", 0, 0,
	{ 10371,-2333,-1206,-8688,16231,2602,-1230,1116,11282 } },
    { "PENTAX *ist D", 0, 0,
	{ 9651,-2059,-1189,-8881,16512,2487,-1460,1345,10687 } },
    { "PENTAX K10D", 0, 0,
	{ 9566,-2863,-803,-7170,15172,2112,-818,803,9705 } },
    { "PENTAX K1", 0, 0,
	{ 11095,-3157,-1324,-8377,15834,2720,-1108,947,11688 } },
    { "PENTAX K20D", 0, 0,
	{ 9427,-2714,-868,-7493,16092,1373,-2199,3264,7180 } },
    { "PENTAX K200D", 0, 0,
	{ 9186,-2678,-907,-8693,16517,2260,-1129,1094,8524 } },
    { "PENTAX K2000", 0, 0,
	{ 11057,-3604,-1155,-5152,13046,2329,-282,375,8104 } },
    { "PENTAX K-m", 0, 0,
	{ 11057,-3604,-1155,-5152,13046,2329,-282,375,8104 } },
    { "PENTAX K-x", 0, 0,
	{ 8843,-2837,-625,-5025,12644,2668,-411,1234,7410 } },
    { "PENTAX K-r", 0, 0,
	{ 9895,-3077,-850,-5304,13035,2521,-883,1768,6936 } },
    { "PENTAX K-5 II", 0, 0,
	{ 8170,-2725,-639,-4440,12017,2744,-771,1465,6599 } },
    { "PENTAX K-5", 0, 0,
	{ 8713,-2833,-743,-4342,11900,2772,-722,1543,6247 } },
    { "PENTAX K-7", 0, 0,
	{ 9142,-2947,-678,-8648,16967,1663,-2224,2898,8615 } },
    { "PENTAX 645D", 0, 0x3e00,
	{ 10646,-3593,-1158,-3329,11699,1831,-667,2874,6287 } },
    { "Panasonic DMC-FZ8", 0, 0xf7f,
	{ 8986,-2755,-802,-6341,13575,3077,-1476,2144,6379 } },
    { "Panasonic DMC-FZ18", 0, 0,
	{ 9932,-3060,-935,-5809,13331,2753,-1267,2155,5575 } },
    { "Panasonic DMC-FZ28", 15, 0xf96,
	{ 10109,-3488,-993,-5412,12812,2916,-1305,2140,5543 } },
    { "Panasonic DMC-FZ30", 0, 0xf94,
	{ 10976,-4029,-1141,-7918,15491,2600,-1670,2071,8246 } },
    { "Panasonic DMC-FZ3", 143, 0,
	{ 9938,-2780,-890,-4604,12393,2480,-1117,2304,4620 } },
    { "Panasonic DMC-FZ4", 143, 0,
	{ 13639,-5535,-1371,-1698,9633,2430,316,1152,4108 } },
    { "Panasonic DMC-FZ50", 0, 0,
	{ 7906,-2709,-594,-6231,13351,3220,-1922,2631,6537 } },
    { "LEICA V-LUX1", 0, 0,
	{ 7906,-2709,-594,-6231,13351,3220,-1922,2631,6537 } },
    { "Panasonic DMC-L10", 15, 0xf96,
	{ 8025,-1942,-1050,-7920,15904,2100,-2456,3005,7039 } },
    { "Panasonic DMC-L1", 0, 0xf7f,
	{ 8054,-1885,-1025,-8349,16367,2040,-2805,3542,7629 } },
    { "LEICA DIGILUX 3", 0, 0xf7f,
	{ 8054,-1885,-1025,-8349,16367,2040,-2805,3542,7629 } },
    { "Panasonic DMC-LC1", 0, 0,
	{ 11340,-4069,-1275,-7555,15266,2448,-2960,3426,7685 } },
    { "LEICA DIGILUX 2", 0, 0,
	{ 11340,-4069,-1275,-7555,15266,2448,-2960,3426,7685 } },
    { "Panasonic DMC-LX1", 0, 0xf7f,
	{ 10704,-4187,-1230,-8314,15952,2501,-920,945,8927 } },
    { "LEICA D-LUX2", 0, 0xf7f,
	{ 10704,-4187,-1230,-8314,15952,2501,-920,945,8927 } },
    { "Panasonic DMC-LX2", 0, 0,
	{ 8048,-2810,-623,-6450,13519,3272,-1700,2146,7049 } },
    { "LEICA D-LUX3", 0, 0,
	{ 8048,-2810,-623,-6450,13519,3272,-1700,2146,7049 } },
    { "Panasonic DMC-LX3", 15, 0,
	{ 8128,-2668,-655,-6134,13307,3161,-1782,2568,6083 } },
    { "LEICA D-LUX 4", 15, 0,
	{ 8128,-2668,-655,-6134,13307,3161,-1782,2568,6083 } },
    { "Panasonic DMC-LX5", 143, 0,
	{ 10909,-4295,-948,-1333,9306,2399,22,1738,4582 } },
    { "LEICA D-LUX 5", 143, 0,
	{ 10909,-4295,-948,-1333,9306,2399,22,1738,4582 } },
    { "Panasonic DMC-LX7", 143, 0,
	{ 10148,-3743,-991,-2837,11366,1659,-701,1893,4899 } },
    { "LEICA D-LUX 6", 143, 0,
	{ 10148,-3743,-991,-2837,11366,1659,-701,1893,4899 } },
    { "Panasonic DMC-FZ100", 143, 0xfff,
	{ 16197,-6146,-1761,-2393,10765,1869,366,2238,5248 } },
    { "LEICA V-LUX 2", 143, 0xfff,
	{ 16197,-6146,-1761,-2393,10765,1869,366,2238,5248 } },
    { "Panasonic DMC-FZ150", 143, 0xfff,
	{ 11904,-4541,-1189,-2355,10899,1662,-296,1586,4289 } },
    { "LEICA V-LUX 3", 143, 0xfff,
	{ 11904,-4541,-1189,-2355,10899,1662,-296,1586,4289 } },
    { "Panasonic DMC-FZ200", 143, 0xfff,
	{ 8112,-2563,-740,-3730,11784,2197,-941,2075,4933 } },
    { "LEICA V-LUX 4", 143, 0xfff,
	{ 8112,-2563,-740,-3730,11784,2197,-941,2075,4933 } },
    { "Panasonic DMC-FX150", 15, 0xfff,
	{ 9082,-2907,-925,-6119,13377,3058,-1797,2641,5609 } },
    { "Panasonic DMC-G10", 0, 0,
	{ 10113,-3400,-1114,-4765,12683,2317,-377,1437,6710 } },
    { "Panasonic DMC-G1", 15, 0xf94,
	{ 8199,-2065,-1056,-8124,16156,2033,-2458,3022,7220 } },
    { "Panasonic DMC-G2", 15, 0xf3c,
	{ 10113,-3400,-1114,-4765,12683,2317,-377,1437,6710 } },
    { "Panasonic DMC-G3", 143, 0xfff,
	{ 6763,-1919,-863,-3868,11515,2684,-1216,2387,5879 } },
    { "Panasonic DMC-G5", 143, 0xfff,
	{ 7798,-2562,-740,-3879,11584,2613,-1055,2248,5434 } },
    { "Panasonic DMC-GF1", 15, 0xf92,
	{ 7888,-1902,-1011,-8106,16085,2099,-2353,2866,7330 } },
    { "Panasonic DMC-GF2", 143, 0xfff,
	{ 7888,-1902,-1011,-8106,16085,2099,-2353,2866,7330 } },
    { "Panasonic DMC-GF3", 143, 0xfff,
	{ 9051,-2468,-1204,-5212,13276,2121,-1197,2510,6890 } },
    { "Panasonic DMC-GF5", 143, 0xfff,
	{ 8228,-2945,-660,-3938,11792,2430,-1094,2278,5793 } },
    { "Panasonic DMC-GH1", 15, 0xf92,
	{ 6299,-1466,-532,-6535,13852,2969,-2331,3112,5984 } },
    { "Panasonic DMC-GH2", 15, 0xf95,
	{ 7780,-2410,-806,-3913,11724,2484,-1018,2390,5298 } },
    { "Panasonic DMC-GH3", 144, 0,
	{ 6559,-1752,-491,-3672,11407,2586,-962,1875,5130 } },
    { "Panasonic DMC-GX1", 143, 0,
	{ 6763,-1919,-863,-3868,11515,2684,-1216,2387,5879 } },
    { "Phase One H 20", 0, 0,		/* DJC */
	{ 1313,1855,-109,-6715,15908,808,-327,1840,6020 } },
    { "Phase One H 25", 0, 0,
	{ 2905,732,-237,-8134,16626,1476,-3038,4253,7517 } },
    { "Phase One P 2", 0, 0,
	{ 2905,732,-237,-8134,16626,1476,-3038,4253,7517 } },
    { "Phase One P 30", 0, 0,
	{ 4516,-245,-37,-7020,14976,2173,-3206,4671,7087 } },
    { "Phase One P 45", 0, 0,
	{ 5053,-24,-117,-5684,14076,1702,-2619,4492,5849 } },
    { "Phase One P40", 0, 0,
	{ 8035,435,-962,-6001,13872,2320,-1159,3065,5434 } },
    { "Phase One P65", 0, 0,
	{ 8035,435,-962,-6001,13872,2320,-1159,3065,5434 } },
    { "RED ONE", 704, 0xffff,		/* DJC */
	{ 21014,-7891,-2613,-3056,12201,856,-2203,5125,8042 } },
    { "SAMSUNG EX1", 0, 0x3e00,
	{ 8898,-2498,-994,-3144,11328,2066,-760,1381,4576 } },
    { "SAMSUNG EX2F", 0, 0x7ff,
	{ 10648,-3897,-1055,-2022,10573,1668,-492,1611,4742 } },
    { "SAMSUNG NX2", 0, 0xfff,	/* NX20, NX200, NX210 */
	{ 6933,-2268,-753,-4921,13387,1647,-803,1641,6096 } },
    { "SAMSUNG NX1000", 0, 0,
	{ 6933,-2268,-753,-4921,13387,1647,-803,1641,6096 } },
    { "SAMSUNG NX", 0, 0,	/* NX5, NX10, NX11, NX100 */
	{ 10332,-3234,-1168,-6111,14639,1520,-1352,2647,8331 } },
    { "SAMSUNG WB2000", 0, 0xfff,
	{ 12093,-3557,-1155,-1000,9534,1733,-22,1787,4576 } },
    { "SAMSUNG GX-1", 0, 0,
	{ 10504,-2438,-1189,-8603,16207,2531,-1022,863,12242 } },
    { "SAMSUNG S85", 0, 0xffff,		/* DJC */
	{ 11885,-3968,-1473,-4214,12299,1916,-835,1655,5549 } },
    { "Sinar", 0, 0,			/* DJC */
	{ 16442,-2956,-2422,-2877,12128,750,-1136,6066,4559 } },
    { "SONY DSC-F828", 0, 0,
	{ 7924,-1910,-777,-8226,15459,2998,-1517,2199,6818,-7242,11401,3481 } },
    { "SONY DSC-R1", 512, 0,
	{ 8512,-2641,-694,-8042,15670,2526,-1821,2117,7414 } },
    { "SONY DSC-V3", 0, 0,
	{ 7511,-2571,-692,-7894,15088,3060,-948,1111,8128 } },
    { "SONY DSC-RX100", 200, 0,
	{ 8651,-2754,-1057,-3464,12207,1373,-568,1398,4434 } },
    { "SONY DSC-RX1", 128, 0,
	{ 6344,-1612,-462,-4863,12477,2681,-865,1786,6899 } },
    { "SONY DSLR-A100", 0, 0xfeb,
	{ 9437,-2811,-774,-8405,16215,2290,-710,596,7181 } },
    { "SONY DSLR-A290", 0, 0,
	{ 6038,-1484,-579,-9145,16746,2512,-875,746,7218 } },
    { "SONY DSLR-A2", 0, 0,
	{ 9847,-3091,-928,-8485,16345,2225,-715,595,7103 } },
    { "SONY DSLR-A300", 0, 0,
	{ 9847,-3091,-928,-8485,16345,2225,-715,595,7103 } },
    { "SONY DSLR-A330", 0, 0,
	{ 9847,-3091,-929,-8485,16346,2225,-714,595,7103 } },
    { "SONY DSLR-A350", 0, 0xffc,
	{ 6038,-1484,-578,-9146,16746,2513,-875,746,7217 } },
    { "SONY DSLR-A380", 0, 0,
	{ 6038,-1484,-579,-9145,16746,2512,-875,746,7218 } },
    { "SONY DSLR-A390", 0, 0,
	{ 6038,-1484,-579,-9145,16746,2512,-875,746,7218 } },
    { "SONY DSLR-A450", 128, 0xfeb,
	{ 4950,-580,-103,-5228,12542,3029,-709,1435,7371 } },
    { "SONY DSLR-A580", 128, 0xfeb,
	{ 5932,-1492,-411,-4813,12285,2856,-741,1524,6739 } },
    { "SONY DSLR-A5", 128, 0xfeb,
	{ 4950,-580,-103,-5228,12542,3029,-709,1435,7371 } },
    { "SONY DSLR-A700", 126, 0,
	{ 5775,-805,-359,-8574,16295,2391,-1943,2341,7249 } },
    { "SONY DSLR-A850", 128, 0,
	{ 5413,-1162,-365,-5665,13098,2866,-608,1179,8440 } },
    { "SONY DSLR-A900", 128, 0,
	{ 5209,-1072,-397,-8845,16120,2919,-1618,1803,8654 } },
    { "SONY NEX-5N", 128, 0,
	{ 5991,-1456,-455,-4764,12135,2980,-707,1425,6701 } },
    { "SONY NEX-5R", 128, 0,
	{ 6129,-1545,-418,-4930,12490,2743,-977,1693,6615 } },
    { "SONY NEX-3", 138, 0,		/* DJC */
	{ 6907,-1256,-645,-4940,12621,2320,-1710,2581,6230 } },
    { "SONY NEX-5", 116, 0,		/* DJC */
	{ 6807,-1350,-342,-4216,11649,2567,-1089,2001,6420 } },
    { "SONY NEX-3", 128, 0,		/* Adobe */
	{ 6549,-1550,-436,-4880,12435,2753,-854,1868,6976 } },
    { "SONY NEX-5", 128, 0,		/* Adobe */
	{ 6549,-1550,-436,-4880,12435,2753,-854,1868,6976 } },
    { "SONY NEX-6", 128, 0,
	{ 6129,-1545,-418,-4930,12490,2743,-977,1693,6615 } },
    { "SONY NEX-7", 128, 0,
	{ 5491,-1192,-363,-4951,12342,2948,-911,1722,7192 } },
    { "SONY NEX", 128, 0,	/* NEX-C3, NEX-F3 */
	{ 5991,-1456,-455,-4764,12135,2980,-707,1425,6701 } },
    { "SONY SLT-A33", 128, 0,
	{ 6069,-1221,-366,-5221,12779,2734,-1024,2066,6834 } },
    { "SONY SLT-A35", 128, 0,
	{ 5986,-1618,-415,-4557,11820,3120,-681,1404,6971 } },
    { "SONY SLT-A37", 128, 0,
	{ 5991,-1456,-455,-4764,12135,2980,-707,1425,6701 } },
    { "SONY SLT-A55", 128, 0,
	{ 5932,-1492,-411,-4813,12285,2856,-741,1524,6739 } },
    { "SONY SLT-A57", 128, 0,
	{ 5991,-1456,-455,-4764,12135,2980,-707,1425,6701 } },
    { "SONY SLT-A65", 128, 0,
	{ 5491,-1192,-363,-4951,12342,2948,-911,1722,7192 } },
    { "SONY SLT-A77", 128, 0,
	{ 5491,-1192,-363,-4951,12342,2948,-911,1722,7192 } },
    { "SONY SLT-A99", 128, 0,
	{ 6344,-1612,-462,-4863,12477,2681,-865,1786,6899 } },
  };
  double cam_xyz[4][3];
  char name[130];
  int i, j;

  sprintf (name, "%s %s", make, model);
  for (i=0; i < sizeof table / sizeof *table; i++)
    if (!strncmp (name, table[i].prefix, strlen(table[i].prefix))) {
      if (table[i].black)   black   = (ushort) table[i].black;
      if (table[i].maximum) maximum = (ushort) table[i].maximum;
      if (table[i].trans[0]) {
	for (j=0; j < 12; j++)
	  cam_xyz[0][j] = table[i].trans[j] / 10000.0;
	cam_xyz_coeff (cam_xyz);
      }
      break;
    }
}

void CLASS simple_coeff (int index)
{
  static const float table[][12] = {
  /* index 0 -- all Foveon cameras */
  { 1.4032,-0.2231,-0.1016,-0.5263,1.4816,0.017,-0.0112,0.0183,0.9113 },
  /* index 1 -- Kodak DC20 and DC25 */
  { 2.25,0.75,-1.75,-0.25,-0.25,0.75,0.75,-0.25,-0.25,-1.75,0.75,2.25 },
  /* index 2 -- Logitech Fotoman Pixtura */
  { 1.893,-0.418,-0.476,-0.495,1.773,-0.278,-1.017,-0.655,2.672 },
  /* index 3 -- Nikon E880, E900, and E990 */
  { -1.936280,  1.800443, -1.448486,  2.584324,
     1.405365, -0.524955, -0.289090,  0.408680,
    -1.204965,  1.082304,  2.941367, -1.818705 }
  };
  int i, c;

  for (raw_color = i=0; i < 3; i++)
    FORCC rgb_cam[i][c] = table[index][i*colors+c];
}

short CLASS guess_byte_order (int words)
{
  uchar test[4][2];
  int t=2, msb;
  double diff, sum[2] = {0,0};

  fread (test[0], 2, 2, ifp);
  for (words-=2; words--; ) {
    fread (test[t], 2, 1, ifp);
    for (msb=0; msb < 2; msb++) {
      diff = (test[t^2][msb] << 8 | test[t^2][!msb])
	   - (test[t  ][msb] << 8 | test[t  ][!msb]);
      sum[msb] += diff*diff;
    }
    t = (t+1) & 3;
  }
  return sum[0] < sum[1] ? 0x4d4d : 0x4949;
}

float CLASS find_green (int bps, int bite, int off0, int off1)
{
  UINT64 bitbuf=0;
  int vbits, col, i, c;
  ushort img[2][2064];
  double sum[]={0,0};

  FORC(2) {
    fseek (ifp, c ? off1:off0, SEEK_SET);
    for (vbits=col=0; col < width; col++) {
      for (vbits -= bps; vbits < 0; vbits += bite) {
	bitbuf <<= bite;
	for (i=0; i < bite; i+=8)
	  bitbuf |= (unsigned) (fgetc(ifp) << i);
      }
      img[c][col] = bitbuf << (64-bps-vbits) >> (64-bps);
    }
  }
  FORC(width-1) {
    sum[ c & 1] += ABS(img[0][c]-img[1][c+1]);
    sum[~c & 1] += ABS(img[1][c]-img[0][c+1]);
  }
  return 100 * log(sum[0]/sum[1]);
}

/*
   Identify which camera created this file, and set global variables
   accordingly.
 */
void CLASS identify()
{
  char head[32], *cp;
  int hlen, flen, fsize, zero_fsize=1, i, c, is_canon;
  struct jhead jh;
  short pana[][6] = {
    { 3130, 1743,  4,  0, -6,  0 },
    { 3130, 2055,  4,  0, -6,  0 },
    { 3130, 2319,  4,  0, -6,  0 },
    { 3170, 2103, 18,  0,-42, 20 },
    { 3170, 2367, 18, 13,-42,-21 },
    { 3177, 2367,  0,  0, -1,  0 },
    { 3304, 2458,  0,  0, -1,  0 },
    { 3330, 2463,  9,  0, -5,  0 },
    { 3330, 2479,  9,  0,-17,  4 },
    { 3370, 1899, 15,  0,-44, 20 },
    { 3370, 2235, 15,  0,-44, 20 },
    { 3370, 2511, 15, 10,-44,-21 },
    { 3690, 2751,  3,  0, -8, -3 },
    { 3710, 2751,  0,  0, -3,  0 },
    { 3724, 2450,  0,  0,  0, -2 },
    { 3770, 2487, 17,  0,-44, 19 },
    { 3770, 2799, 17, 15,-44,-19 },
    { 3880, 2170,  6,  0, -6,  0 },
    { 4060, 3018,  0,  0,  0, -2 },
    { 4290, 2391,  3,  0, -8, -1 },
    { 4330, 2439, 17, 15,-44,-19 },
    { 4508, 2962,  0,  0, -3, -4 },
    { 4508, 3330,  0,  0, -3, -6 } };
  static const struct {
    int fsize;
    char make[12], model[19], withjpeg;
  } table[] = {
    {    62464, "Kodak",    "DC20"            ,0 },
    {   124928, "Kodak",    "DC20"            ,0 },
    {  1652736, "Kodak",    "DCS200"          ,0 },
    {  4159302, "Kodak",    "C330"            ,0 },
    {  4162462, "Kodak",    "C330"            ,0 },
    {   460800, "Kodak",    "C603v"           ,0 },
    {   614400, "Kodak",    "C603v"           ,0 },
    {  6163328, "Kodak",    "C603"            ,0 },
    {  6166488, "Kodak",    "C603"            ,0 },
    {  9116448, "Kodak",    "C603y"           ,0 },
    {   311696, "ST Micro", "STV680 VGA"      ,0 },  /* SPYz */
    {   787456, "Creative", "PC-CAM 600"      ,0 },
    {  1138688, "Minolta",  "RD175"           ,0 },
    {  3840000, "Foculus",  "531C"            ,0 },
    {   307200, "Generic",  "640x480"         ,0 },
    {   786432, "AVT",      "F-080C"          ,0 },
    {  1447680, "AVT",      "F-145C"          ,0 },
    {  1920000, "AVT",      "F-201C"          ,0 },
    {  5067304, "AVT",      "F-510C"          ,0 },
    {  5067316, "AVT",      "F-510C"          ,0 },
    { 10134608, "AVT",      "F-510C"          ,0 },
    { 10134620, "AVT",      "F-510C"          ,0 },
    { 16157136, "AVT",      "F-810C"          ,0 },
    {  1409024, "Sony",     "XCD-SX910CR"     ,0 },
    {  2818048, "Sony",     "XCD-SX910CR"     ,0 },
    {  3884928, "Micron",   "2010"            ,0 },
    {  6624000, "Pixelink", "A782"            ,0 },
    { 13248000, "Pixelink", "A782"            ,0 },
    {  6291456, "RoverShot","3320AF"          ,0 },
    {  6553440, "Canon",    "PowerShot A460"  ,0 },
    {  6653280, "Canon",    "PowerShot A530"  ,0 },
    {  6573120, "Canon",    "PowerShot A610"  ,0 },
    {  9219600, "Canon",    "PowerShot A620"  ,0 },
    {  9243240, "Canon",    "PowerShot A470"  ,0 },
    { 10341600, "Canon",    "PowerShot A720 IS",0 },
    { 10383120, "Canon",    "PowerShot A630"  ,0 },
    { 12945240, "Canon",    "PowerShot A640"  ,0 },
    { 15636240, "Canon",    "PowerShot A650"  ,0 },
    {  5298000, "Canon",    "PowerShot SD300" ,0 },
    {  7710960, "Canon",    "PowerShot S3 IS" ,0 },
    { 15467760, "Canon",    "PowerShot SX110 IS",0 },
    { 15534576, "Canon",    "PowerShot SX120 IS",0 },
    { 18653760, "Canon",    "PowerShot SX20 IS",0 },
    { 19131120, "Canon",    "PowerShot SX220 HS",0 },
    { 21936096, "Canon",    "PowerShot SX30 IS",0 },
    {  5939200, "OLYMPUS",  "C770UZ"          ,0 },
    {  1581060, "NIKON",    "E900"            ,1 },  /* or E900s,E910 */
    {  2465792, "NIKON",    "E950"            ,1 },  /* or E800,E700 */
    {  2940928, "NIKON",    "E2100"           ,1 },  /* or E2500 */
    {  4771840, "NIKON",    "E990"            ,1 },  /* or E995, Oly C3030Z */
    {  4775936, "NIKON",    "E3700"           ,1 },  /* or Optio 33WR */
    {  5869568, "NIKON",    "E4300"           ,1 },  /* or DiMAGE Z2 */
    {  5865472, "NIKON",    "E4500"           ,1 },
    {  7438336, "NIKON",    "E5000"           ,1 },  /* or E5700 */
    {  8998912, "NIKON",    "COOLPIX S6"      ,1 },
    {  1976352, "CASIO",    "QV-2000UX"       ,1 },
    {  3217760, "CASIO",    "QV-3*00EX"       ,1 },
    {  6218368, "CASIO",    "QV-5700"         ,1 },
    {  6054400, "CASIO",    "QV-R41"          ,1 },
    {  7530816, "CASIO",    "QV-R51"          ,1 },
    {  7684000, "CASIO",    "QV-4000"         ,1 },
    {  2937856, "CASIO",    "EX-S20"          ,1 },
    {  4948608, "CASIO",    "EX-S100"         ,1 },
    {  7542528, "CASIO",    "EX-Z50"          ,1 },
    {  7562048, "CASIO",    "EX-Z500"         ,1 },
    {  7753344, "CASIO",    "EX-Z55"          ,1 },
    {  7816704, "CASIO",    "EX-Z60"          ,1 },
    { 10843712, "CASIO",    "EX-Z75"          ,1 },
    { 10834368, "CASIO",    "EX-Z750"         ,1 },
    { 12310144, "CASIO",    "EX-Z850"         ,1 },
    { 12489984, "CASIO",    "EX-Z8"           ,1 },
    { 15499264, "CASIO",    "EX-Z1050"        ,1 },
    { 18702336, "CASIO",    "EX-ZR100"        ,1 },
    {  7426656, "CASIO",    "EX-P505"         ,1 },
    {  9313536, "CASIO",    "EX-P600"         ,1 },
    { 10979200, "CASIO",    "EX-P700"         ,1 },
    {  3178560, "PENTAX",   "Optio S"         ,1 },
    {  4841984, "PENTAX",   "Optio S"         ,1 },
    {  6114240, "PENTAX",   "Optio S4"        ,1 },  /* or S4i, CASIO EX-Z4 */
    { 10702848, "PENTAX",   "Optio 750Z"      ,1 },
    { 15980544, "AGFAPHOTO","DC-833m"         ,1 },
    { 16098048, "SAMSUNG",  "S85"             ,1 },
    { 16215552, "SAMSUNG",  "S85"             ,1 },
    { 20487168, "SAMSUNG",  "WB550"           ,1 },
    { 24000000, "SAMSUNG",  "WB550"           ,1 },
    { 12582980, "Sinar",    ""                ,0 },
    { 33292868, "Sinar",    ""                ,0 },
    { 44390468, "Sinar",    ""                ,0 } };
  static const char *corp[] =
    { "Canon", "NIKON", "EPSON", "KODAK", "Kodak", "OLYMPUS", "PENTAX",
      "MINOLTA", "Minolta", "Konica", "CASIO", "Sinar", "Phase One",
      "SAMSUNG", "Mamiya", "MOTOROLA", "LEICA" };

  tiff_flip = flip = filters = -1;	/* 0 is valid, so -1 is unknown */
  raw_height = raw_width = fuji_width = fuji_layout = cr2_slice[0] = 0;
  maximum = height = width = top_margin = left_margin = 0;
  cdesc[0] = desc[0] = artist[0] = make[0] = model[0] = model2[0] = 0;
  iso_speed = shutter = aperture = focal_len = unique_id = 0;
  tiff_nifds = 0;
  memset (tiff_ifd, 0, sizeof tiff_ifd);
  memset (gpsdata, 0, sizeof gpsdata);
  memset (cblack, 0, sizeof cblack);
  memset (white, 0, sizeof white);
  memset (mask, 0, sizeof mask);
  thumb_offset = thumb_length = thumb_width = thumb_height = 0;
  load_raw = thumb_load_raw = 0;
  write_thumb = &CLASS jpeg_thumb;
  data_offset = meta_length = tiff_bps = tiff_compress = 0;
  kodak_cbpp = zero_after_ff = dng_version = load_flags = 0;
  timestamp = shot_order = tiff_samples = black = is_foveon = 0;
  mix_green = profile_length = data_error = zero_is_bad = 0;
  pixel_aspect = is_raw = raw_color = 1;
  tile_width = tile_length = 0;
  for (i=0; i < 4; i++) {
    cam_mul[i] = i == 1;
    pre_mul[i] = i < 3;
    FORC3 cmatrix[c][i] = 0;
    FORC3 rgb_cam[c][i] = c == i;
  }
  colors = 3;
  for (i=0; i < 0x10000; i++) curve[i] = i;

  order = get2();
  hlen = get4();
  fseek (ifp, 0, SEEK_SET);
  fread (head, 1, 32, ifp);
  fseek (ifp, 0, SEEK_END);
  flen = fsize = ftell(ifp);
  if ((cp = (char *) memmem (head, 32, "MMMM", 4)) ||
      (cp = (char *) memmem (head, 32, "IIII", 4))) {
    parse_phase_one (cp-head);
    if (cp-head && parse_tiff(0)) apply_tiff();
  } else if (order == 0x4949 || order == 0x4d4d) {
    if (!memcmp (head+6,"HEAPCCDR",8)) {
      data_offset = hlen;
      parse_ciff (hlen, flen - hlen);
    } else if (parse_tiff(0)) apply_tiff();
  } else if (!memcmp (head,"\xff\xd8\xff\xe1",4) &&
	     !memcmp (head+6,"Exif",4)) {
    fseek (ifp, 4, SEEK_SET);
    data_offset = 4 + get2();
    fseek (ifp, data_offset, SEEK_SET);
    if (fgetc(ifp) != 0xff)
      parse_tiff(12);
    thumb_offset = 0;
  } else if (!memcmp (head+25,"ARECOYK",7)) {
    strcpy (make, "Contax");
    strcpy (model,"N Digital");
    fseek (ifp, 33, SEEK_SET);
    get_timestamp(1);
    fseek (ifp, 60, SEEK_SET);
    FORC4 cam_mul[c ^ (c >> 1)] = get4();
  } else if (!strcmp (head, "PXN")) {
    strcpy (make, "Logitech");
    strcpy (model,"Fotoman Pixtura");
  } else if (!strcmp (head, "qktk")) {
    strcpy (make, "Apple");
    strcpy (model,"QuickTake 100");
    load_raw = &CLASS quicktake_100_load_raw;
  } else if (!strcmp (head, "qktn")) {
    strcpy (make, "Apple");
    strcpy (model,"QuickTake 150");
    load_raw = &CLASS kodak_radc_load_raw;
  } else if (!memcmp (head,"FUJIFILM",8)) {
    fseek (ifp, 84, SEEK_SET);
    thumb_offset = get4();
    thumb_length = get4();
    fseek (ifp, 92, SEEK_SET);
    parse_fuji (get4());
    if (thumb_offset > 120) {
      fseek (ifp, 120, SEEK_SET);
      is_raw += (i = get4()) && 1;
      if (is_raw == 2 && shot_select)
	parse_fuji (i);
    }
    load_raw = &CLASS unpacked_load_raw;
    fseek (ifp, 100+28*(shot_select > 0), SEEK_SET);
    parse_tiff (data_offset = get4());
    parse_tiff (thumb_offset+12);
    apply_tiff();
  } else if (!memcmp (head,"RIFF",4)) {
    fseek (ifp, 0, SEEK_SET);
    parse_riff();
  } else if (!memcmp (head,"\0\001\0\001\0@",6)) {
    fseek (ifp, 6, SEEK_SET);
    fread (make, 1, 8, ifp);
    fread (model, 1, 8, ifp);
    fread (model2, 1, 16, ifp);
    data_offset = get2();
    get2();
    raw_width = get2();
    raw_height = get2();
    load_raw = &CLASS nokia_load_raw;
    filters = 0x61616161;
  } else if (!memcmp (head,"NOKIARAW",8)) {
    strcpy (make, "NOKIA");
    strcpy (model, "X2");
    order = 0x4949;
    fseek (ifp, 300, SEEK_SET);
    data_offset = get4();
    i = get4();
    width = get2();
    height = get2();
    data_offset += i - width * 5 / 4 * height;
    load_raw = &CLASS nokia_load_raw;
    filters = 0x61616161;
  } else if (!memcmp (head,"ARRI",4)) {
    order = 0x4949;
    fseek (ifp, 20, SEEK_SET);
    width = get4();
    height = get4();
    strcpy (make, "ARRI");
    fseek (ifp, 668, SEEK_SET);
    fread (model, 1, 64, ifp);
    data_offset = 4096;
    load_raw = &CLASS packed_load_raw;
    load_flags = 88;
    filters = 0x61616161;
  } else if (!memcmp (head+4,"RED1",4)) {
    strcpy (make, "RED");
    strcpy (model,"ONE");
    parse_redcine();
    load_raw = &CLASS redcine_load_raw;
    gamma_curve (1/2.4, 12.92, 1, 4095);
    filters = 0x49494949;
  } else if (!memcmp (head,"DSC-Image",9))
    parse_rollei();
  else if (!memcmp (head,"PWAD",4))
    parse_sinar_ia();
  else if (!memcmp (head,"\0MRM",4))
    parse_minolta(0);
  else if (!memcmp (head,"FOVb",4))
    parse_foveon();
  else if (!memcmp (head,"CI",2))
    parse_cine();
  else
    for (zero_fsize=i=0; i < sizeof table / sizeof *table; i++)
      if (fsize == table[i].fsize) {
	strcpy (make,  table[i].make );
	strcpy (model, table[i].model);
	if (table[i].withjpeg)
	  parse_external_jpeg();
      }
  if (zero_fsize) fsize = 0;
  if (make[0] == 0) parse_smal (0, flen);
  if (make[0] == 0) parse_jpeg (is_raw = 0);

  for (i=0; i < sizeof corp / sizeof *corp; i++)
    if (strstr (make, corp[i]))		/* Simplify company names */
	strcpy (make, corp[i]);
  if (!strncmp (make,"KODAK",5) &&
	((cp = strstr(model," DIGITAL CAMERA")) ||
	 (cp = strstr(model," Digital Camera")) ||
	 (cp = strstr(model,"FILE VERSION"))))
     *cp = 0;
  cp = make + strlen(make);		/* Remove trailing spaces */
  while (*--cp == ' ') *cp = 0;
  cp = model + strlen(model);
  while (*--cp == ' ') *cp = 0;
  i = strlen(make);			/* Remove make from model */
  if (!strncasecmp (model, make, i) && model[i++] == ' ')
    memmove (model, model+i, 64-i);
  if (!strncmp (model,"FinePix ",8))
    strcpy (model, model+8);
  if (!strncmp (model,"Digital Camera ",15))
    strcpy (model, model+15);
  desc[511] = artist[63] = make[63] = model[63] = model2[63] = 0;
  if (!is_raw) goto notraw;

  if (!height) height = raw_height;
  if (!width)  width  = raw_width;
  if (height == 2624 && width == 3936)	/* Pentax K10D and Samsung GX10 */
    { height  = 2616;   width  = 3896; }
  if (height == 3136 && width == 4864)  /* Pentax K20D and Samsung GX20 */
    { height  = 3124;   width  = 4688; filters = 0x16161616; }
  if (width == 4352 && (!strcmp(model,"K-r") || !strcmp(model,"K-x")))
    {			width  = 4309; filters = 0x16161616; }
  if (width >= 4960 && !strncmp(model,"K-5",3))
    { left_margin = 10; width  = 4950; filters = 0x16161616; }
  if (width == 4736 && !strcmp(model,"K-7"))
    { height  = 3122;   width  = 4684; filters = 0x16161616; top_margin = 2; }
  if (width == 7424 && !strcmp(model,"645D"))
    { height  = 5502;   width  = 7328; filters = 0x61616161; top_margin = 29;
      left_margin = 48; }
  if (height == 3014 && width == 4096)	/* Ricoh GX200 */
			width  = 4014;
  if (dng_version) {
    if (filters == UINT_MAX) filters = 0;
    if (filters) is_raw = tiff_samples;
    else	 colors = tiff_samples;
    if (tiff_compress == 1)
      load_raw = &CLASS packed_dng_load_raw;
    if (tiff_compress == 7)
      load_raw = &CLASS lossless_dng_load_raw;
    goto dng_skip;
  }
  if ((is_canon = !strcmp(make,"Canon")))
    load_raw = memcmp (head+6,"HEAPCCDR",8) ?
	&CLASS lossless_jpeg_load_raw : &CLASS canon_load_raw;
  if (!strcmp(make,"NIKON")) {
    if (!load_raw)
      load_raw = &CLASS packed_load_raw;
    if (model[0] == 'E')
      load_flags |= !data_offset << 2 | 2;
  }
  if (!strcmp(make,"CASIO")) {
    load_raw = &CLASS packed_load_raw;
    maximum = 0xf7f;
  }

/* Set parameters based on camera name (for non-DNG files). */

  if (is_foveon) {
    if (height*2 < width) pixel_aspect = 0.5;
    if (height   > width) pixel_aspect = 2;
    filters = 0;
    simple_coeff(0);
  } else if (is_canon && tiff_bps == 15) {
    switch (width) {
      case 3344: width -= 66;
      case 3872: width -= 6;
    }
    if (height > width) SWAP(height,width);
    filters = 0;
    load_raw = &CLASS canon_sraw_load_raw;
  } else if (!strcmp(model,"PowerShot 600")) {
    height = 613;
    width  = 854;
    raw_width = 896;
    pixel_aspect = 607/628.0;
    colors = 4;
    filters = 0xe1e4e1e4;
    load_raw = &CLASS canon_600_load_raw;
  } else if (!strcmp(model,"PowerShot A5") ||
	     !strcmp(model,"PowerShot A5 Zoom")) {
    height = 773;
    width  = 960;
    raw_width = 992;
    pixel_aspect = 256/235.0;
    colors = 4;
    filters = 0x1e4e1e4e;
    goto canon_a5;
  } else if (!strcmp(model,"PowerShot A50")) {
    height =  968;
    width  = 1290;
    raw_width = 1320;
    colors = 4;
    filters = 0x1b4e4b1e;
    goto canon_a5;
  } else if (!strcmp(model,"PowerShot Pro70")) {
    height = 1024;
    width  = 1552;
    colors = 4;
    filters = 0x1e4b4e1b;
    goto canon_a5;
  } else if (!strcmp(model,"PowerShot SD300")) {
    height = 1752;
    width  = 2344;
    raw_height = 1766;
    raw_width  = 2400;
    top_margin  = 12;
    left_margin = 12;
    goto canon_a5;
  } else if (!strcmp(model,"PowerShot A460")) {
    height = 1960;
    width  = 2616;
    raw_height = 1968;
    raw_width  = 2664;
    top_margin  = 4;
    left_margin = 4;
    goto canon_a5;
  } else if (!strcmp(model,"PowerShot A530")) {
    height = 1984;
    width  = 2620;
    raw_height = 1992;
    raw_width  = 2672;
    top_margin  = 6;
    left_margin = 10;
    goto canon_a5;
  } else if (!strcmp(model,"PowerShot A610")) {
    if (canon_s2is()) strcpy (model+10, "S2 IS");
    height = 1960;
    width  = 2616;
    raw_height = 1968;
    raw_width  = 2672;
    top_margin  = 8;
    left_margin = 12;
    goto canon_a5;
  } else if (!strcmp(model,"PowerShot A620")) {
    height = 2328;
    width  = 3112;
    raw_height = 2340;
    raw_width  = 3152;
    top_margin  = 12;
    left_margin = 36;
    goto canon_a5;
  } else if (!strcmp(model,"PowerShot A470")) {
    height = 2328;
    width  = 3096;
    raw_height = 2346;
    raw_width  = 3152;
    top_margin  = 6;
    left_margin = 12;
    goto canon_a5;
  } else if (!strcmp(model,"PowerShot A720 IS")) {
    height = 2472;
    width  = 3298;
    raw_height = 2480;
    raw_width  = 3336;
    top_margin  = 5;
    left_margin = 6;
    goto canon_a5;
  } else if (!strcmp(model,"PowerShot A630")) {
    height = 2472;
    width  = 3288;
    raw_height = 2484;
    raw_width  = 3344;
    top_margin  = 6;
    left_margin = 12;
    goto canon_a5;
  } else if (!strcmp(model,"PowerShot A640")) {
    height = 2760;
    width  = 3672;
    raw_height = 2772;
    raw_width  = 3736;
    top_margin  = 6;
    left_margin = 12;
    goto canon_a5;
  } else if (!strcmp(model,"PowerShot A650")) {
    height = 3024;
    width  = 4032;
    raw_height = 3048;
    raw_width  = 4104;
    top_margin  = 12;
    left_margin = 48;
    goto canon_a5;
  } else if (!strcmp(model,"PowerShot S3 IS")) {
    height = 2128;
    width  = 2840;
    raw_height = 2136;
    raw_width  = 2888;
    top_margin  = 8;
    left_margin = 44;
canon_a5:
    tiff_bps = 10;
    load_raw = &CLASS packed_load_raw;
    load_flags = 40;
    if (raw_width > 1600) zero_is_bad = 1;
  } else if (!strcmp(model,"PowerShot SX110 IS")) {
    height = 2760;
    width  = 3684;
    raw_height = 2772;
    raw_width  = 3720;
    top_margin  = 12;
    left_margin = 6;
    load_raw = &CLASS packed_load_raw;
    load_flags = 40;
    zero_is_bad = 1;
  } else if (!strcmp(model,"PowerShot SX120 IS")) {
    height = 2742;
    width  = 3664;
    raw_height = 2778;
    raw_width  = 3728;
    top_margin  = 18;
    left_margin = 16;
    filters = 0x49494949;
    load_raw = &CLASS packed_load_raw;
    load_flags = 40;
    zero_is_bad = 1;
  } else if (!strcmp(model,"PowerShot SX20 IS")) {
    height = 3024;
    width  = 4032;
    raw_height = 3048;
    raw_width  = 4080;
    top_margin  = 12;
    left_margin = 24;
    load_raw = &CLASS packed_load_raw;
    load_flags = 40;
    zero_is_bad = 1;
  } else if (!strcmp(model,"PowerShot SX220 HS")) {
    height = 3043;
    width  = 4072;
    raw_height = 3060;
    raw_width  = 4168;
    mask[0][0] = top_margin = 16;
    mask[0][2] = top_margin + height;
    mask[0][3] = left_margin = 92;
    load_raw = &CLASS packed_load_raw;
    load_flags = 8;
    zero_is_bad = 1;
  } else if (!strcmp(model,"PowerShot SX30 IS")) {
    height = 3254;
    width  = 4366;
    raw_height = 3276;
    raw_width  = 4464;
    top_margin  = 10;
    left_margin = 25;
    filters = 0x16161616;
    load_raw = &CLASS packed_load_raw;
    load_flags = 40;
    zero_is_bad = 1;
  } else if (!strcmp(model,"PowerShot Pro90 IS")) {
    width  = 1896;
    colors = 4;
    filters = 0xb4b4b4b4;
  } else if (is_canon && raw_width == 2144) {
    height = 1550;
    width  = 2088;
    top_margin  = 8;
    left_margin = 4;
    if (!strcmp(model,"PowerShot G1")) {
      colors = 4;
      filters = 0xb4b4b4b4;
    }
  } else if (is_canon && raw_width == 2224) {
    height = 1448;
    width  = 2176;
    top_margin  = 6;
    left_margin = 48;
  } else if (is_canon && raw_width == 2376) {
    height = 1720;
    width  = 2312;
    top_margin  = 6;
    left_margin = 12;
  } else if (is_canon && raw_width == 2672) {
    height = 1960;
    width  = 2616;
    top_margin  = 6;
    left_margin = 12;
  } else if (is_canon && raw_width == 3152) {
    height = 2056;
    width  = 3088;
    top_margin  = 12;
    left_margin = 64;
    if (unique_id == 0x80000170)
      adobe_coeff ("Canon","EOS 300D");
  } else if (is_canon && raw_width == 3160) {
    height = 2328;
    width  = 3112;
    top_margin  = 12;
    left_margin = 44;
  } else if (is_canon && raw_width == 3344) {
    height = 2472;
    width  = 3288;
    top_margin  = 6;
    left_margin = 4;
  } else if (!strcmp(model,"EOS D2000C")) {
    filters = 0x61616161;
    black = curve[200];
  } else if (is_canon && raw_width == 3516) {
    top_margin  = 14;
    left_margin = 42;
    if (unique_id == 0x80000189)
      adobe_coeff ("Canon","EOS 350D");
    goto canon_cr2;
  } else if (is_canon && raw_width == 3596) {
    top_margin  = 12;
    left_margin = 74;
    goto canon_cr2;
  } else if (is_canon && raw_width == 3744) {
    height = 2760;
    width  = 3684;
    top_margin  = 16;
    left_margin = 8;
    if (unique_id > 0x2720000) {
      top_margin  = 12;
      left_margin = 52;
    }
  } else if (is_canon && raw_width == 3944) {
    height = 2602;
    width  = 3908;
    top_margin  = 18;
    left_margin = 30;
  } else if (is_canon && raw_width == 3948) {
    top_margin  = 18;
    left_margin = 42;
    height -= 2;
    if (unique_id == 0x80000236)
      adobe_coeff ("Canon","EOS 400D");
    if (unique_id == 0x80000254)
      adobe_coeff ("Canon","EOS 1000D");
    goto canon_cr2;
  } else if (is_canon && raw_width == 3984) {
    top_margin  = 20;
    left_margin = 76;
    height -= 2;
    goto canon_cr2;
  } else if (is_canon && raw_width == 4104) {
    height = 3024;
    width  = 4032;
    top_margin  = 12;
    left_margin = 48;
  } else if (is_canon && raw_width == 4152) {
    top_margin  = 12;
    left_margin = 192;
    goto canon_cr2;
  } else if (is_canon && raw_width == 4160) {
    height = 3048;
    width  = 4048;
    top_margin  = 11;
    left_margin = 104;
  } else if (is_canon && raw_width == 4176) {
    height = 3045;
    width  = 4072;
    left_margin = 96;
    mask[0][0] = top_margin = 17;
    mask[0][2] = raw_height;
    mask[0][3] = 80;
    filters = 0x49494949;
  } else if (is_canon && raw_width == 4312) {
    top_margin  = 18;
    left_margin = 22;
    height -= 2;
    if (unique_id == 0x80000176)
      adobe_coeff ("Canon","EOS 450D");
    goto canon_cr2;
  } else if (is_canon && raw_width == 4352) {
    top_margin  = 18;
    left_margin = 62;
    if (unique_id == 0x80000288)
      adobe_coeff ("Canon","EOS 1100D");
    goto canon_cr2;
  } else if (is_canon && raw_width == 4476) {
    top_margin  = 34;
    left_margin = 90;
    goto canon_cr2;
  } else if (is_canon && raw_width == 4480) {
    height = 3326;
    width  = 4432;
    top_margin  = 10;
    left_margin = 12;
    filters = 0x49494949;
  } else if (is_canon && raw_width == 4496) {
    height = 3316;
    width  = 4404;
    top_margin  = 50;
    left_margin = 80;
  } else if (is_canon && raw_width == 4832) {
    top_margin = unique_id == 0x80000261 ? 51:26;
    left_margin = 62;
    if (unique_id == 0x80000252)
      adobe_coeff ("Canon","EOS 500D");
    goto canon_cr2;
  } else if (is_canon && raw_width == 5108) {
    top_margin  = 13;
    left_margin = 98;
    goto canon_cr2;
  } else if (is_canon && raw_width == 5120) {
    height -= top_margin = 45;
    left_margin = 142;
    width = 4916;
<<<<<<< HEAD
  } else if (is_canon && raw_width == 1336) {
    top_margin = 51;
    left_margin = 142;
    raw_width = width *= 4;
    if (unique_id == 0x80000270)
      adobe_coeff ("Canon","EOS 550D");
    goto canon_cr2;
  } else if (is_canon && raw_width == 1340) {
=======
  } else if (is_canon && raw_width == 5280) {
    top_margin  = 52;
    left_margin = 72;
    if (unique_id == 0x80000301)
      adobe_coeff ("Canon","EOS 650D");
    goto canon_cr2;
  } else if (is_canon && raw_width == 5344) {
>>>>>>> 2057c8ec
    top_margin = 51;
    left_margin = 142;
    if (unique_id == 0x80000269) {
      top_margin = 100;
      left_margin = 126;
      height -= 2;
      adobe_coeff ("Canon","EOS-1D X");
    }
    if (unique_id == 0x80000270)
      adobe_coeff ("Canon","EOS 550D");
    if (unique_id == 0x80000286)
      adobe_coeff ("Canon","EOS 600D");
    goto canon_cr2;
  } else if (is_canon && raw_width == 5360) {
    top_margin = 51;
    left_margin = 158;
    goto canon_cr2;
  } else if (is_canon && raw_width == 5568) {
    top_margin = 38;
    left_margin = 72;
    goto canon_cr2;
  } else if (is_canon && raw_width == 5712) {
    height = 3752;
    width  = 5640;
    top_margin  = 20;
    left_margin = 62;
  } else if (is_canon && raw_width == 5792) {
    top_margin  = 51;
    left_margin = 158;
canon_cr2:
    height -= top_margin;
    width  -= left_margin;
  } else if (is_canon && raw_width == 5920) {
    height = 3870;
    width  = 5796;
    top_margin  = 80;
    left_margin = 122;
  } else if (!strcmp(model,"D1")) {
    cam_mul[0] *= 256/527.0;
    cam_mul[2] *= 256/317.0;
  } else if (!strcmp(model,"D1X")) {
    width -= 4;
    pixel_aspect = 0.5;
  } else if (!strcmp(model,"D40X") ||
	     !strcmp(model,"D60")  ||
	     !strcmp(model,"D80")  ||
	     !strcmp(model,"D3000")) {
    height -= 3;
    width  -= 4;
  } else if (!strcmp(model,"D3")   ||
	     !strcmp(model,"D3S")  ||
	     !strcmp(model,"D700")) {
    width -= 4;
    left_margin = 2;
  } else if (!strcmp(model,"D3100")) {
    width -= 28;
    left_margin = 6;
  } else if (!strcmp(model,"D5000") ||
	     !strcmp(model,"D90")) {
    width -= 42;
  } else if (!strcmp(model,"D5100") ||
	     !strcmp(model,"D7000")) {
    width -= 44;
  } else if (!strcmp(model,"D3200") ||
	     !strcmp(model,"D600")  ||
	     !strcmp(model,"D800")) {
    width -= 46;
  } else if (!strcmp(model,"D4")) {
    width -= 52;
    left_margin = 2;
  } else if (!strncmp(model,"D40",3) ||
	     !strncmp(model,"D50",3) ||
	     !strncmp(model,"D70",3)) {
    width--;
  } else if (!strcmp(model,"D100")) {
    if (load_flags)
      raw_width = (width += 3) + 3;
  } else if (!strcmp(model,"D200")) {
    left_margin = 1;
    width -= 4;
    filters = 0x94949494;
  } else if (!strncmp(model,"D2H",3)) {
    left_margin = 6;
    width -= 14;
  } else if (!strncmp(model,"D2X",3)) {
    if (width == 3264) width -= 32;
    else width -= 8;
  } else if (!strncmp(model,"D300",4)) {
    width -= 32;
  } else if (!strcmp(make,"NIKON") && raw_width == 4032) {
    adobe_coeff ("NIKON","COOLPIX P7700");
  } else if (!strncmp(model,"COOLPIX P",9)) {
    load_flags = 24;
    filters = 0x94949494;
    if (model[9] == '7' && iso_speed >= 400)
      black = 255;
  } else if (!strncmp(model,"1 ",2)) {
    height -= 2;
  } else if (fsize == 1581060) {
    height = 963;
    width = 1287;
    raw_width = 1632;
    maximum = 0x3f4;
    colors = 4;
    filters = 0x1e1e1e1e;
    simple_coeff(3);
    pre_mul[0] = 1.2085;
    pre_mul[1] = 1.0943;
    pre_mul[3] = 1.1103;
    goto e900;
  } else if (fsize == 2465792) {
    height = 1203;
    width  = 1616;
    raw_width = 2048;
    colors = 4;
    filters = 0x4b4b4b4b;
    adobe_coeff ("NIKON","E950");
e900:
    tiff_bps = 10;
    load_raw = &CLASS packed_load_raw;
    load_flags = 6;
  } else if (fsize == 4771840) {
    height = 1540;
    width  = 2064;
    colors = 4;
    filters = 0xe1e1e1e1;
    load_raw = &CLASS packed_load_raw;
    load_flags = 6;
    if (!timestamp && nikon_e995())
      strcpy (model, "E995");
    if (strcmp(model,"E995")) {
      filters = 0xb4b4b4b4;
      simple_coeff(3);
      pre_mul[0] = 1.196;
      pre_mul[1] = 1.246;
      pre_mul[2] = 1.018;
    }
  } else if (!strcmp(model,"E2100")) {
    if (!timestamp && !nikon_e2100()) goto cp_e2500;
    height = 1206;
    width  = 1616;
    load_flags = 30;
  } else if (!strcmp(model,"E2500")) {
cp_e2500:
    strcpy (model, "E2500");
    height = 1204;
    width  = 1616;
    colors = 4;
    filters = 0x4b4b4b4b;
  } else if (fsize == 4775936) {
    height = 1542;
    width  = 2064;
    load_raw = &CLASS packed_load_raw;
    load_flags = 30;
    if (!timestamp) nikon_3700();
    if (model[0] == 'E' && atoi(model+1) < 3700)
      filters = 0x49494949;
    if (!strcmp(model,"Optio 33WR")) {
      flip = 1;
      filters = 0x16161616;
    }
    if (make[0] == 'O') {
      i = find_green (12, 32, 1188864, 3576832);
      c = find_green (12, 32, 2383920, 2387016);
      if (abs(i) < abs(c)) {
	SWAP(i,c);
	load_flags = 24;
      }
      if (i < 0) filters = 0x61616161;
    }
  } else if (fsize == 5869568) {
    height = 1710;
    width  = 2288;
    filters = 0x16161616;
    if (!timestamp && minolta_z2()) {
      strcpy (make, "Minolta");
      strcpy (model,"DiMAGE Z2");
    }
    load_raw = &CLASS packed_load_raw;
    load_flags = 6 + 24*(make[0] == 'M');
  } else if (!strcmp(model,"E4500")) {
    height = 1708;
    width  = 2288;
    colors = 4;
    filters = 0xb4b4b4b4;
  } else if (fsize == 7438336) {
    height = 1924;
    width  = 2576;
    colors = 4;
    filters = 0xb4b4b4b4;
  } else if (fsize == 8998912) {
    height = 2118;
    width  = 2832;
    maximum = 0xf83;
    load_raw = &CLASS packed_load_raw;
    load_flags = 30;
  } else if (!strcmp(make,"FUJIFILM")) {
    if (!strcmp(model+7,"S2Pro")) {
      strcpy (model,"S2Pro");
      height = 2144;
      width  = 2880;
      flip = 6;
    } else if (load_raw != &CLASS packed_load_raw)
      maximum = (is_raw == 2 && shot_select) ? 0x2f00 : 0x3e00;
    top_margin = (raw_height - height) >> 2 << 1;
    left_margin = (raw_width - width ) >> 2 << 1;
    if (width == 2848) filters = 0x16161616;
    if (width == 3328) {
      width = 3262;
      left_margin = 34;
    }
    if (width == 4952) {
      left_margin = 0;
      filters = 2;
    }
    if (fuji_layout) raw_width *= is_raw;
  } else if (!strcmp(model,"RD175")) {
    height = 986;
    width = 1534;
    data_offset = 513;
    filters = 0x61616161;
    load_raw = &CLASS minolta_rd175_load_raw;
  } else if (!strcmp(model,"KD-400Z")) {
    height = 1712;
    width  = 2312;
    raw_width = 2336;
    goto konica_400z;
  } else if (!strcmp(model,"KD-510Z")) {
    goto konica_510z;
  } else if (!strcasecmp(make,"MINOLTA")) {
    load_raw = &CLASS unpacked_load_raw;
    maximum = 0xfff;
    if (!strncmp(model,"DiMAGE A",8)) {
      if (!strcmp(model,"DiMAGE A200"))
	filters = 0x49494949;
      tiff_bps = 12;
      load_raw = &CLASS packed_load_raw;
    } else if (!strncmp(model,"ALPHA",5) ||
	       !strncmp(model,"DYNAX",5) ||
	       !strncmp(model,"MAXXUM",6)) {
      sprintf (model+20, "DYNAX %-10s", model+6+(model[0]=='M'));
      adobe_coeff (make, model+20);
      load_raw = &CLASS packed_load_raw;
    } else if (!strncmp(model,"DiMAGE G",8)) {
      if (model[8] == '4') {
	height = 1716;
	width  = 2304;
      } else if (model[8] == '5') {
konica_510z:
	height = 1956;
	width  = 2607;
	raw_width = 2624;
      } else if (model[8] == '6') {
	height = 2136;
	width  = 2848;
      }
      data_offset += 14;
      filters = 0x61616161;
konica_400z:
      load_raw = &CLASS unpacked_load_raw;
      maximum = 0x3df;
      order = 0x4d4d;
    }
  } else if (!strcmp(model,"*ist D")) {
    load_raw = &CLASS unpacked_load_raw;
    data_error = -1;
  } else if (!strcmp(model,"*ist DS")) {
    height -= 2;
  } else if (!strcmp(model,"Optio S")) {
    if (fsize == 3178560) {
      height = 1540;
      width  = 2064;
      load_raw = &CLASS eight_bit_load_raw;
      cam_mul[0] *= 4;
      cam_mul[2] *= 4;
    } else {
      height = 1544;
      width  = 2068;
      raw_width = 3136;
      load_raw = &CLASS packed_load_raw;
      maximum = 0xf7c;
    }
  } else if (fsize == 6114240) {
    height = 1737;
    width  = 2324;
    raw_width = 3520;
    load_raw = &CLASS packed_load_raw;
    maximum = 0xf7a;
  } else if (!strcmp(model,"Optio 750Z")) {
    height = 2302;
    width  = 3072;
    load_raw = &CLASS packed_load_raw;
    load_flags = 30;
  } else if (!strcmp(model,"DC-833m")) {
    height = 2448;
    width  = 3264;
    order = 0x4949;
    filters = 0x61616161;
    load_raw = &CLASS unpacked_load_raw;
    maximum = 0xfc00;
  } else if (!strncmp(model,"S85",3)) {
    height = 2448;
    width  = 3264;
    raw_width = fsize/height/2;
    order = 0x4d4d;
    load_raw = &CLASS unpacked_load_raw;
  } else if (!strcmp(make,"SAMSUNG") && raw_width == 4704) {
    height -= top_margin = 8;
    width -= 2 * (left_margin = 8);
    load_flags = 32;
  } else if (!strcmp(make,"SAMSUNG") && raw_width == 5632) {
    order = 0x4949;
    height = 3694;
    top_margin = 2;
    width  = 5574 - (left_margin = 32 + tiff_bps);
    if (tiff_bps == 12) load_flags = 80;
  } else if (!strcmp(model,"EX1")) {
    order = 0x4949;
    height -= 20;
    top_margin = 2;
    if ((width -= 6) > 3682) {
      height -= 10;
      width  -= 46;
      top_margin = 8;
    }
  } else if (!strcmp(model,"WB2000")) {
    order = 0x4949;
    height -= 3;
    top_margin = 2;
    if ((width -= 10) > 3718) {
      height -= 28;
      width  -= 56;
      top_margin = 8;
    }
  } else if (fsize == 20487168) {
    height = 2808;
    width  = 3648;
    goto wb550;
  } else if (fsize == 24000000) {
    height = 3000;
    width  = 4000;
wb550:
    strcpy (model, "WB550");
    order = 0x4d4d;
    load_raw = &CLASS unpacked_load_raw;
    load_flags = 6;
    maximum = 0x3df;
  } else if (!strcmp(model,"EX2F")) {
    height = 3045;
    width  = 4070;
    top_margin = 3;
    order = 0x4949;
    filters = 0x49494949;
    load_raw = &CLASS unpacked_load_raw;
  } else if (!strcmp(model,"STV680 VGA")) {
    height = 484;
    width  = 644;
    load_raw = &CLASS eight_bit_load_raw;
    flip = 2;
    filters = 0x16161616;
    black = 16;
  } else if (!strcmp(model,"N95")) {
    height = raw_height - (top_margin = 2);
  } else if (!strcmp(model,"531C")) {
    height = 1200;
    width  = 1600;
    load_raw = &CLASS unpacked_load_raw;
    filters = 0x49494949;
  } else if (!strcmp(model,"640x480")) {
    height = 480;
    width  = 640;
    load_raw = &CLASS eight_bit_load_raw;
    gamma_curve (0.45, 4.5, 1, 255);
  } else if (!strcmp(model,"F-080C")) {
    height = 768;
    width  = 1024;
    load_raw = &CLASS eight_bit_load_raw;
  } else if (!strcmp(model,"F-145C")) {
    height = 1040;
    width  = 1392;
    load_raw = &CLASS eight_bit_load_raw;
  } else if (!strcmp(model,"F-201C")) {
    height = 1200;
    width  = 1600;
    load_raw = &CLASS eight_bit_load_raw;
  } else if (!strcmp(model,"F-510C")) {
    height = 1958;
    width  = 2588;
    load_raw = fsize < 7500000 ?
	&CLASS eight_bit_load_raw : &CLASS unpacked_load_raw;
    data_offset = fsize - width*height*(fsize >> 22);
    maximum = 0xfff0;
  } else if (!strcmp(model,"F-810C")) {
    height = 2469;
    width  = 3272;
    load_raw = &CLASS unpacked_load_raw;
    maximum = 0xfff0;
  } else if (!strcmp(model,"XCD-SX910CR")) {
    height = 1024;
    width  = 1375;
    raw_width = 1376;
    filters = 0x49494949;
    maximum = 0x3ff;
    load_raw = fsize < 2000000 ?
	&CLASS eight_bit_load_raw : &CLASS unpacked_load_raw;
  } else if (!strcmp(model,"2010")) {
    height = 1207;
    width  = 1608;
    order = 0x4949;
    filters = 0x16161616;
    data_offset = 3212;
    maximum = 0x3ff;
    load_raw = &CLASS unpacked_load_raw;
  } else if (!strcmp(model,"A782")) {
    height = 3000;
    width  = 2208;
    filters = 0x61616161;
    load_raw = fsize < 10000000 ?
	&CLASS eight_bit_load_raw : &CLASS unpacked_load_raw;
    maximum = 0xffc0;
  } else if (!strcmp(model,"3320AF")) {
    height = 1536;
    raw_width = width = 2048;
    filters = 0x61616161;
    load_raw = &CLASS unpacked_load_raw;
    maximum = 0x3ff;
    fseek (ifp, 0x300000, SEEK_SET);
    if ((order = guess_byte_order(0x10000)) == 0x4d4d) {
      height -= (top_margin = 16);
      width -= (left_margin = 28);
      maximum = 0xf5c0;
      strcpy (make, "ISG");
      model[0] = 0;
    }
  } else if (!strcmp(make,"Hasselblad")) {
    if (load_raw == &CLASS lossless_jpeg_load_raw)
      load_raw = &CLASS hasselblad_load_raw;
    if (raw_width == 7262) {
      height = 5444;
      width  = 7248;
      top_margin  = 4;
      left_margin = 7;
      filters = 0x61616161;
    } else if (raw_width == 7410) {
      height = 5502;
      width  = 7328;
      top_margin  = 4;
      left_margin = 41;
      filters = 0x61616161;
    } else if (raw_width == 9044) {
      height = 6716;
      width  = 8964;
      top_margin  = 8;
      left_margin = 40;
      black += load_flags = 256;
      maximum = 0x8101;
    } else if (raw_width == 4090) {
      strcpy (model, "V96C");
      height -= (top_margin = 6);
      width -= (left_margin = 3) + 7;
      filters = 0x61616161;
    }
  } else if (!strcmp(make,"Sinar")) {
    if (!memcmp(head,"8BPS",4)) {
      fseek (ifp, 14, SEEK_SET);
      height = get4();
      width  = get4();
      filters = 0x61616161;
      data_offset = 68;
    }
    if (!load_raw) load_raw = &CLASS unpacked_load_raw;
    maximum = 0x3fff;
  } else if (!strcmp(make,"Leaf")) {
    maximum = 0x3fff;
    fseek (ifp, data_offset, SEEK_SET);
    if (ljpeg_start (&jh, 1) && jh.bits == 15)
      maximum = 0x1fff;
    if (tiff_samples > 1) filters = 0;
    if (tiff_samples > 1 || tile_length < raw_height) {
      load_raw = &CLASS leaf_hdr_load_raw;
      raw_width = tile_width;
    }
    if ((width | height) == 2048) {
      if (tiff_samples == 1) {
	filters = 1;
	strcpy (cdesc, "RBTG");
	strcpy (model, "CatchLight");
	top_margin =  8; left_margin = 18; height = 2032; width = 2016;
      } else {
	strcpy (model, "DCB2");
	top_margin = 10; left_margin = 16; height = 2028; width = 2022;
      }
    } else if (width+height == 3144+2060) {
      if (!model[0]) strcpy (model, "Cantare");
      if (width > height) {
	 top_margin = 6; left_margin = 32; height = 2048;  width = 3072;
	filters = 0x61616161;
      } else {
	left_margin = 6;  top_margin = 32;  width = 2048; height = 3072;
	filters = 0x16161616;
      }
      if (!cam_mul[0] || model[0] == 'V') filters = 0;
      else is_raw = tiff_samples;
    } else if (width == 2116) {
      strcpy (model, "Valeo 6");
      height -= 2 * (top_margin = 30);
      width -= 2 * (left_margin = 55);
      filters = 0x49494949;
    } else if (width == 3171) {
      strcpy (model, "Valeo 6");
      height -= 2 * (top_margin = 24);
      width -= 2 * (left_margin = 24);
      filters = 0x16161616;
    }
  } else if (!strcmp(make,"LEICA") || !strcmp(make,"Panasonic")) {
    if ((flen - data_offset) / (raw_width*8/7) == raw_height)
      load_raw = &CLASS panasonic_load_raw;
    if (!load_raw) {
      load_raw = &CLASS unpacked_load_raw;
      load_flags = 4;
    }
    zero_is_bad = 1;
    if ((height += 12) > raw_height) height = raw_height;
    for (i=0; i < sizeof pana / sizeof *pana; i++)
      if (raw_width == pana[i][0] && raw_height == pana[i][1]) {
	left_margin = pana[i][2];
	 top_margin = pana[i][3];
	     width += pana[i][4];
	    height += pana[i][5];
      }
    filters = 0x01010101 * (uchar) "\x94\x61\x49\x16"
	[((filters-1) ^ (left_margin & 1) ^ (top_margin << 1)) & 3];
  } else if (!strcmp(model,"C770UZ")) {
    height = 1718;
    width  = 2304;
    filters = 0x16161616;
    load_raw = &CLASS packed_load_raw;
    load_flags = 30;
  } else if (!strcmp(make,"OLYMPUS")) {
    height += height & 1;
    filters = exif_cfa;
    if (width == 4100) width -= 4;
    if (width == 4080) width -= 24;
    if (load_raw == &CLASS unpacked_load_raw)
      load_flags = 4;
    tiff_bps = 12;
    if (!strcmp(model,"E-300") ||
	!strcmp(model,"E-500")) {
      width -= 20;
      if (load_raw == &CLASS unpacked_load_raw) {
	maximum = 0xfc3;
	memset (cblack, 0, sizeof cblack);
      }
    } else if (!strcmp(model,"E-330")) {
      width -= 30;
      if (load_raw == &CLASS unpacked_load_raw)
	maximum = 0xf79;
    } else if (!strcmp(model,"SP550UZ")) {
      thumb_length = flen - (thumb_offset = 0xa39800);
      thumb_height = 480;
      thumb_width  = 640;
    } else if (!strcmp(model,"XZ-2")) {
      load_raw = &CLASS packed_load_raw;
      load_flags = 24;
    }
  } else if (!strcmp(model,"N Digital")) {
    height = 2047;
    width  = 3072;
    filters = 0x61616161;
    data_offset = 0x1a00;
    load_raw = &CLASS packed_load_raw;
  } else if (!strcmp(model,"DSC-F828")) {
    width = 3288;
    left_margin = 5;
    mask[1][3] = -17;
    data_offset = 862144;
    load_raw = &CLASS sony_load_raw;
    filters = 0x9c9c9c9c;
    colors = 4;
    strcpy (cdesc, "RGBE");
  } else if (!strcmp(model,"DSC-V3")) {
    width = 3109;
    left_margin = 59;
    mask[0][1] = 9;
    data_offset = 787392;
    load_raw = &CLASS sony_load_raw;
  } else if (!strcmp(make,"SONY") && raw_width == 3984) {
    adobe_coeff ("SONY","DSC-R1");
    width = 3925;
    order = 0x4d4d;
  } else if (!strcmp(make,"SONY") && raw_width == 5504) {
    width -= 8;
  } else if (!strcmp(make,"SONY") && raw_width == 6048) {
    width -= 24;
  } else if (!strcmp(model,"DSLR-A100")) {
    if (width == 3880) {
      height--;
      width = ++raw_width;
    } else {
      order = 0x4d4d;
      load_flags = 2;
    }
    filters = 0x61616161;
  } else if (!strcmp(model,"DSLR-A350")) {
    height -= 4;
  } else if (!strcmp(model,"PIXL")) {
    height -= top_margin = 4;
    width -= left_margin = 32;
    gamma_curve (0, 7, 1, 255);
  } else if (!strcmp(model,"C603v")) {
    height = 480;
    width  = 640;
    if (fsize < 614400 || find_green (16, 16, 3840, 5120) < 25) goto c603v;
    strcpy (model,"KAI-0340");
    height -= 3;
    data_offset = 3840;
    order = 0x4949;
    load_raw = &CLASS unpacked_load_raw;
  } else if (!strcmp(model,"C603y")) {
    height = 2134;
    width  = 2848;
c603v:
    filters = 0;
    load_raw = &CLASS kodak_yrgb_load_raw;
    gamma_curve (0, 3.875, 1, 255);
  } else if (!strcmp(model,"C603")) {
    raw_height = height = 2152;
    raw_width  = width  = 2864;
    goto c603;
  } else if (!strcmp(model,"C330")) {
    height = 1744;
    width  = 2336;
    raw_height = 1779;
    raw_width  = 2338;
    top_margin = 33;
    left_margin = 1;
c603:
    order = 0x4949;
    if ((data_offset = fsize - raw_height*raw_width)) {
      fseek (ifp, 168, SEEK_SET);
      read_shorts (curve, 256);
    } else gamma_curve (0, 3.875, 1, 255);
    load_raw = &CLASS eight_bit_load_raw;
  } else if (!strncasecmp(model,"EasyShare",9)) {
    data_offset = data_offset < 0x15000 ? 0x15000 : 0x17000;
    load_raw = &CLASS packed_load_raw;
  } else if (!strcasecmp(make,"KODAK")) {
    if (filters == UINT_MAX) filters = 0x61616161;
    if (!strncmp(model,"NC2000",6)) {
      width -= 4;
      left_margin = 2;
    } else if (!strcmp(model,"EOSDCS3B")) {
      width -= 4;
      left_margin = 2;
    } else if (!strcmp(model,"EOSDCS1")) {
      width -= 4;
      left_margin = 2;
    } else if (!strcmp(model,"DCS420")) {
      width -= 4;
      left_margin = 2;
    } else if (!strncmp(model,"DCS460 ",7)) {
      model[6] = 0;
      width -= 4;
      left_margin = 2;
    } else if (!strcmp(model,"DCS460A")) {
      width -= 4;
      left_margin = 2;
      colors = 1;
      filters = 0;
    } else if (!strcmp(model,"DCS660M")) {
      black = 214;
      colors = 1;
      filters = 0;
    } else if (!strcmp(model,"DCS760M")) {
      colors = 1;
      filters = 0;
    }
    if (!strcmp(model+4,"20X"))
      strcpy (cdesc, "MYCY");
    if (strstr(model,"DC25")) {
      strcpy (model, "DC25");
      data_offset = 15424;
    }
    if (!strncmp(model,"DC2",3)) {
      raw_height = height = 242;
      if (flen < 100000) {
	raw_width = 256; width = 249;
	pixel_aspect = (4.0*height) / (3.0*width);
      } else {
	raw_width = 512; width = 501;
	pixel_aspect = (493.0*height) / (373.0*width);
      }
      data_offset += raw_width + 1;
      colors = 4;
      filters = 0x8d8d8d8d;
      simple_coeff(1);
      pre_mul[1] = 1.179;
      pre_mul[2] = 1.209;
      pre_mul[3] = 1.036;
      load_raw = &CLASS eight_bit_load_raw;
    } else if (!strcmp(model,"40")) {
      strcpy (model, "DC40");
      height = 512;
      width  = 768;
      data_offset = 1152;
      load_raw = &CLASS kodak_radc_load_raw;
    } else if (strstr(model,"DC50")) {
      strcpy (model, "DC50");
      height = 512;
      width  = 768;
      data_offset = 19712;
      load_raw = &CLASS kodak_radc_load_raw;
    } else if (strstr(model,"DC120")) {
      strcpy (model, "DC120");
      height = 976;
      width  = 848;
      pixel_aspect = height/0.75/width;
      load_raw = tiff_compress == 7 ?
	&CLASS kodak_jpeg_load_raw : &CLASS kodak_dc120_load_raw;
    } else if (!strcmp(model,"DCS200")) {
      thumb_height = 128;
      thumb_width  = 192;
      thumb_offset = 6144;
      thumb_misc   = 360;
      write_thumb = &CLASS layer_thumb;
      height = 1024;
      width  = 1536;
      data_offset = 79872;
      load_raw = &CLASS eight_bit_load_raw;
      black = 17;
    }
  } else if (!strcmp(model,"Fotoman Pixtura")) {
    height = 512;
    width  = 768;
    data_offset = 3632;
    load_raw = &CLASS kodak_radc_load_raw;
    filters = 0x61616161;
    simple_coeff(2);
  } else if (!strncmp(model,"QuickTake",9)) {
    if (head[5]) strcpy (model+10, "200");
    fseek (ifp, 544, SEEK_SET);
    height = get2();
    width  = get2();
    data_offset = (get4(),get2()) == 30 ? 738:736;
    if (height > width) {
      SWAP(height,width);
      fseek (ifp, data_offset-6, SEEK_SET);
      flip = ~get2() & 3 ? 5:6;
    }
    filters = 0x61616161;
  } else if (!strcmp(make,"Rollei") && !load_raw) {
    switch (raw_width) {
      case 1316:
	height = 1030;
	width  = 1300;
	top_margin  = 1;
	left_margin = 6;
	break;
      case 2568:
	height = 1960;
	width  = 2560;
	top_margin  = 2;
	left_margin = 8;
    }
    filters = 0x16161616;
    load_raw = &CLASS rollei_load_raw;
  } else if (!strcmp(model,"PC-CAM 600")) {
    height = 768;
    data_offset = width = 1024;
    filters = 0x49494949;
    load_raw = &CLASS eight_bit_load_raw;
  } else if (!strcmp(model,"QV-2000UX")) {
    height = 1208;
    width  = 1632;
    data_offset = width * 2;
    load_raw = &CLASS eight_bit_load_raw;
  } else if (fsize == 3217760) {
    height = 1546;
    width  = 2070;
    raw_width = 2080;
    load_raw = &CLASS eight_bit_load_raw;
  } else if (!strcmp(model,"QV-4000")) {
    height = 1700;
    width  = 2260;
    load_raw = &CLASS unpacked_load_raw;
    maximum = 0xffff;
  } else if (!strcmp(model,"QV-5700")) {
    height = 1924;
    width  = 2576;
    raw_width = 3232;
    tiff_bps = 10;
  } else if (!strcmp(model,"QV-R41")) {
    height = 1720;
    width  = 2312;
    raw_width = 3520;
    left_margin = 2;
  } else if (!strcmp(model,"QV-R51")) {
    height = 1926;
    width  = 2580;
    raw_width = 3904;
  } else if (!strcmp(model,"EX-S20")) {
    height = 1208;
    width  = 1620;
    raw_width = 2432;
    flip = 3;
  } else if (!strcmp(model,"EX-S100")) {
    height = 1544;
    width  = 2058;
    raw_width = 3136;
  } else if (!strcmp(model,"EX-Z50")) {
    height = 1931;
    width  = 2570;
    raw_width = 3904;
  } else if (!strcmp(model,"EX-Z500")) {
    height = 1937;
    width  = 2577;
    raw_width = 3904;
    filters = 0x16161616;
  } else if (!strcmp(model,"EX-Z55")) {
    height = 1960;
    width  = 2570;
    raw_width = 3904;
  } else if (!strcmp(model,"EX-Z60")) {
    height = 2145;
    width  = 2833;
    raw_width = 3584;
    filters = 0x16161616;
    tiff_bps = 10;
  } else if (!strcmp(model,"EX-Z75")) {
    height = 2321;
    width  = 3089;
    raw_width = 4672;
    maximum = 0xfff;
  } else if (!strcmp(model,"EX-Z750")) {
    height = 2319;
    width  = 3087;
    raw_width = 4672;
    maximum = 0xfff;
  } else if (!strcmp(model,"EX-Z850")) {
    height = 2468;
    width  = 3279;
    raw_width = 4928;
    maximum = 0xfff;
  } else if (!strcmp(model,"EX-Z8")) {
    height = 2467;
    width  = 3281;
    raw_height = 2502;
    raw_width  = 4992;
    maximum = 0xfff;
  } else if (fsize == 15499264) {	/* EX-Z1050 or EX-Z1080 */
    height = 2752;
    width  = 3672;
    raw_width = 5632;
  } else if (!strcmp(model,"EX-ZR100")) {
    height = 3044;
    width  = 4072;
    raw_width = 4096;
    load_flags = 80;
  } else if (!strcmp(model,"EX-P505")) {
    height = 1928;
    width  = 2568;
    raw_width = 3852;
    maximum = 0xfff;
  } else if (fsize == 9313536) {	/* EX-P600 or QV-R61 */
    height = 2142;
    width  = 2844;
    raw_width = 4288;
  } else if (!strcmp(model,"EX-P700")) {
    height = 2318;
    width  = 3082;
    raw_width = 4672;
  }
  if (!model[0])
    sprintf (model, "%dx%d", width, height);
  if (filters == UINT_MAX) filters = 0x94949494;
  if (raw_color) adobe_coeff (make, model);
  if (load_raw == &CLASS kodak_radc_load_raw)
    if (raw_color) adobe_coeff ("Apple","Quicktake");
  if (thumb_offset && !thumb_height) {
    fseek (ifp, thumb_offset, SEEK_SET);
    if (ljpeg_start (&jh, 1)) {
      thumb_width  = jh.wide;
      thumb_height = jh.high;
    }
  }
dng_skip:
  if (fuji_width) {
    fuji_width = width >> !fuji_layout;
    if (~fuji_width & 1) filters = 0x49494949;
    width = (height >> fuji_layout) + fuji_width;
    height = width - 1;
    pixel_aspect = 1;
  } else {
    if (raw_height < height) raw_height = height;
    if (raw_width  < width ) raw_width  = width;
  }
  if (!tiff_bps) tiff_bps = 12;
  if (!maximum) maximum = (1 << tiff_bps) - 1;
  if (!load_raw || height < 22) is_raw = 0;
#ifdef NO_JASPER
  if (load_raw == &CLASS redcine_load_raw) {
    fprintf (stderr,_("%s: You must link dcraw with %s!!\n"),
	ifname, "libjasper");
    is_raw = 0;
  }
#endif
#ifdef NO_JPEG
  if (load_raw == &CLASS kodak_jpeg_load_raw ||
      load_raw == &CLASS lossy_dng_load_raw) {
    fprintf (stderr,_("%s: You must link dcraw with %s!!\n"),
	ifname, "libjpeg");
    is_raw = 0;
  }
#endif
  if (!cdesc[0])
    strcpy (cdesc, colors == 3 ? "RGBG":"GMCY");
  if (!raw_height) raw_height = height;
  if (!raw_width ) raw_width  = width;
  if (filters && colors == 3)
    filters |= ((filters >> 2 & 0x22222222) |
		(filters << 2 & 0x88888888)) & filters << 1;
notraw:
  if (flip == -1) flip = tiff_flip;
  if (flip == -1) flip = 0;
}

#ifndef NO_LCMS
void CLASS apply_profile (const char *input, const char *output)
{
  char *prof;
  cmsHPROFILE hInProfile=0, hOutProfile=0;
  cmsHTRANSFORM hTransform;
  FILE *fp;
  unsigned size;

  cmsErrorAction (LCMS_ERROR_SHOW);
  if (strcmp (input, "embed"))
    hInProfile = cmsOpenProfileFromFile (input, "r");
  else if (profile_length) {
    prof = (char *) malloc (profile_length);
    merror (prof, "apply_profile()");
    fseek (ifp, profile_offset, SEEK_SET);
    fread (prof, 1, profile_length, ifp);
    hInProfile = cmsOpenProfileFromMem (prof, profile_length);
    free (prof);
  } else
    fprintf (stderr,_("%s has no embedded profile.\n"), ifname);
  if (!hInProfile) return;
  if (!output)
    hOutProfile = cmsCreate_sRGBProfile();
  else if ((fp = fopen (output, "rb"))) {
    fread (&size, 4, 1, fp);
    fseek (fp, 0, SEEK_SET);
    oprof = (unsigned *) malloc (size = ntohl(size));
    merror (oprof, "apply_profile()");
    fread (oprof, 1, size, fp);
    fclose (fp);
    if (!(hOutProfile = cmsOpenProfileFromMem (oprof, size))) {
      free (oprof);
      oprof = 0;
    }
  } else
    fprintf (stderr,_("Cannot open file %s!\n"), output);
  if (!hOutProfile) goto quit;
  if (verbose)
    fprintf (stderr,_("Applying color profile...\n"));
  hTransform = cmsCreateTransform (hInProfile, TYPE_RGBA_16,
	hOutProfile, TYPE_RGBA_16, INTENT_PERCEPTUAL, 0);
  cmsDoTransform (hTransform, image, image, width*height);
  raw_color = 1;		/* Don't use rgb_cam with a profile */
  cmsDeleteTransform (hTransform);
  cmsCloseProfile (hOutProfile);
quit:
  cmsCloseProfile (hInProfile);
}
#endif

void CLASS convert_to_rgb()
{
  int row, col, c, i, j, k;
  ushort *img;
  float out[3], out_cam[3][4];
  double num, inverse[3][3];
  static const double xyzd50_srgb[3][3] =
  { { 0.436083, 0.385083, 0.143055 },
    { 0.222507, 0.716888, 0.060608 },
    { 0.013930, 0.097097, 0.714022 } };
  static const double rgb_rgb[3][3] =
  { { 1,0,0 }, { 0,1,0 }, { 0,0,1 } };
  static const double adobe_rgb[3][3] =
  { { 0.715146, 0.284856, 0.000000 },
    { 0.000000, 1.000000, 0.000000 },
    { 0.000000, 0.041166, 0.958839 } };
  static const double wide_rgb[3][3] =
  { { 0.593087, 0.404710, 0.002206 },
    { 0.095413, 0.843149, 0.061439 },
    { 0.011621, 0.069091, 0.919288 } };
  static const double prophoto_rgb[3][3] =
  { { 0.529317, 0.330092, 0.140588 },
    { 0.098368, 0.873465, 0.028169 },
    { 0.016879, 0.117663, 0.865457 } };
  static const double (*out_rgb[])[3] =
  { rgb_rgb, adobe_rgb, wide_rgb, prophoto_rgb, xyz_rgb };
  static const char *name[] =
  { "sRGB", "Adobe RGB (1998)", "WideGamut D65", "ProPhoto D65", "XYZ" };
  static const unsigned phead[] =
  { 1024, 0, 0x2100000, 0x6d6e7472, 0x52474220, 0x58595a20, 0, 0, 0,
    0x61637370, 0, 0, 0x6e6f6e65, 0, 0, 0, 0, 0xf6d6, 0x10000, 0xd32d };
  unsigned pbody[] =
  { 10, 0x63707274, 0, 36,	/* cprt */
	0x64657363, 0, 40,	/* desc */
	0x77747074, 0, 20,	/* wtpt */
	0x626b7074, 0, 20,	/* bkpt */
	0x72545243, 0, 14,	/* rTRC */
	0x67545243, 0, 14,	/* gTRC */
	0x62545243, 0, 14,	/* bTRC */
	0x7258595a, 0, 20,	/* rXYZ */
	0x6758595a, 0, 20,	/* gXYZ */
	0x6258595a, 0, 20 };	/* bXYZ */
  static const unsigned pwhite[] = { 0xf351, 0x10000, 0x116cc };
  unsigned pcurve[] = { 0x63757276, 0, 1, 0x1000000 };

  gamma_curve (gamm[0], gamm[1], 0, 0);
  memcpy (out_cam, rgb_cam, sizeof out_cam);
  raw_color |= colors == 1 || document_mode ||
		output_color < 1 || output_color > 5;
  if (!raw_color) {
    oprof = (unsigned *) calloc (phead[0], 1);
    merror (oprof, "convert_to_rgb()");
    memcpy (oprof, phead, sizeof phead);
    if (output_color == 5) oprof[4] = oprof[5];
    oprof[0] = 132 + 12*pbody[0];
    for (i=0; i < pbody[0]; i++) {
      oprof[oprof[0]/4] = i ? (i > 1 ? 0x58595a20 : 0x64657363) : 0x74657874;
      pbody[i*3+2] = oprof[0];
      oprof[0] += (pbody[i*3+3] + 3) & -4;
    }
    memcpy (oprof+32, pbody, sizeof pbody);
    oprof[pbody[5]/4+2] = strlen(name[output_color-1]) + 1;
    memcpy ((char *)oprof+pbody[8]+8, pwhite, sizeof pwhite);
    pcurve[3] = (short)(256/gamm[5]+0.5) << 16;
    for (i=4; i < 7; i++)
      memcpy ((char *)oprof+pbody[i*3+2], pcurve, sizeof pcurve);
    pseudoinverse ((double (*)[3]) out_rgb[output_color-1], inverse, 3);
    for (i=0; i < 3; i++)
      for (j=0; j < 3; j++) {
	for (num = k=0; k < 3; k++)
	  num += xyzd50_srgb[i][k] * inverse[j][k];
        oprof[pbody[j*3+23]/4+i+2] = num * 0x10000 + 0.5;
      }
    for (i=0; i < phead[0]/4; i++)
      oprof[i] = htonl(oprof[i]);
    strcpy ((char *)oprof+pbody[2]+8, "auto-generated by dcraw");
    strcpy ((char *)oprof+pbody[5]+12, name[output_color-1]);
    for (i=0; i < 3; i++)
      for (j=0; j < colors; j++)
	for (out_cam[i][j] = k=0; k < 3; k++)
	  out_cam[i][j] += out_rgb[output_color-1][i][k] * rgb_cam[k][j];
  }
  if (verbose)
    fprintf (stderr, raw_color ? _("Building histograms...\n") :
	_("Converting to %s colorspace...\n"), name[output_color-1]);

  memset (histogram, 0, sizeof histogram);
  for (img=image[0], row=0; row < height; row++)
    for (col=0; col < width; col++, img+=4) {
      if (!raw_color) {
	out[0] = out[1] = out[2] = 0;
	FORCC {
	  out[0] += out_cam[0][c] * img[c];
	  out[1] += out_cam[1][c] * img[c];
	  out[2] += out_cam[2][c] * img[c];
	}
	FORC3 img[c] = CLIP((int) out[c]);
      }
      else if (document_mode)
	img[0] = img[fcol(row,col)];
      FORCC histogram[c][img[c] >> 3]++;
    }
  if (colors == 4 && output_color) colors = 3;
  if (document_mode && filters) colors = 1;
}

void CLASS fuji_rotate()
{
  int i, row, col;
  double step;
  float r, c, fr, fc;
  unsigned ur, uc;
  ushort wide, high, (*img)[4], (*pix)[4];

  if (!fuji_width) return;
  if (verbose)
    fprintf (stderr,_("Rotating image 45 degrees...\n"));
  fuji_width = (fuji_width - 1 + shrink) >> shrink;
  step = sqrt(0.5);
  wide = fuji_width / step;
  high = (height - fuji_width) / step;
  img = (ushort (*)[4]) calloc (wide*high, sizeof *img);
  merror (img, "fuji_rotate()");

  for (row=0; row < high; row++)
    for (col=0; col < wide; col++) {
      ur = r = fuji_width + (row-col)*step;
      uc = c = (row+col)*step;
      if (ur > height-2 || uc > width-2) continue;
      fr = r - ur;
      fc = c - uc;
      pix = image + ur*width + uc;
      for (i=0; i < colors; i++)
	img[row*wide+col][i] =
	  (pix[    0][i]*(1-fc) + pix[      1][i]*fc) * (1-fr) +
	  (pix[width][i]*(1-fc) + pix[width+1][i]*fc) * fr;
    }
  free (image);
  width  = wide;
  height = high;
  image  = img;
  fuji_width = 0;
}

void CLASS stretch()
{
  ushort newdim, (*img)[4], *pix0, *pix1;
  int row, col, c;
  double rc, frac;

  if (pixel_aspect == 1) return;
  if (verbose) fprintf (stderr,_("Stretching the image...\n"));
  if (pixel_aspect < 1) {
    newdim = height / pixel_aspect + 0.5;
    img = (ushort (*)[4]) calloc (width*newdim, sizeof *img);
    merror (img, "stretch()");
    for (rc=row=0; row < newdim; row++, rc+=pixel_aspect) {
      frac = rc - (c = rc);
      pix0 = pix1 = image[c*width];
      if (c+1 < height) pix1 += width*4;
      for (col=0; col < width; col++, pix0+=4, pix1+=4)
	FORCC img[row*width+col][c] = pix0[c]*(1-frac) + pix1[c]*frac + 0.5;
    }
    height = newdim;
  } else {
    newdim = width * pixel_aspect + 0.5;
    img = (ushort (*)[4]) calloc (height*newdim, sizeof *img);
    merror (img, "stretch()");
    for (rc=col=0; col < newdim; col++, rc+=1/pixel_aspect) {
      frac = rc - (c = rc);
      pix0 = pix1 = image[c];
      if (c+1 < width) pix1 += 4;
      for (row=0; row < height; row++, pix0+=width*4, pix1+=width*4)
	FORCC img[row*newdim+col][c] = pix0[c]*(1-frac) + pix1[c]*frac + 0.5;
    }
    width = newdim;
  }
  free (image);
  image = img;
}

int CLASS flip_index (int row, int col)
{
  if (flip & 4) SWAP(row,col);
  if (flip & 2) row = iheight - 1 - row;
  if (flip & 1) col = iwidth  - 1 - col;
  return row * iwidth + col;
}

struct tiff_tag {
  ushort tag, type;
  int count;
  union { char c[4]; short s[2]; int i; } val;
};

struct tiff_hdr {
  ushort order, magic;
  int ifd;
  ushort pad, ntag;
  struct tiff_tag tag[23];
  int nextifd;
  ushort pad2, nexif;
  struct tiff_tag exif[4];
  ushort pad3, ngps;
  struct tiff_tag gpst[10];
  short bps[4];
  int rat[10];
  unsigned gps[26];
  char desc[512], make[64], model[64], soft[32], date[20], artist[64];
};

void CLASS tiff_set (ushort *ntag,
	ushort tag, ushort type, int count, int val)
{
  struct tiff_tag *tt;
  int c;

  tt = (struct tiff_tag *)(ntag+1) + (*ntag)++;
  tt->tag = tag;
  tt->type = type;
  tt->count = count;
  if (type < 3 && count <= 4)
    FORC(4) tt->val.c[c] = val >> (c << 3);
  else if (type == 3 && count <= 2)
    FORC(2) tt->val.s[c] = val >> (c << 4);
  else tt->val.i = val;
}

#define TOFF(ptr) ((char *)(&(ptr)) - (char *)th)

void CLASS tiff_head (struct tiff_hdr *th, int full)
{
  int c, psize=0;
  struct tm *t;

  memset (th, 0, sizeof *th);
  th->order = htonl(0x4d4d4949) >> 16;
  th->magic = 42;
  th->ifd = 10;
  if (full) {
    tiff_set (&th->ntag, 254, 4, 1, 0);
    tiff_set (&th->ntag, 256, 4, 1, width);
    tiff_set (&th->ntag, 257, 4, 1, height);
    tiff_set (&th->ntag, 258, 3, colors, output_bps);
    if (colors > 2)
      th->tag[th->ntag-1].val.i = TOFF(th->bps);
    FORC4 th->bps[c] = output_bps;
    tiff_set (&th->ntag, 259, 3, 1, 1);
    tiff_set (&th->ntag, 262, 3, 1, 1 + (colors > 1));
  }
  tiff_set (&th->ntag, 270, 2, 512, TOFF(th->desc));
  tiff_set (&th->ntag, 271, 2, 64, TOFF(th->make));
  tiff_set (&th->ntag, 272, 2, 64, TOFF(th->model));
  if (full) {
    if (oprof) psize = ntohl(oprof[0]);
    tiff_set (&th->ntag, 273, 4, 1, sizeof *th + psize);
    tiff_set (&th->ntag, 277, 3, 1, colors);
    tiff_set (&th->ntag, 278, 4, 1, height);
    tiff_set (&th->ntag, 279, 4, 1, height*width*colors*output_bps/8);
  } else
    tiff_set (&th->ntag, 274, 3, 1, "12435867"[flip]-'0');
  tiff_set (&th->ntag, 282, 5, 1, TOFF(th->rat[0]));
  tiff_set (&th->ntag, 283, 5, 1, TOFF(th->rat[2]));
  tiff_set (&th->ntag, 284, 3, 1, 1);
  tiff_set (&th->ntag, 296, 3, 1, 2);
  tiff_set (&th->ntag, 305, 2, 32, TOFF(th->soft));
  tiff_set (&th->ntag, 306, 2, 20, TOFF(th->date));
  tiff_set (&th->ntag, 315, 2, 64, TOFF(th->artist));
  tiff_set (&th->ntag, 34665, 4, 1, TOFF(th->nexif));
  if (psize) tiff_set (&th->ntag, 34675, 7, psize, sizeof *th);
  tiff_set (&th->nexif, 33434, 5, 1, TOFF(th->rat[4]));
  tiff_set (&th->nexif, 33437, 5, 1, TOFF(th->rat[6]));
  tiff_set (&th->nexif, 34855, 3, 1, iso_speed);
  tiff_set (&th->nexif, 37386, 5, 1, TOFF(th->rat[8]));
  if (gpsdata[1]) {
    tiff_set (&th->ntag, 34853, 4, 1, TOFF(th->ngps));
    tiff_set (&th->ngps,  0, 1,  4, 0x202);
    tiff_set (&th->ngps,  1, 2,  2, gpsdata[29]);
    tiff_set (&th->ngps,  2, 5,  3, TOFF(th->gps[0]));
    tiff_set (&th->ngps,  3, 2,  2, gpsdata[30]);
    tiff_set (&th->ngps,  4, 5,  3, TOFF(th->gps[6]));
    tiff_set (&th->ngps,  5, 1,  1, gpsdata[31]);
    tiff_set (&th->ngps,  6, 5,  1, TOFF(th->gps[18]));
    tiff_set (&th->ngps,  7, 5,  3, TOFF(th->gps[12]));
    tiff_set (&th->ngps, 18, 2, 12, TOFF(th->gps[20]));
    tiff_set (&th->ngps, 29, 2, 12, TOFF(th->gps[23]));
    memcpy (th->gps, gpsdata, sizeof th->gps);
  }
  th->rat[0] = th->rat[2] = 300;
  th->rat[1] = th->rat[3] = 1;
  FORC(6) th->rat[4+c] = 1000000;
  th->rat[4] *= shutter;
  th->rat[6] *= aperture;
  th->rat[8] *= focal_len;
  strncpy (th->desc, desc, 512);
  strncpy (th->make, make, 64);
  strncpy (th->model, model, 64);
  strcpy (th->soft, "dcraw v"DCRAW_VERSION);
  t = localtime (&timestamp);
  sprintf (th->date, "%04d:%02d:%02d %02d:%02d:%02d",
      t->tm_year+1900,t->tm_mon+1,t->tm_mday,t->tm_hour,t->tm_min,t->tm_sec);
  strncpy (th->artist, artist, 64);
}

void CLASS jpeg_thumb()
{
  char *thumb;
  ushort exif[5];
  struct tiff_hdr th;

  thumb = (char *) malloc (thumb_length);
  merror (thumb, "jpeg_thumb()");
  fread (thumb, 1, thumb_length, ifp);
  fputc (0xff, ofp);
  fputc (0xd8, ofp);
  if (strcmp (thumb+6, "Exif")) {
    memcpy (exif, "\xff\xe1  Exif\0\0", 10);
    exif[1] = htons (8 + sizeof th);
    fwrite (exif, 1, sizeof exif, ofp);
    tiff_head (&th, 0);
    fwrite (&th, 1, sizeof th, ofp);
  }
  fwrite (thumb+2, 1, thumb_length-2, ofp);
  free (thumb);
}

void CLASS write_ppm_tiff()
{
  struct tiff_hdr th;
  uchar *ppm;
  ushort *ppm2;
  int c, row, col, soff, rstep, cstep;
  int perc, val, total, white=0x2000;

  perc = width * height * 0.01;		/* 99th percentile white level */
  if (fuji_width) perc /= 2;
  if (!((highlight & ~2) || no_auto_bright))
    for (white=c=0; c < colors; c++) {
      for (val=0x2000, total=0; --val > 32; )
	if ((total += histogram[c][val]) > perc) break;
      if (white < val) white = val;
    }
  gamma_curve (gamm[0], gamm[1], 2, (white << 3)/bright);
  iheight = height;
  iwidth  = width;
  if (flip & 4) SWAP(height,width);
  ppm = (uchar *) calloc (width, colors*output_bps/8);
  ppm2 = (ushort *) ppm;
  merror (ppm, "write_ppm_tiff()");
  if (output_tiff) {
    tiff_head (&th, 1);
    fwrite (&th, sizeof th, 1, ofp);
    if (oprof)
      fwrite (oprof, ntohl(oprof[0]), 1, ofp);
  } else if (colors > 3)
    fprintf (ofp,
      "P7\nWIDTH %d\nHEIGHT %d\nDEPTH %d\nMAXVAL %d\nTUPLTYPE %s\nENDHDR\n",
	width, height, colors, (1 << output_bps)-1, cdesc);
  else
    fprintf (ofp, "P%d\n%d %d\n%d\n",
	colors/2+5, width, height, (1 << output_bps)-1);
  soff  = flip_index (0, 0);
  cstep = flip_index (0, 1) - soff;
  rstep = flip_index (1, 0) - flip_index (0, width);
  for (row=0; row < height; row++, soff += rstep) {
    for (col=0; col < width; col++, soff += cstep)
      if (output_bps == 8)
	   FORCC ppm [col*colors+c] = curve[image[soff][c]] >> 8;
      else FORCC ppm2[col*colors+c] = curve[image[soff][c]];
    if (output_bps == 16 && !output_tiff && htons(0x55aa) != 0x55aa)
      swab (ppm2, ppm2, width*colors*2);
    fwrite (ppm, colors*output_bps/8, width, ofp);
  }
  free (ppm);
}

int CLASS main (int argc, const char **argv)
{
  int arg, status=0, quality, i, c;
  int timestamp_only=0, thumbnail_only=0, identify_only=0;
  int user_qual=-1, user_black=-1, user_sat=-1, user_flip=-1;
  int use_fuji_rotate=1, write_to_stdout=0, read_from_stdin=0;
  const char *sp, *bpfile=0, *dark_frame=0, *write_ext;
  char opm, opt, *ofname, *cp;
  struct utimbuf ut;
#ifndef NO_LCMS
  const char *cam_profile=0, *out_profile=0;
#endif

#ifndef LOCALTIME
  putenv ((char *) "TZ=UTC");
#endif
#ifdef LOCALEDIR
  setlocale (LC_CTYPE, "");
  setlocale (LC_MESSAGES, "");
  bindtextdomain ("dcraw", LOCALEDIR);
  textdomain ("dcraw");
#endif

  if (argc == 1) {
    printf(_("\nRaw photo decoder \"dcraw\" v%s"), DCRAW_VERSION);
    printf(_("\nby Dave Coffin, dcoffin a cybercom o net\n"));
    printf(_("\nUsage:  %s [OPTION]... [FILE]...\n\n"), argv[0]);
    puts(_("-v        Print verbose messages"));
    puts(_("-c        Write image data to standard output"));
    puts(_("-e        Extract embedded thumbnail image"));
    puts(_("-i        Identify files without decoding them"));
    puts(_("-i -v     Identify files and show metadata"));
    puts(_("-z        Change file dates to camera timestamp"));
    puts(_("-w        Use camera white balance, if possible"));
    puts(_("-a        Average the whole image for white balance"));
    puts(_("-A <x y w h> Average a grey box for white balance"));
    puts(_("-r <r g b g> Set custom white balance"));
    puts(_("+M/-M     Use/don't use an embedded color matrix"));
    puts(_("-C <r b>  Correct chromatic aberration"));
    puts(_("-P <file> Fix the dead pixels listed in this file"));
    puts(_("-K <file> Subtract dark frame (16-bit raw PGM)"));
    puts(_("-k <num>  Set the darkness level"));
    puts(_("-S <num>  Set the saturation level"));
    puts(_("-n <num>  Set threshold for wavelet denoising"));
    puts(_("-H [0-9]  Highlight mode (0=clip, 1=unclip, 2=blend, 3+=rebuild)"));
    puts(_("-t [0-7]  Flip image (0=none, 3=180, 5=90CCW, 6=90CW)"));
    puts(_("-o [0-5]  Output colorspace (raw,sRGB,Adobe,Wide,ProPhoto,XYZ)"));
#ifndef NO_LCMS
    puts(_("-o <file> Apply output ICC profile from file"));
    puts(_("-p <file> Apply camera ICC profile from file or \"embed\""));
#endif
    puts(_("-d        Document mode (no color, no interpolation)"));
    puts(_("-D        Document mode without scaling (totally raw)"));
    puts(_("-j        Don't stretch or rotate raw pixels"));
    puts(_("-W        Don't automatically brighten the image"));
    puts(_("-b <num>  Adjust brightness (default = 1.0)"));
    puts(_("-g <p ts> Set custom gamma curve (default = 2.222 4.5)"));
    puts(_("-q [0-3]  Set the interpolation quality"));
    puts(_("-h        Half-size color image (twice as fast as \"-q 0\")"));
    puts(_("-f        Interpolate RGGB as four colors"));
    puts(_("-m <num>  Apply a 3x3 median filter to R-G and B-G"));
    puts(_("-s [0..N-1] Select one raw image or \"all\" from each file"));
    puts(_("-6        Write 16-bit instead of 8-bit"));
    puts(_("-4        Linear 16-bit, same as \"-6 -W -g 1 1\""));
    puts(_("-T        Write TIFF instead of PPM"));
    puts("");
    return 1;
  }
  argv[argc] = "";
  for (arg=1; (((opm = argv[arg][0]) - 2) | 2) == '+'; ) {
    opt = argv[arg++][1];
    if ((cp = (char *) strchr (sp="nbrkStqmHACg", opt)))
      for (i=0; i < "114111111422"[cp-sp]-'0'; i++)
	if (!isdigit(argv[arg+i][0])) {
	  fprintf (stderr,_("Non-numeric argument to \"-%c\"\n"), opt);
	  return 1;
	}
    switch (opt) {
      case 'F': {
        char *name = argv[arg++];
        ofname = malloc(strlen(name)+16);
        strcpy(ofname, name);
      } break;
      case 'n':  threshold   = atof(argv[arg++]);  break;
      case 'b':  bright      = atof(argv[arg++]);  break;
      case 'r':
	   FORC4 user_mul[c] = atof(argv[arg++]);  break;
      case 'C':  aber[0] = 1 / atof(argv[arg++]);
		 aber[2] = 1 / atof(argv[arg++]);  break;
      case 'g':  gamm[0] =     atof(argv[arg++]);
		 gamm[1] =     atof(argv[arg++]);
		 if (gamm[0]) gamm[0] = 1/gamm[0]; break;
      case 'k':  user_black  = atoi(argv[arg++]);  break;
      case 'S':  user_sat    = atoi(argv[arg++]);  break;
      case 't':  user_flip   = atoi(argv[arg++]);  break;
      case 'q':  user_qual   = atoi(argv[arg++]);  break;
      case 'm':  med_passes  = atoi(argv[arg++]);  break;
      case 'H':  highlight   = atoi(argv[arg++]);  break;
      case 's':
	shot_select = abs(atoi(argv[arg]));
	multi_out = !strcmp(argv[arg++],"all");
	break;
      case 'o':
	if (isdigit(argv[arg][0]) && !argv[arg][1])
	  output_color = atoi(argv[arg++]);
#ifndef NO_LCMS
	else     out_profile = argv[arg++];
	break;
      case 'p':  cam_profile = argv[arg++];
#endif
	break;
      case 'P':  bpfile     = argv[arg++];  break;
      case 'K':  dark_frame = argv[arg++];  break;
      case 'z':  timestamp_only    = 1;  break;
      case 'e':  thumbnail_only    = 1;  break;
      case 'i':  identify_only     = 1;  break;
      case 'c':  write_to_stdout   = 1;  break;
      case 'v':  verbose           = 1;  break;
      case 'h':  half_size         = 1;		/* "-h" implies "-f" */
      case 'f':  four_color_rgb    = 1;  break;
      case 'A':  FORC4 greybox[c]  = atoi(argv[arg++]);
      case 'a':  use_auto_wb       = 1;  break;
      case 'w':  use_camera_wb     = 1;  break;
      case 'M':  use_camera_matrix = (opm == '+');  break;
      case 'I':  read_from_stdin   = 1;  break;
      case 'E':  document_mode++;
      case 'D':  document_mode++;
      case 'd':  document_mode++;
      case 'j':  use_fuji_rotate   = 0;  break;
      case 'W':  no_auto_bright    = 1;  break;
      case 'T':  output_tiff       = 1;  break;
      case '4':  gamm[0] = gamm[1] =
		 no_auto_bright    = 1;
      case '6':  output_bps       = 16;  break;
      default:
	fprintf (stderr,_("Unknown option \"-%c\".\n"), opt);
	return 1;
    }
  }
  if (!half_size && !thumbnail_only) {
    float rimm[3][3] = {
        {0.7977, 0.2880, 0},
        {0.1352, 0.7119, 0},
        {0.0313, 0.0001, 0.8249}
    };
    int i, j;

    for (i = 0; i < 3; i++)
        for (j = 0; j < 3; j++)
            xyz_rgb[i][j] = rimm[j][i];
  }
    
  if (use_camera_matrix < 0)
      use_camera_matrix = use_camera_wb;
  if (arg == argc) {
    fprintf (stderr,_("No files to process.\n"));
    return 1;
  }
  if (write_to_stdout) {
    if (isatty(1)) {
      fprintf (stderr,_("Will not write an image to the terminal!\n"));
      return 1;
    }
#if defined(WIN32) || defined(DJGPP) || defined(__CYGWIN__)
    if (setmode(1,O_BINARY) < 0) {
      perror ("setmode()");
      return 1;
    }
#endif
  }
  for ( ; arg < argc; arg++) {
    status = 1;
    raw_image = 0;
    image = 0;
    oprof = 0;
    meta_data = /* ofname = */ 0;
    ofp = stdout;
    if (setjmp (failure)) {
      if (fileno(ifp) > 2) fclose(ifp);
      if (fileno(ofp) > 2) fclose(ofp);
      status = 1;
      goto cleanup;
    }
    ifname = argv[arg];
    if (!(ifp = fopen (ifname, "rb"))) {
      perror (ifname);
      continue;
    }
    
#ifdef  USE_MMAP
    struct stat stat_buf;
    if ( stat( ifname, &stat_buf ) == -1 ) {
        perror (ifname);
        continue;
    }
    msize = stat_buf.st_size;
    maddr = mmap( 0, msize, PROT_READ, MAP_SHARED, fileno( ifp ), 0 );
    if ( maddr == MAP_FAILED ) {
        perror (ifname);
        continue;
    }
    mfile = ifp;
#endif
    
    status = (identify(),!is_raw);
    if (user_flip >= 0)
      flip = user_flip;
    switch ((flip+3600) % 360) {
      case 270:  flip = 5;  break;
      case 180:  flip = 3;  break;
      case  90:  flip = 6;
    }
    if (timestamp_only) {
      if ((status = !timestamp))
	fprintf (stderr,_("%s has no timestamp.\n"), ifname);
      else if (identify_only)
	printf ("%10ld%10d %s\n", (long) timestamp, shot_order, ifname);
      else {
	if (verbose)
	  fprintf (stderr,_("%s time set to %d.\n"), ifname, (int) timestamp);
	ut.actime = ut.modtime = timestamp;
	utime (ifname, &ut);
      }
      goto next;
    }
    write_fun = &CLASS write_ppm_tiff;
    if (thumbnail_only) {
      if ((status = !thumb_offset)) {
	fprintf (stderr,_("%s has no thumbnail.\n"), ifname);
	goto next;
      } else if (thumb_load_raw) {
	load_raw = thumb_load_raw;
	data_offset = thumb_offset;
	height = thumb_height;
	width  = thumb_width;
	filters = 0;
      } else {
	fseek (ifp, thumb_offset, SEEK_SET);
	write_fun = write_thumb;
	goto thumbnail;
      }
    }
    if (load_raw == &CLASS kodak_ycbcr_load_raw) {
      height += height & 1;
      width  += width  & 1;
    }
    if (identify_only && verbose && make[0]) {
      printf (_("\nFilename: %s\n"), ifname);
      printf (_("Timestamp: %s"), ctime(&timestamp));
      printf (_("Camera: %s %s\n"), make, model);
      if (artist[0])
	printf (_("Owner: %s\n"), artist);
      if (dng_version) {
	printf (_("DNG Version: "));
	for (i=24; i >= 0; i -= 8)
	  printf ("%d%c", dng_version >> i & 255, i ? '.':'\n');
      }
      printf (_("ISO speed: %d\n"), (int) iso_speed);
      printf (_("Shutter: "));
      if (shutter > 0 && shutter < 1)
	shutter = (printf ("1/"), 1 / shutter);
      printf (_("%0.1f sec\n"), shutter);
      printf (_("Aperture: f/%0.1f\n"), aperture);
      printf (_("Focal length: %0.1f mm\n"), focal_len);
      printf (_("Embedded ICC profile: %s\n"), profile_length ? _("yes"):_("no"));
      if (is_raw > 1 && !strncmp(make,"FUJIFILM",8) && !fuji_width)
        printf (_("Number of raw images: 1\nTrue "));
      printf (_("Number of raw images: %d\n"), is_raw);
      if (pixel_aspect != 1)
	printf (_("Pixel Aspect Ratio: %0.6f\n"), pixel_aspect);
      if (thumb_offset)
	printf (_("Thumb size:  %4d x %d\n"), thumb_width, thumb_height);
      printf (_("Full size:   %4d x %d\n"), raw_width, raw_height);
    } else if (!is_raw)
      fprintf (stderr,_("Cannot decode file %s\n"), ifname);
    if (!is_raw) goto next;
    shrink = filters && (half_size || (!identify_only &&
	(threshold || aber[0] != 1 || aber[2] != 1)));
    iheight = (height + shrink) >> shrink;
    iwidth  = (width  + shrink) >> shrink;
    if (identify_only) {
      if (verbose) {
	if (document_mode == 3) {
	  top_margin = left_margin = fuji_width = 0;
	  height = raw_height;
	  if  (width <= raw_width * 8 / tiff_bps)
	       width  = raw_width * 8 / tiff_bps;
	  else width  = raw_width;
	}
	iheight = (height + shrink) >> shrink;
	iwidth  = (width  + shrink) >> shrink;
	if (use_fuji_rotate) {
	  if (fuji_width) {
	    fuji_width = (fuji_width - 1 + shrink) >> shrink;
	    iwidth = fuji_width / sqrt(0.5);
	    iheight = (iheight - fuji_width) / sqrt(0.5);
	  } else {
	    if (pixel_aspect < 1) iheight = iheight / pixel_aspect + 0.5;
	    if (pixel_aspect > 1) iwidth  = iwidth  * pixel_aspect + 0.5;
	  }
	}
	if (flip & 4)
	  SWAP(iheight,iwidth);
	printf (_("Image size:  %4d x %d\n"), width, height);
	printf (_("Output size: %4d x %d\n"), iwidth, iheight);
	printf (_("Raw colors: %d"), colors);
	if (filters) {
	  printf (_("\nFilter pattern: "));
	  for (i=0; i < 16; i++)
	    putchar (cdesc[fcol(i >> 1,i & 1)]);
	}
        printf("\nCamera RGB Profile:");
        FORC3
          for (i = 0; i < 3; i++)
            printf(" %f", rgb_cam[c][i]);
	printf (_("\nDaylight multipliers:"));
	FORCC printf (" %f", pre_mul[c]);
	if (cam_mul[0] > 0) {
	  printf (_("\nCamera multipliers:"));
	  FORC4 printf (" %f", cam_mul[c]);
	}
	putchar ('\n');
      } else
	printf (_("%s is a %s %s image.\n"), ifname, make, model);
next:
      fclose(ifp);
      continue;
    }
    if (use_camera_matrix && cmatrix[0][0] > 0.25) {
      memcpy (rgb_cam, cmatrix, sizeof cmatrix);
      raw_color = 0;
    }
    if (meta_length) {
      meta_data = (char *) malloc (meta_length);
      merror (meta_data, "main()");
    }
    if (filters || colors == 1) {
      raw_image = (ushort *) calloc ((raw_height+7)*raw_width, 2);
      merror (raw_image, "main()");
    } else {
      image = (ushort (*)[4]) calloc (iheight*iwidth, sizeof *image);
      merror (image, "main()");
    }
    if (verbose)
      fprintf (stderr,_("Loading %s %s image from %s ...\n"),
	make, model, ifname);
    if (shot_select >= is_raw)
      fprintf (stderr,_("%s: \"-s %d\" requests a nonexistent image!\n"),
	ifname, shot_select);
    fseeko (ifp, data_offset, SEEK_SET);
    if (raw_image && read_from_stdin)
      fread (raw_image, 2, raw_height*raw_width, stdin);
    else (*load_raw)();
    if (document_mode == 3) {
      top_margin = left_margin = fuji_width = 0;
      height = raw_height;
      if  (width <= raw_width * 8 / tiff_bps)
           width  = raw_width * 8 / tiff_bps;
      else width  = raw_width;
    }
    iheight = (height + shrink) >> shrink;
    iwidth  = (width  + shrink) >> shrink;
    if (raw_image) {
      image = (ushort (*)[4]) calloc (iheight*iwidth, sizeof *image);
      merror (image, "main()");
      crop_masked_pixels();
      free (raw_image);
    }
    if (zero_is_bad) remove_zeroes();
    bad_pixels (bpfile);
    if (dark_frame) subtract (dark_frame);
    quality = 2 + !fuji_width;
    if (user_qual >= 0) quality = user_qual;
    i = cblack[3];
    FORC3 if (i > cblack[c]) i = cblack[c];
    FORC4 cblack[c] -= i;
    black += i;
    if (user_black >= 0) black = user_black;
    FORC4 cblack[c] += black;
    if (user_sat > 0) maximum = user_sat;
#ifdef COLORCHECK
    colorcheck();
#endif
    if (is_foveon) {
      if (document_mode || load_raw == &CLASS foveon_dp_load_raw) {
	for (i=0; i < height*width*4; i++)
	  if ((short) image[0][i] < 0) image[0][i] = 0;
      } else foveon_interpolate();
    } else if (document_mode < 2)
      scale_colors();
    pre_interpolate();
    if (filters && !document_mode) {
      if (quality == 0)
	lin_interpolate();
      else if (quality == 1 || colors > 3 || filters < 1000)
	vng_interpolate();
      else if (quality == 2)
	ppg_interpolate();
      else ahd_interpolate();
    }
    if (mix_green)
      for (colors=3, i=0; i < height*width; i++)
	image[i][1] = (image[i][1] + image[i][3]) >> 1;
    if (!is_foveon && colors == 3) median_filter();
    if (!is_foveon && highlight == 2) blend_highlights();
    if (!is_foveon && highlight > 2) recover_highlights();
    if (use_fuji_rotate) fuji_rotate();
#ifndef NO_LCMS
    if (cam_profile) apply_profile (cam_profile, out_profile);
#endif
    convert_to_rgb();
    if (use_fuji_rotate) stretch();
thumbnail:
    if (write_fun == &CLASS jpeg_thumb)
      write_ext = ".jpg";
    else if (output_tiff && write_fun == &CLASS write_ppm_tiff)
      write_ext = ".tiff";
    else
      write_ext = ".pgm\0.ppm\0.ppm\0.pam" + colors*5-5;
    if (!ofname) {
      ofname = (char *) malloc (strlen(ifname) + 64);
      merror (ofname, "main()");
      strcpy (ofname, ifname);
    }
    if (write_to_stdout)
      strcpy (ofname,_("standard output"));
    else {
      // strcpy (ofname, ifname);
      if ((cp = strrchr (ofname, '.'))) *cp = 0;
      if (multi_out)
#if defined(__INTEL_COMPILER) && !defined(__APPLE__)
	sprintf (ofname+strlen(ofname), "_%d", shot_select);
#else
	sprintf (ofname+strlen(ofname), "_%0*d",
		snprintf(0,0,"%d",is_raw-1), shot_select);
#endif
      if (thumbnail_only)
	strcat (ofname, ".thumb");
      strcat (ofname, write_ext);
      ofp = fopen (ofname, "wb");
      if (!ofp) {
	status = 1;
	perror (ofname);
	goto cleanup;
      }
    }
    if (verbose)
      fprintf (stderr,_("Writing data to %s ...\n"), ofname);
    (*write_fun)();
    fclose(ifp);
    if (ofp != stdout) fclose(ofp);
cleanup:
    if (meta_data) free (meta_data);
    if (ofname) free (ofname);
    if (oprof) free (oprof);
    if (image) free (image);
    if (multi_out) {
      if (++shot_select < is_raw) arg--;
      else shot_select = 0;
    }
  }
  return status;
}<|MERGE_RESOLUTION|>--- conflicted
+++ resolved
@@ -62,13 +62,9 @@
 #else
 #define _(String) (String)
 #endif
-<<<<<<< HEAD
 // #define fgetc getc_unlocked
-#ifdef DJGPP
-=======
 
 #if defined(DJGPP) || defined(__MINGW32__)
->>>>>>> 2057c8ec
 #define fseeko fseek
 #define ftello ftell
 #endif
@@ -2307,17 +2303,8 @@
   merror (pixel, "eight_bit_load_raw()");
   for (row=0; row < raw_height; row++) {
     if (fread (pixel, 1, raw_width, ifp) < raw_width) derror();
-<<<<<<< HEAD
-    for (col=0; col < raw_width; col++) {
-      val = curve[pixel[col]];
-      if ((unsigned) (col-left_margin) < width)
-        BAYER(row,col-left_margin) = val;
-      else lblack += val;
-    }
-=======
     for (col=0; col < raw_width; col++)
       RAW(row,col) = curve[pixel[col]];
->>>>>>> 2057c8ec
   }
   free (pixel);
   maximum = curve[0xff];
@@ -6582,13 +6569,9 @@
     { "Canon PowerShot S3 IS", 0, 0,	/* DJC */
 	{ 14062,-5199,-1446,-4712,12470,2243,-1286,2028,4836 } },
     { "Canon PowerShot SX110 IS", 0, 0,	/* DJC */
-<<<<<<< HEAD
-        { 14134,-5576,-1527,-1991,10719,1273,-1158,1929,3581 } },
-=======
 	{ 14134,-5576,-1527,-1991,10719,1273,-1158,1929,3581 } },
     { "Canon PowerShot SX220", 0, 0,	/* DJC */
 	{ 13898,-5076,-1447,-1405,10109,1297,-244,1860,3687 } },
->>>>>>> 2057c8ec
     { "CASIO EX-S20", 0, 0,		/* DJC */
 	{ 11634,-3924,-1128,-4968,12954,2015,-1588,2648,7206 } },
     { "CASIO EX-Z750", 0, 0,		/* DJC */
@@ -6907,10 +6890,6 @@
 	{ 8343,-2050,-1021,-7715,15705,2103,-1831,2380,8235 } },
     { "OLYMPUS E-P2", 0, 0xffd,
 	{ 8343,-2050,-1021,-7715,15705,2103,-1831,2380,8235 } },
-<<<<<<< HEAD
-    { "OLYMPUS E-PL1", 0, 0xffd,
-	{ 8343,-2050,-1021,-7715,15705,2103,-1831,2380,8235 } },
-=======
     { "OLYMPUS E-P3", 0, 0,
 	{ 7575,-2159,-571,-3722,11341,2725,-1434,2819,6271 } },
     { "OLYMPUS E-PL1s", 0, 0,
@@ -6929,7 +6908,6 @@
 	{ 8380,-2630,-639,-2887,10725,2496,-627,1427,5438 } },
     { "OLYMPUS E-M5", 0, 0xfe1,
 	{ 8380,-2630,-639,-2887,10725,2496,-627,1427,5438 } },
->>>>>>> 2057c8ec
     { "OLYMPUS SP350", 0, 0,
 	{ 12078,-4836,-1069,-6671,14306,2578,-786,939,7418 } },
     { "OLYMPUS SP3", 0, 0,
@@ -7945,16 +7923,6 @@
     height -= top_margin = 45;
     left_margin = 142;
     width = 4916;
-<<<<<<< HEAD
-  } else if (is_canon && raw_width == 1336) {
-    top_margin = 51;
-    left_margin = 142;
-    raw_width = width *= 4;
-    if (unique_id == 0x80000270)
-      adobe_coeff ("Canon","EOS 550D");
-    goto canon_cr2;
-  } else if (is_canon && raw_width == 1340) {
-=======
   } else if (is_canon && raw_width == 5280) {
     top_margin  = 52;
     left_margin = 72;
@@ -7962,7 +7930,6 @@
       adobe_coeff ("Canon","EOS 650D");
     goto canon_cr2;
   } else if (is_canon && raw_width == 5344) {
->>>>>>> 2057c8ec
     top_margin = 51;
     left_margin = 142;
     if (unique_id == 0x80000269) {
