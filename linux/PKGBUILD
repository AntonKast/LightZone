--- conflicted
+++ resolved
@@ -7,13 +7,8 @@
 license=('custom:BSD-3-Clause')
 arch=('i686' 'x86_64')
 
-<<<<<<< HEAD
-depends=('jre8-openjdk' 'javahelp2' 'lensfun' 'lcms2' 'libjpeg-turbo' 'libtiff' 'libxml2')
-makedepends=('jdk8-openjdk' 'apache-ant' 'autoconf' 'gcc' 'make' 'git' 'libx11' 'pkg-config' 'rsync' 'javahelp2' 'lensfun' 'lcms2' 'libjpeg-turbo' 'libtiff')
-=======
-depends=('java-runtime=8' 'javahelp2' 'lcms2' 'libjpeg-turbo' 'libtiff' 'libxml2')
+depends=('java-runtime=8' 'javahelp2' 'lensfun' 'lcms2' 'libjpeg-turbo' 'libtiff' 'libxml2')
 makedepends=('java-environment=8' 'apache-ant' 'autoconf' 'gcc' 'make' 'git' 'libx11' 'pkgconf' 'rsync' 'javahelp2' 'lcms2' 'libjpeg-turbo' 'libtiff')
->>>>>>> d7940d51
 
 #vcsname=${pkgname}-${pkgver}
 #source=("${vcsname}.tar.bz2")
@@ -23,15 +18,11 @@
 
 build() {
   # Set $JAVA_HOME and $ANT_HOME
-<<<<<<< HEAD
-  export JAVA_HOME=/usr/lib/jvm/java-8-openjdk
-=======
   if [ -d /usr/lib/jvm/java-7-jdk ]; then
     export JAVA_HOME=/usr/lib/jvm/java-8-jdk
   else
     export JAVA_HOME=/usr/lib/jvm/java-8-openjdk
   fi
->>>>>>> d7940d51
   [ -f /etc/profile.d/apache-ant.sh ] && source /etc/profile.d/apache-ant.sh
 
   # Parallel compilation fails, so disable it
