/* Copyright (C) 2005-2011 Fabio Riccardi */
/* Copyright (C) 2013-     Masahiro Kitagawa */

package com.lightcrafts.platform.linux;

import com.lightcrafts.platform.AlertDialog;
import com.lightcrafts.platform.Platform;
import com.lightcrafts.ui.LightZoneSkin;
import com.lightcrafts.image.color.ColorProfileInfo;
import com.lightcrafts.utils.Version;

import javax.help.HelpSet;
import javax.help.HelpSetException;
import javax.help.JHelp;
import javax.swing.*;
import java.awt.*;
import java.awt.color.ICC_Profile;
import java.io.*;
import java.net.URL;
import java.util.Collection;
import java.util.HashSet;
import java.util.prefs.Preferences;
import java.util.regex.Matcher;
import java.util.regex.Pattern;

public class LinuxPlatform extends Platform {

    private final static String home = System.getProperty( "user.home" );

    // My understanding of the state of standard linux color profile
    // locations comes from:
    //
    //      http://bugs.freestandards.org/show_bug.cgi?id=77

    private final static File SystemProfileDir = new File(
        "/usr/share/color/icc"
    );

    private final static File UserProfileDir = new File(
        home, ".color/icc"
    );

    private static Collection<ColorProfileInfo> Profiles;

    @Override
    public File getDefaultImageDirectory() {
        ProcessBuilder pb = new ProcessBuilder("xdg-user-dir", "PICTURES");
        try {
            Process p = pb.start();
            final String line;
            try (BufferedReader br = new BufferedReader(new InputStreamReader(p.getInputStream()))) {
                line = br.readLine();
            }
            p.waitFor();
            p.destroy();
            if (p.exitValue() == 0 && line != null && ! line.equals(home)) {
                return new File(line);
            }
        }
        catch (IOException | InterruptedException ignored) {
        }

        return new File( home, Version.getApplicationName() );
    }

    @Override
    public File getLightZoneDocumentsDirectory() {
        final String appName = Version.getApplicationName();
        final String path = ".local/share/" + appName;
        return new File( home, path );
    }

    @Override
    public LookAndFeel getLookAndFeel() {
        return LightZoneSkin.getLightZoneLookAndFeel();
    }

    @Override
    public ICC_Profile getDisplayProfile() {
        Preferences prefs = Preferences.userRoot().node(
            "/com/lightcrafts/platform/linux"
        );
        String path = prefs.get("DisplayProfile", null);
        if (path != null) {
            try {
                return ICC_Profile.getInstance(path);
            }
            catch (Throwable e) {
                System.err.println("Malformed display profile at " + path);
                // return null;
            }
        }
        return null;
    }

    @Override
    public Collection<ColorProfileInfo> getPrinterProfiles() {
        return getColorProfiles();
    }

    @Override
    public Collection<ColorProfileInfo> getExportProfiles() {
        return getColorProfiles();
    }

    @Override
    public boolean isKeyPressed(int keyCode) {
        return LinuxKeyUtil.isKeyPressed(keyCode);
    }

    private static synchronized Collection<ColorProfileInfo> getColorProfiles() {
        if (Profiles == null) {
            Profiles = new HashSet<>();
            Profiles.addAll(getColorProfiles(SystemProfileDir));
            Profiles.addAll(getColorProfiles(UserProfileDir));
        }
        return Profiles;
    }

    @Override
<<<<<<< HEAD
=======
    public int getPhysicalMemoryInMB() {
        final String osname = System.getProperty("os.name");

        String[] cmd;
        String regex;
        if (osname.contains("Linux")) {
            cmd = new String[] {"cat", "/proc/meminfo"};
            regex = "MemTotal: *([0-9]*) .*";
        } else if (osname.contains("SunOS")) {
            cmd = new String[] {"prtconf"};
            regex = "Memory size: *([0-9]*) .*";
        } else {
            cmd = new String[] {"dmesg"};
            regex = "real memory *([0-9]*) .*";
        }
        Pattern pattern = Pattern.compile(regex);

        try {
            Process process = Runtime.getRuntime().exec(cmd);
            try (InputStream in = process.getInputStream();
                 InputStreamReader reader = new InputStreamReader(in);
                 BufferedReader buffer = new BufferedReader(reader)) {
                String line = buffer.readLine();
                while (line != null) {
                    Matcher matcher = pattern.matcher(line);
                    if (matcher.matches()) {
                        String text = matcher.replaceAll("$1");
                        int i = Integer.parseInt(text);
                        if (osname.contains("Linux"))
                            return i / 1024;
                        else if (osname.contains("SunOS"))
                            return i;
                        else
                            return i / 1048576;
                    }
                    line = buffer.readLine();
                }
            }
        }
        catch (IOException  e) {
            System.err.println("Can't get memory size: " + e.getMessage());
        }
        catch (NumberFormatException e) {
            System.err.println("Malformed memory size text: " + e.getMessage());
        }
        return super.getPhysicalMemoryInMB();
    }

    @Override
>>>>>>> 2dea2f5a
    public void loadLibraries() throws UnsatisfiedLinkError {
        System.loadLibrary("Linux");
    }

    @Override
    public void makeModal(Dialog dialog) {
        dialog.setModalityType(Dialog.ModalityType.DOCUMENT_MODAL);
    }

    @Override
    public void showHelpTopic(String topic) {
        // TODO: use the "topic" argument to pick an initial page
        try {
            URL url = HelpSet.findHelpSet(null, "LightZone.hs");
            HelpSet help = new HelpSet(null, url);
            String title = help.getTitle();
            JHelp jhelp = new JHelp(help);
            help.setHomeID("index");
            try {
                jhelp.setCurrentID(topic);
            }
            catch (Throwable t) {
                jhelp.setCurrentID("index");
            }
            JFrame frame = new JFrame();
            frame.setTitle(title);
            frame.setContentPane(jhelp);
            frame.pack();
            frame.setLocationRelativeTo(null);
            frame.setVisible(true);
        }
        catch (HelpSetException e) {
            getPlatform().getAlertDialog().showAlert(
                null,
                "Couldn't initialize the LightZone help system.",
                e.getClass().getName() + ": " + e.getMessage(),
                AlertDialog.ERROR_ALERT,
                "OK");
        }
    }

    public static void main(String[] args)
        throws UnsupportedLookAndFeelException
    {
        Platform platform = Platform.getPlatform();
        platform.loadLibraries();
        System.out.println(platform.getPhysicalMemoryInMB());

        UIManager.setLookAndFeel(platform.getLookAndFeel());
        platform.showHelpTopic("New_Features");
    }
}
/* vim:set et sw=4 ts=4: */<|MERGE_RESOLUTION|>--- conflicted
+++ resolved
@@ -118,58 +118,6 @@
     }
 
     @Override
-<<<<<<< HEAD
-=======
-    public int getPhysicalMemoryInMB() {
-        final String osname = System.getProperty("os.name");
-
-        String[] cmd;
-        String regex;
-        if (osname.contains("Linux")) {
-            cmd = new String[] {"cat", "/proc/meminfo"};
-            regex = "MemTotal: *([0-9]*) .*";
-        } else if (osname.contains("SunOS")) {
-            cmd = new String[] {"prtconf"};
-            regex = "Memory size: *([0-9]*) .*";
-        } else {
-            cmd = new String[] {"dmesg"};
-            regex = "real memory *([0-9]*) .*";
-        }
-        Pattern pattern = Pattern.compile(regex);
-
-        try {
-            Process process = Runtime.getRuntime().exec(cmd);
-            try (InputStream in = process.getInputStream();
-                 InputStreamReader reader = new InputStreamReader(in);
-                 BufferedReader buffer = new BufferedReader(reader)) {
-                String line = buffer.readLine();
-                while (line != null) {
-                    Matcher matcher = pattern.matcher(line);
-                    if (matcher.matches()) {
-                        String text = matcher.replaceAll("$1");
-                        int i = Integer.parseInt(text);
-                        if (osname.contains("Linux"))
-                            return i / 1024;
-                        else if (osname.contains("SunOS"))
-                            return i;
-                        else
-                            return i / 1048576;
-                    }
-                    line = buffer.readLine();
-                }
-            }
-        }
-        catch (IOException  e) {
-            System.err.println("Can't get memory size: " + e.getMessage());
-        }
-        catch (NumberFormatException e) {
-            System.err.println("Malformed memory size text: " + e.getMessage());
-        }
-        return super.getPhysicalMemoryInMB();
-    }
-
-    @Override
->>>>>>> 2dea2f5a
     public void loadLibraries() throws UnsatisfiedLinkError {
         System.loadLibrary("Linux");
     }
