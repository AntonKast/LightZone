/* Copyright (C) 2005-2011 Fabio Riccardi */
/* Copyright (C) 2016-     Masahiro Kitagawa */

package com.lightcrafts.model.ImageEditor;

import com.lightcrafts.image.BadImageFileException;
import com.lightcrafts.image.ColorProfileException;
import com.lightcrafts.image.ImageInfo;
import com.lightcrafts.image.UnknownImageTypeException;
import com.lightcrafts.image.export.BitsPerChannelOption;
import com.lightcrafts.image.export.ImageExportOptions;
import com.lightcrafts.image.export.ImageFileExportOptions;
import com.lightcrafts.image.metadata.ImageMetadata;
import com.lightcrafts.image.types.AuxiliaryImageInfo;
import com.lightcrafts.image.types.JPEGImageType;
import com.lightcrafts.image.types.RawImageInfo;
import com.lightcrafts.jai.JAIContext;
import com.lightcrafts.jai.operator.LCMSColorConvertDescriptor;
import com.lightcrafts.jai.opimage.CachedImage;
import com.lightcrafts.jai.utils.Functions;
import com.lightcrafts.jai.utils.LCTileCache;
import com.lightcrafts.mediax.jai.*;
import com.lightcrafts.model.*;
import com.lightcrafts.platform.Platform;
import com.lightcrafts.utils.ColorProfileInfo;
import com.lightcrafts.utils.UserCanceledException;
import com.lightcrafts.utils.thread.ProgressThread;

import javax.swing.*;
import java.awt.*;
import java.awt.color.ICC_ColorSpace;
import java.awt.color.ICC_Profile;
import java.awt.event.ActionEvent;
import java.awt.event.ActionListener;
import java.awt.geom.AffineTransform;
import java.awt.image.*;
import java.awt.image.renderable.ParameterBlock;
import java.awt.print.PageFormat;
import java.awt.print.PrinterException;
import java.io.ByteArrayInputStream;
import java.io.File;
import java.io.IOException;
import java.util.*;
import java.util.List;

<<<<<<< HEAD
=======
import com.lightcrafts.utils.xml.XMLUtil;
>>>>>>> 44f3b313
import lombok.AccessLevel;
import lombok.Getter;
import lombok.val;

public class ImageEditorEngine implements Engine {
    private ImageInfo m_imageInfo;
    private ImageInfo m_exportInfo;

<<<<<<< HEAD
    @Getter (AccessLevel.PACKAGE)
=======
    @Getter(AccessLevel.PACKAGE)
>>>>>>> 44f3b313
    private PlanarImage sourceImage;

    private PlanarImage processedImage;

    @Getter
    private Rendering rendering;

    private ImageEditorDisplay canvas = null;

    private boolean engineActive = true;

    @Getter
<<<<<<< HEAD
    private LinkedList<Preview> previews = new LinkedList<Preview>();

    private static final Scale[] scales = new Scale[] {
        new Scale(1, 40),
        new Scale(1, 20),
        new Scale(1, 10),
        new Scale(1, 8),
        new Scale(1, 6),
        new Scale(1, 4),
        new Scale(1, 3),
        new Scale(1, 2),
        new Scale(2, 3),
        new Scale(1, 1),
        new Scale(2, 1),
        new Scale(3, 1),
        new Scale(4, 1)
    };

    private LinkedList<EngineListener> listeners = null;

    private static final boolean DEBUG = false;

=======
    private List<Preview> previews = new LinkedList<Preview>();

    private static final List<Scale> preferredScales = Arrays.asList(
            new Scale(1, 40),
            new Scale(1, 20),
            new Scale(1, 10),
            new Scale(1, 8),
            new Scale(1, 6),
            new Scale(1, 4),
            new Scale(1, 3),
            new Scale(1, 2),
            new Scale(2, 3),
            new Scale(1, 1),
            new Scale(2, 1),
            new Scale(3, 1),
            new Scale(4, 1)
    );

    private LinkedList<EngineListener> listeners = null;

>>>>>>> 44f3b313
    @Getter
    private ImageMetadata metadata = null;

    @Getter
    private AuxiliaryImageInfo auxInfo = null;

    private RenderedImage backgroundImage;

    private boolean addFirstPaintLatency;

    @Override
    public AffineTransform getTransform() {
        return rendering.getTransform();
    }

    CropBounds getCropBounds() {
        return rendering.getCropBounds();
    }

    @Override
    public Dimension getNaturalSize() {
        return rendering.getRenderingSize();
    }

    @Override
    public synchronized Component getComponent() {
        if (canvas == null) {
            listeners = new LinkedList<EngineListener>();

            canvas = new ImageEditorDisplay(this, null);
            canvas.setEngineListeners(listeners);
            canvas.setPaintListener(new CanvasPaintListener());

            if (addFirstPaintLatency) {
                canvas.setFirstTime();
            }
            if (backgroundImage != null) {
                canvas.setBackgroundImage(backgroundImage);
            }
            // Always have these Operations, to return from getPreviews().
            previews.add(new PassThroughPreview(this));
            previews.add(new ZoneFinder(this));
            previews.add(new ColorSelectionPreview(this));
            // previews.add(new ZoneFinder(this, true)); // Color Zone Finder
            previews.add(new HistogramPreview(this));
            previews.add(new DropperPreview(this));
        }
        return canvas;
    }

    @Override
    public List<LayerMode> getLayerModes() {
        return BlendedOperation.blendingModes;
    }

    @Override
    public List<Scale> getPreferredScales() {
<<<<<<< HEAD
        return Arrays.asList(scales);
=======
        return preferredScales;
>>>>>>> 44f3b313
    }

    void setFocusedZone(int index, double[][] controlPoints) {
        for (val preview : previews){
            if (preview.isShowing()) {
                if (preview instanceof ZoneFinder) {
                    ((ZoneFinder) preview).setFocusedZone(index);
                } else if (preview instanceof HistogramPreview) {
                    ((HistogramPreview) preview).setFocusedZone(index, controlPoints);
                }
            }
        }
    }

    /*
        Constructors
    */

    public ImageEditorEngine( ImageMetadata imageMetadata,
                              ImageInfo exportInfo,
                              ProgressThread thread )
        throws BadImageFileException, ColorProfileException, IOException,
               UnknownImageTypeException, UserCanceledException
    {
        val imagePath = imageMetadata.getPath();
        val imageFile = new File(imagePath).getCanonicalFile();
        m_imageInfo = ImageInfo.getInstanceFor(imageFile);
        System.out.println("Opening " + imageFile);

        m_exportInfo = exportInfo;
        metadata = imageMetadata; // imageInfo.getMetadata();
        sourceImage = m_imageInfo.getImage( thread, true );
        auxInfo = m_imageInfo.getAuxiliaryInfo();

        if (sourceImage == null)
            throw new IOException("Something wrong with opening " + metadata.getFile().getName());

        val orientation = metadata.getOrientation();
        if (orientation != null) {
            val transposeAngle = orientation.getCorrection();
            if (transposeAngle != null) {
                val pb = new ParameterBlock();
                pb.addSource(sourceImage);
                pb.add(transposeAngle);
                val transposed = JAI.create("Transpose", pb, null);
                transposed.setProperty(JAIContext.PERSISTENT_CACHE_TAG, Boolean.TRUE);
<<<<<<< HEAD
                sourceImage = copyImageDataFrom(transposed);
=======
                // sourceImage = transposed;

                val cache = new CachedImage(new ImageLayout(transposed), JAIContext.fileCache);

                // Fast hack for data copy, assumes that images have identical layout
                switch (transposed.getSampleModel().getDataType()) {
                case DataBuffer.TYPE_USHORT:
                    for (int x = 0; x <= cache.getMaxTileX(); x++) {
                        for (int y = 0; y <= cache.getMaxTileY(); y++) {
                            short[] srcData = ((DataBufferUShort) transposed.getTile(x, y).getDataBuffer()).getData();
                            short[] dstData = ((DataBufferUShort) cache.getWritableTile(x, y).getDataBuffer()).getData();
                            System.arraycopy(srcData, 0, dstData, 0, srcData.length);
                        }
                    }
                    break;
                case DataBuffer.TYPE_BYTE:
                    for (int x = 0; x <= cache.getMaxTileX(); x++) {
                        for (int y = 0; y <= cache.getMaxTileY(); y++) {
                            byte[] srcData = ((DataBufferByte) transposed.getTile(x, y).getDataBuffer()).getData();
                            byte[] dstData = ((DataBufferByte) cache.getWritableTile(x, y).getDataBuffer()).getData();
                            System.arraycopy(srcData, 0, dstData, 0, srcData.length);
                        }
                    }
                    break;
                default:
                    throw new IllegalArgumentException("Unknown image data type: " + transposed.getSampleModel().getDataType());
                }

                sourceImage = cache;
>>>>>>> 44f3b313
                transposed.dispose();
            }
        }

        rendering = new Rendering(sourceImage, this);
        addFirstPaintLatency = true;
    }

    private static CachedImage copyImageDataFrom(PlanarImage src) {
        val dst = new CachedImage(new ImageLayout(src), JAIContext.fileCache);

        // Fast hack for data copy, assumes that images have identical layout
        val maxTileX = dst.getMaxTileX();
        val maxTileY = dst.getMaxTileY();
        switch(src.getSampleModel().getDataType()){
        case DataBuffer.TYPE_USHORT:
            for (int x = 0; x <= maxTileX; x++) {
                for (int y = 0; y <= maxTileY; y++) {
                    val srcData = ((DataBufferUShort) src.getTile(x, y).getDataBuffer()).getData();
                    val dstData = ((DataBufferUShort) dst.getWritableTile(x, y).getDataBuffer()).getData();
                    System.arraycopy(srcData, 0, dstData, 0, srcData.length);
                }
            }
            break;
        case DataBuffer.TYPE_BYTE:
            for (int x = 0; x <= maxTileX; x++) {
                for (int y = 0; y <= maxTileY; y++) {
                    val srcData = ((DataBufferByte) src.getTile(x, y).getDataBuffer()).getData();
                    val dstData = ((DataBufferByte) dst.getWritableTile(x, y).getDataBuffer()).getData();
                    System.arraycopy(srcData, 0, dstData, 0, srcData.length);
                }
            }
            break;
        default:
            throw new IllegalArgumentException(
                    "Unknown image data type: " + src.getSampleModel().getDataType());
        }
        return dst;
    }

    public ImageEditorEngine( RenderedImage image ) {
        if (! (image instanceof PlanarImage)) {
            image = new RenderedImageAdapter(image);
        }
        sourceImage = (PlanarImage) image;
        rendering = new Rendering(sourceImage, this);
        backgroundImage = image;
    }

    private boolean disposed = false;

    @Override
    public void dispose() {
        if (disposed)
            return;
        disposed = true;

        System.out.println("Disposing Engine");

        if (swingTimer != null) {
            swingTimer.stop();
            ActionListener[] als = swingTimer.getActionListeners();
            for (ActionListener al : als)
                swingTimer.removeActionListener(al);

            swingTimer = null;
        }

        m_imageInfo = null;
        m_exportInfo = null;

        rendering.dispose();

        canvas.dispose();
        canvas = null;
        metadata = null;
        rendering = null;
        listeners = null;
        previews = null;

        if (sourceImage != null) {
            sourceImage.dispose();
            sourceImage = null;
        }
        if (processedImage != null) {
            processedImage.dispose();
            processedImage = null;
        }
        if (previewImage != null) {
            previewImage.dispose();
            previewImage = null;
        }
    }

    /*
        Operations definition
    */

    private static Map<OperationType, Class<? extends BlendedOperation>> operationsSet =
            new HashMap<OperationType, Class<? extends BlendedOperation>>();

    static {
        operationsSet.put(UnSharpMaskOperation.typeV1, UnSharpMaskOperation.class);
        operationsSet.put(UnSharpMaskOperation.typeV2, UnSharpMaskOperation.class);
        operationsSet.put(UnSharpMaskOperation.typeV3, UnSharpMaskOperation.class);
        operationsSet.put(NoiseReductionOperation.type, NoiseReductionOperation.class);
        operationsSet.put(AdvancedNoiseReductionOperation.typeV1, AdvancedNoiseReductionOperation.class);
        operationsSet.put(AdvancedNoiseReductionOperation.typeV2, AdvancedNoiseReductionOperation.class);
        operationsSet.put(AdvancedNoiseReductionOperation.typeV3, AdvancedNoiseReductionOperation.class);
        operationsSet.put(AdvancedNoiseReductionOperationV4.type, AdvancedNoiseReductionOperationV4.class);
        operationsSet.put(AdvancedNoiseReductionOperationV5.type, AdvancedNoiseReductionOperationV5.class);
        operationsSet.put(HiPassFilterOperation.type, HiPassFilterOperation.class);
        operationsSet.put(HueSaturationOperation.typeV1, HueSaturationOperation.class);
        operationsSet.put(HueSaturationOperation.typeV2, HueSaturationOperation.class);
        operationsSet.put(HueSaturationOperation.typeV3, HueSaturationOperation.class);
        operationsSet.put(GaussianBlurOperation.type, GaussianBlurOperation.class);
        operationsSet.put(HDROperation.type, HDROperation.class);
        operationsSet.put(HDROperationV2.typeV2, HDROperationV2.class);
        operationsSet.put(HDROperationV2.typeV3, HDROperationV2.class);
        operationsSet.put(HDROperationV2.typeV4, HDROperationV2.class);
        operationsSet.put(HDROperationV3.typeV5, HDROperationV3.class);
        operationsSet.put(ContrastMaskOperation.type, ContrastMaskOperation.class);
        operationsSet.put(WhiteBalanceV2.typeV2, WhiteBalanceV2.class);
        operationsSet.put(WhiteBalanceV2.typeV3, WhiteBalanceV2.class);
        operationsSet.put(WhiteBalance.type, WhiteBalance.class);
        operationsSet.put(ChannelMixer.type, ChannelMixer.class);
        operationsSet.put(ChannelMixerV2.typeV2, ChannelMixerV2.class);
        operationsSet.put(ChannelMixerV2.typeV3, ChannelMixerV2.class);
        operationsSet.put(ChannelMixerV2.typeV4, ChannelMixerV2.class);
        operationsSet.put(ColorBalanceOperationV2.typeV2, ColorBalanceOperationV2.class);
        operationsSet.put(ColorBalanceOperationV2.typeV3, ColorBalanceOperationV2.class);
        operationsSet.put(ColorBalanceOperation.type, ColorBalanceOperation.class);
        operationsSet.put(RedEyesOperation.type, RedEyesOperation.class);
        operationsSet.put(RawAdjustmentsOperation.typeV1, RawAdjustmentsOperation.class);
        operationsSet.put(RawAdjustmentsOperation.typeV2, RawAdjustmentsOperation.class);
<<<<<<< HEAD
        operationsSet.put(LensCorrectionsOperation.type, LensCorrectionsOperation.class);
=======
        operationsSet.put(FilmGrainOperation.type, FilmGrainOperation.class);
>>>>>>> 44f3b313
    }

    @Override
    public Collection<OperationType> getGenericOperationTypes() {
        return operationsSet.keySet();
    }

    @Override
    public com.lightcrafts.model.Operation insertOperation(OperationType type, int position) {
        val opClass = operationsSet.get(type);

        if (opClass.equals(RawAdjustmentsOperation.class)) {
            if (! (getAuxInfo() instanceof RawImageInfo)) {
                throw new RuntimeException("RAW adjustments can not be applied to an image that is not in RAW format");
            }
        }
        OperationImpl op = null;

        /*
            NOTE: this code depends on the signature of the constructor being BlendedOperation(Rendering)
            smart, isn't it?
        */

        try {
            try {
<<<<<<< HEAD
                val c = opClass.getConstructor(Rendering.class, OperationType.class, ImageMetadata.class);
                op = c.newInstance(rendering, type, metadata);
            } catch (NoSuchMethodException e3) {
                try {
                    val c = opClass.getConstructor(Rendering.class, OperationType.class);
                    op = c.newInstance(rendering, type);
                } catch (NoSuchMethodException e2) {
                    val c = opClass.getConstructor(Rendering.class);
                    op = c.newInstance(rendering);
                }
=======
                val c = opClass.getConstructor(Rendering.class, OperationType.class);
                op = c.newInstance(rendering, type);
            } catch (NoSuchMethodException e) {
                val c = opClass.getConstructor(Rendering.class);
                op = c.newInstance(rendering);
>>>>>>> 44f3b313
            }
        } catch (Exception e) {
            e.printStackTrace();
            // TODO: what to do here?
        }

        if (op != null) {
            rendering.addOperation(position, op);
            if (!op.neutralDefault())
                update(op, false);
        }

        return op;
    }

    /*
        Pipeline Modification
    */

    @Override
    public ZoneOperation insertZoneOperation(int position) {
        val op = new ZoneOperationImpl(rendering);
        rendering.addOperation(position, op);
        return op;
    }

    @Override
    public CloneOperation insertCloneOperation(int position) {
        val op = new CloneOperationImpl(rendering);
        rendering.addOperation(position, op);
        return op;
    }

    @Override
    public SpotOperation insertSpotOperation(int position) {
        val op = new SpotOperationImpl(rendering);
        rendering.addOperation(position, op);
        return op;
    }

    @Override
    public WhitePointOperation insertWhitePointOperation(int position) {
        val op = new WhitePointOperationImpl(rendering);
        rendering.addOperation(position, op);
        return op;
    }

    @Override
    public OperationType getRawAdjustmentsOperationType() {
        return RawAdjustmentsOperation.typeV2;
    }

    @Override
    public OperationType getGenericRawAdjustmentsOperationType() {
        return RawAdjustmentsOperation.typeV1;
    }

    @Override
    public void removeOperation(int position) {
<<<<<<< HEAD
        val currentSelection = selectedOperation >= 0 ? rendering.getOperation(selectedOperation) : null;
=======
        val currentSelection = selectedOperation >= 0
                ? rendering.getOperation(selectedOperation)
                : null;
>>>>>>> 44f3b313

        val op = (OperationImpl) rendering.removeOperation(position);
        op.dispose();

        if (currentSelection != null)
            selectedOperation = rendering.indexOf(currentSelection);

        update(op, false);
    }

    @Override
    public void swap(int position) {
<<<<<<< HEAD
        val currentSelection = selectedOperation >= 0 ? rendering.getOperation(selectedOperation) : null;
=======
        val currentSelection = selectedOperation >= 0
                ? rendering.getOperation(selectedOperation)
                : null;
>>>>>>> 44f3b313

        val op = (OperationImpl) rendering.removeOperation(position);
        rendering.addOperation(position + 1, op);

        if (currentSelection != null)
            selectedOperation = rendering.indexOf(currentSelection);

        update(op, false);
    }

    @Override
    public void setCropBounds(CropBounds crop) {
        rendering.setCropBounds(crop);
        // canvas.setShowPreview(crop.equals(new CropBounds()));
        update(null, false);
    }

    @Override
    public void setScale(Scale scale) {
        rendering.setScaleFactor(scale.getFactor());
        update(null, false);
    }

    @Override
    public Scale setScale(Rectangle rect) {
        val dimension = getNaturalSize();

<<<<<<< HEAD
        val hScale = rect.height / (double) dimension.height;
        val wScale = rect.width / (double) dimension.width;
=======
        val hScale = rect.height / (float) dimension.height;
        val wScale = rect.width  / (float) dimension.width;
>>>>>>> 44f3b313

        rendering.setScaleFactor(Math.min(hScale, wScale));
        update(null, false);
        return new Scale(rendering.getScaleFactor());
    }

    PlanarImage scaleFinal(PlanarImage image) {
<<<<<<< HEAD
        val scale = rendering.getScaleFactor() > 1 ? rendering.getScaleFactor() : 1;
=======
        val scale = rendering.getScaleFactor() > 1 ? rendering.getScaleFactor() : 1f;
>>>>>>> 44f3b313

        if (scale == 1)
            return image;

<<<<<<< HEAD
        val scaleX = (float) Math.floor(scale * image.getWidth()) / (float) image.getWidth();
        val scaleY = (float) Math.floor(scale * image.getHeight()) / (float) image.getHeight();
=======
        val scaleX = (float) Math.floor(scale * image.getWidth())  / image.getWidth();
        val scaleY = (float) Math.floor(scale * image.getHeight()) / image.getHeight();
>>>>>>> 44f3b313

        val xform = AffineTransform.getScaleInstance(scaleX, scaleY);

        val formatHints = new RenderingHints(JAI.KEY_BORDER_EXTENDER,
                BorderExtender.createInstance(BorderExtender.BORDER_COPY));

        val interp = Interpolation.getInstance(Interpolation.INTERP_NEAREST);
<<<<<<< HEAD
        val params = new ParameterBlock()
                .addSource(image)
                .add(xform)
                .add(interp);
=======
        val params = new ParameterBlock();
        params.addSource(image);
        params.add(xform);
        params.add(interp);
>>>>>>> 44f3b313
        // NOTE: we cache this for the screen
        return JAI.create("Affine", params, formatHints);
    }

    /*
        Do something special when the current operation is selected
     */

    private int selectedOperation = -1;

    @Override
    public synchronized void setSelectedOperation(int position, boolean selected) {
        val op = (OperationImpl) rendering.getOperation(position);
<<<<<<< HEAD
=======

>>>>>>> 44f3b313
        if (op != null)
            op.setSelected(selected);

        selectedOperation = selected && op != null ? position : -1;

        update(null, false);

        // System.out.println((selected ? "selecting " : "unselecting ") + "operation " + position
                // + ", current: " + selectedOperation);
    }

<<<<<<< HEAD
    public synchronized Operation getSelectedOperation() {
        return (selectedOperation >= 0) ? rendering.getOperation(selectedOperation) : null;
=======
    synchronized Operation getSelectedOperation() {
        if (selectedOperation >= 0)
            return rendering.getOperation(selectedOperation);
        else
            return null;
>>>>>>> 44f3b313
    }

    synchronized int getSelectedOperationIndex() {
        return selectedOperation;
    }

    public PlanarImage getRendering(int stopBefore) {
        return (stopBefore >= 0) ? rendering.getRendering(stopBefore) : null;
    }

    public void update(OperationImpl op, boolean isLive) {
        update(op, isLive, null);
    }

    /*
        Main Pipeline update routine
    */

    private PlanarImage previewImage = null;

    public synchronized void update(OperationImpl op, boolean isLive, Object updater) {
        // This gets called whenever the parameters of any Operation change.
        // Rerun the pipeline now, and queue a repaint on the AWT thread.

        if (canvas == null || !event_filter(isLive, updater))
            return;

        val oldProcessedImage = processedImage;

        // TODO: use disconnected cached images instead of PERSISTENT_CACHE_TAG

        processedImage = rendering.getRendering(!engineActive);
        processedImage.setProperty(JAIContext.PERSISTENT_CACHE_TAG, Boolean.TRUE);

        // if (oldProcessedImage != processedImage) {
            if (oldProcessedImage != null)
                oldProcessedImage.dispose();

            if (previewImage != null)
                previewImage.dispose();

            previewImage = Functions.fromUShortToByte(Functions.toColorSpace(processedImage,
                                                                             JAIContext.systemColorSpace,
                                                                             this.proofProfile,
                                                                             null,
                                                                             this.proofIntent,
                                                                             null),
                                                      null); // Cache this for the preview

            previewImage.setProperty(JAIContext.PERSISTENT_CACHE_TAG, Boolean.TRUE);
        // }

        val finalImage = scaleFinal(previewImage);
        canvas.set(finalImage, isLive);
    }

    /*
        CanvasPaintListener get notifications from the Image Editor Display when the image is recomputed
    */

    private long synchImageRepaintTime = 300; // initial estimate 300ms

    private long tilesRead = 0;
    private long tilesWritten = 0;
    private long tilesOnDisk = 0;

    class CanvasPaintListener implements PaintListener {
        @Override
        public void paintDone(PlanarImage image, Rectangle visibleRect, boolean synchronous, long time) {
            if (synchronous) {
                synchImageRepaintTime = (synchImageRepaintTime + time) / 2;
<<<<<<< HEAD
                // System.out.println("fast repaint done in " + time
                        // + "ms, average: "
                        // + synchImageRepaintTime + "ms");
            }
            // else {
                // System.out.println("slow repaint done");
            // }
=======
                // System.out.println("fast repaint done in " + time + "ms, average: " + synchImageRepaintTime + "ms");
            }
            // else
            //     System.out.println("slow repaint done");
>>>>>>> 44f3b313

            val tileCache = JAI.getDefaultInstance().getTileCache();
            if (tileCache instanceof LCTileCache) {
                val tc = (LCTileCache) tileCache;
<<<<<<< HEAD
                if (tilesRead != tc.tilesRead()
                        || tilesWritten != tc.tilesWritten()
                        || tilesOnDisk != tc.tilesOnDisk()) {
=======
                if (tilesRead != tc.tilesRead() || tilesWritten != tc.tilesWritten() || tilesOnDisk != tc.tilesOnDisk()) {
>>>>>>> 44f3b313
                    tilesRead = tc.tilesRead();
                    tilesWritten = tc.tilesWritten();
                    tilesOnDisk = tc.tilesOnDisk();
                    System.out.println("Tile Cache Statistics r: " + tilesRead
                            + ", w: " + tilesWritten
                            + ", on disk: " + tilesOnDisk);
                }
            }

            for (val preview : previews) {
<<<<<<< HEAD
                // TODO: Java8 Stream filter
=======
>>>>>>> 44f3b313
                if (!preview.isShowing() || !(preview instanceof PaintListener))
                    continue;

                val renderingScale = rendering.getScaleFactor();
<<<<<<< HEAD
=======
                Rectangle previewVisibleRect = visibleRect;
>>>>>>> 44f3b313

                val previewVisibleRect = (renderingScale > 1)
                        ? new Rectangle((int) (visibleRect.x / renderingScale),
                                        (int) (visibleRect.y / renderingScale),
                                        (int) (visibleRect.width  / renderingScale),
                                        (int) (visibleRect.height / renderingScale))
                        : visibleRect;

                ((PaintListener) preview).paintDone(
                        preview instanceof ZoneFinder ? previewImage : processedImage,
                        previewVisibleRect, synchronous, time);
            }
        }
    }

    /*
        BIG NOTE: JAI has all sorts of deadlocks in its notification management,
        we just avoid doing any pipeline setup off the main event thread.
        For this reason we use javax.swing.Timer instead of java.util.Timer
        to make sure that everything happens on the AWT thread.
    */

    class UpdateActionListener implements ActionListener {
        @Override
        public void actionPerformed(ActionEvent e) {
            update(null, true, this);
            // currentTask = null;
        }
    }

    private javax.swing.Timer swingTimer = null;
    private UpdateActionListener currentTask = null;

    private long lastTime = -1;

    private boolean event_filter(boolean isLive, Object updater) {
        if (updater != null && updater != currentTask)
            return false; // obsolete update operation

<<<<<<< HEAD
        if (isLive) {
            // During live updates wait until the user stays put for at least the current average repaint time

            val timeNow = System.currentTimeMillis();
            val timeDiff = lastTime == -1 ? 0 : timeNow - lastTime;
            lastTime = timeNow;
            val delay = Math.min(Math.max(synchImageRepaintTime, 300), 1000);
=======
        if (!isLive) {
            if (swingTimer != null && swingTimer.isRunning()) {
                swingTimer.stop();
                swingTimer.removeActionListener(currentTask);
                currentTask = null;
            }
            lastTime = -1;
            return true;
        }

        // During live updates wait until the user stays put for at least the current average repaint time
        val timeNow = System.currentTimeMillis();
        val timeDiff = (lastTime == -1) ? 0 : timeNow - lastTime;
        lastTime = timeNow;

        val delay = Math.min(Math.max(synchImageRepaintTime, 300), 1000);
>>>>>>> 44f3b313

        if (timeDiff < delay) {
            if (swingTimer != null) {
                if (currentTask != null)
                    swingTimer.removeActionListener(currentTask);

                currentTask = new UpdateActionListener();
                swingTimer.addActionListener(currentTask);
                swingTimer.setInitialDelay((int) delay);

                if (swingTimer.isRunning())
                    swingTimer.restart();
                else
                    swingTimer.start();
            }
            else {
                currentTask = new UpdateActionListener();
                swingTimer = new javax.swing.Timer((int) delay, currentTask);
                swingTimer.setRepeats(false);
                swingTimer.start();
            }
            return false;
        }

        swingTimer.removeActionListener(currentTask);
        currentTask = null;
        lastTime = -1;
        return true;
    }

    @Override
    public void print(ProgressThread thread, PageFormat format, PrintSettings settings) throws PrinterException {
        Platform.getPlatform().getPrinterLayer().print(this, thread, format, settings);
    }

    @Override
    public void cancelPrint() {
        Platform.getPlatform().getPrinterLayer().cancelPrint();
    }

    private static final Map<RenderingIntent, LCMSColorConvertDescriptor.RenderingIntent> renderingIntentMap =
            new HashMap<RenderingIntent, LCMSColorConvertDescriptor.RenderingIntent>();

    static {
        renderingIntentMap.put(RenderingIntent.RELATIVE_COLORIMETRIC,
                    LCMSColorConvertDescriptor.RELATIVE_COLORIMETRIC);

        renderingIntentMap.put(RenderingIntent.PERCEPTUAL,
                    LCMSColorConvertDescriptor.PERCEPTUAL);

        renderingIntentMap.put(RenderingIntent.SATURATION,
                    LCMSColorConvertDescriptor.SATURATION);

        renderingIntentMap.put(RenderingIntent.ABSOLUTE_COLORIMETRIC,
                    LCMSColorConvertDescriptor.ABSOLUTE_COLORIMETRIC);

        renderingIntentMap.put(RenderingIntent.RELATIVE_COLORIMETRIC_BP,
                    LCMSColorConvertDescriptor.RELATIVE_COLORIMETRIC_BP);
    }

    public static LCMSColorConvertDescriptor.RenderingIntent getLCMSIntent(RenderingIntent intent) {
        return renderingIntentMap.get(intent);
    }

    @Getter
    private ICC_Profile proofProfile = null;

    @Getter
    private LCMSColorConvertDescriptor.RenderingIntent proofIntent = null;

    @Override
    public void preview(PrintSettings settings) {
        if (settings != null) {
            proofProfile = settings.getColorProfile();
            proofIntent = renderingIntentMap.get(settings.getRenderingIntent());
        } else {
            proofProfile = null;
            proofIntent = null;
        }
        update(null, false);
    }

    @Override
    public PlanarImage getRendering(Dimension bounds) {
        return getRendering(bounds, JAIContext.sRGBColorProfile, true);
    }

    public PlanarImage getRendering(Dimension bounds, ICC_Profile profile, boolean eightBits) {
        return getRendering(bounds, profile, null, eightBits);
    }

    public PlanarImage getRendering(Dimension bounds, ICC_Profile profile,
                                    LCMSColorConvertDescriptor.RenderingIntent intent,
                                    boolean isEightBits) {
        val dimension = getNaturalSize();

<<<<<<< HEAD
        val scale = bounds != null
                  ? Math.min(bounds.width / (float) dimension.getWidth(),
                             bounds.height / (float) dimension.getHeight())
                  : 1;
=======
        // TODO: scale method
        val scale = bounds != null
                ? Math.min(bounds.width / (float) dimension.getWidth(),
                           bounds.height / (float) dimension.getHeight())
                : 1;
>>>>>>> 44f3b313

        val newRendering = canvas != null ? rendering.clone() : rendering;

        newRendering.setCropAndScale(getCropBounds(), scale);

        PlanarImage image = newRendering.getRendering();

        if (profile != null) {
<<<<<<< HEAD
            val exportColorSpace = profile == JAIContext.sRGBColorProfile
                    ? JAIContext.sRGBColorSpace
                    : new ICC_ColorSpace(profile);
            image = (intent != null)
                ? Functions.toColorSpace(image, exportColorSpace, intent, null)
                : Functions.toColorSpace(image, exportColorSpace, null);
=======
            val exportColorSpace = (profile == JAIContext.sRGBColorProfile)
                    ? JAIContext.sRGBColorSpace
                    : new ICC_ColorSpace(profile);
            image = (intent != null)
                    ? Functions.toColorSpace(image, exportColorSpace, intent, null)
                    : Functions.toColorSpace(image, exportColorSpace, null);
>>>>>>> 44f3b313
        }

        return isEightBits ? Functions.fromUShortToByte(image, null) : image;
    }

    public void prefetchRendering(Rectangle area) {
        rendering.prefetch(area);
    }

    // Export an image rendering to a file
    @Override
    public void write( ProgressThread thread,
                       ImageExportOptions exportOptions ) throws IOException {
        val fileOptions = (ImageFileExportOptions)exportOptions;
        val exportType = exportOptions.getImageType();
        val exportWidth  = fileOptions.resizeWidth.getValue();
        val exportHeight = fileOptions.resizeHeight.getValue();

        val exportProfileName = fileOptions.colorProfile.getValue();
<<<<<<< HEAD
        val profile = ColorProfileInfo.getExportICCProfileFor(exportProfileName) != null
                ? ColorProfileInfo.getExportICCProfileFor(exportProfileName)
                : JAIContext.sRGBExportColorProfile;

        // LZN editor state data
        val lzn = exportOptions.getAuxData();

=======
        ICC_Profile profile =
            ColorProfileInfo.getExportICCProfileFor( exportProfileName );
        if ( profile == null )
            profile = JAIContext.sRGBExportColorProfile;

>>>>>>> 44f3b313
        PlanarImage exportImage = getRendering(
            new Dimension( exportWidth, exportHeight ), profile,
            exportType instanceof JPEGImageType ||
                exportOptions.getIntValueOf(BitsPerChannelOption.NAME) == 8
        );

        // Uprez output images

<<<<<<< HEAD
=======
        // TODO: scale method
>>>>>>> 44f3b313
        val scale = Math.min(exportWidth  / (double) exportImage.getWidth(),
                             exportHeight / (double) exportImage.getHeight());

        if (scale > 1) {
            val xform = AffineTransform.getScaleInstance(scale, scale);
<<<<<<< HEAD

            val formatHints = new RenderingHints(
                    JAI.KEY_BORDER_EXTENDER,
=======
            val formatHints = new RenderingHints(JAI.KEY_BORDER_EXTENDER,
>>>>>>> 44f3b313
                    BorderExtender.createInstance(BorderExtender.BORDER_COPY));

            val interp = Interpolation.getInstance(Interpolation.INTERP_BICUBIC_2);
            val params = new ParameterBlock()
                    .addSource(exportImage)
                    .add(xform)
                    .add(interp);
            exportImage = JAI.create("Affine", params, formatHints);
        }

        // Make sure that if uprezzing was requested and denied, the metadata
        // reflect the actual output image size
        if (fileOptions.resizeWidth.getValue() > exportImage.getWidth()) {
            fileOptions.resizeWidth.setValue(exportImage.getWidth());
        }
        if (fileOptions.resizeHeight.getValue() > exportImage.getHeight()) {
            fileOptions.resizeHeight.setValue(exportImage.getHeight());
        }

        if (exportImage instanceof RenderedOp) {
            val rop = (RenderedOp) exportImage;
            rop.setProperty(JAIContext.PERSISTENT_CACHE_TAG, Boolean.TRUE);
        }

        // LZN editor state data
        val lzn = exportOptions.getAuxData();
        val doc = XMLUtil.readDocumentFrom(new ByteArrayInputStream(lzn));
        val imageInfo = (m_exportInfo != null) ? m_exportInfo : m_imageInfo;
        exportType.putImage(imageInfo, exportImage, exportOptions, doc, thread);
    }

<<<<<<< HEAD
    Color getPixelValue(final int x, final int y) {
        // return getAveragedPixelValue(x, y);
        return getExactPixelValue(x, y);
    }

    private Color getExactPixelValue(final int _x, final int _y) {
        val p = rendering.getInputTransform().transform(new Point(_x, _y), null);
        val x = (int) p.getX();
        val y = (int) p.getY();

        val bounds = processedImage.getBounds();
        if (!bounds.contains(x, y))
            return null;

        int[] rgb = new int[3];
        val tile = processedImage.getTile(processedImage.XToTileX(x), processedImage.YToTileY(y));
        rgb = tile.getPixel(x, y, rgb);
        return new Color(rgb[0] / (float) 0xffff, rgb[1] / (float) 0xffff, rgb[2] / (float) 0xffff);
    }

    private Color getAveragedPixelValue(final int _x, final int _y) {
        val p = rendering.getInputTransform().transform(new Point(_x, _y), null);
        val x = (int) p.getX();
        val y = (int) p.getY();

        val bounds = processedImage.getBounds();
        if (!bounds.contains(x, y))
            return null;

        val rgb = new int[3];
        int numSamples = 0;
=======
    public Color getPixelValue(int x, int y) {
        // destUShortScaled.getData().getPixel(x, y, rgb);

        val p = rendering.getInputTransform().transform(new Point(x, y), null);
        x = (int) p.getX();
        y = (int) p.getY();

        Rectangle bounds = processedImage.getBounds();
        if (!bounds.contains(x, y))
            return null;

        //Take a 3x3 sample centered at pointer location, and average the samples.
        int[] rgb = new int[3];
>>>>>>> 44f3b313
        int red = 0;
        int green = 0;
        int blue = 0;

<<<<<<< HEAD
        //Take a 3x3 sample centered at pointer location, and average the samples.
        for (int i = -1; i <= 1; ++i) {
            for (int j = -1; j <= 1; ++j) {
                val sampleX = x + i;
                val sampleY = y + j;
                val tile = processedImage.getTile(processedImage.XToTileX(x), processedImage.YToTileY(y));
                val tileBounds = tile.getBounds();

                //max and min (x,y) coordinates of the bounds
                val minX = tileBounds.x;
                val maxX = tileBounds.x + tileBounds.width - 1;
                val minY = tileBounds.y;
                val maxY = tileBounds.y + tileBounds.height - 1;
                // Check bounds, if in bounds take sample and increment numSamples, else do nothing
                if (sampleX >= minX && sampleX <= maxX && sampleY >= minY && sampleY <= maxY) {
                    tile.getPixel(sampleX, sampleY, rgb);
                    red   += rgb[0];
                    green += rgb[1];
                    blue  += rgb[2];
                    numSamples++;
                }
            }
        }

        red   /= numSamples;
        green /= numSamples;
        blue  /= numSamples;

=======
        if (true) {
            val tile = processedImage.getTile(processedImage.XToTileX(x),
                                              processedImage.YToTileY(y));
            rgb = tile.getPixel(x, y, rgb);
            red   = rgb[0];
            green = rgb[1];
            blue  = rgb[2];
        }
        else {
            int numSamples = 0;
            for (int i = -1; i <= 1; ++i) {
                for (int j = -1; j <= 1; ++j) {
                    val sampleX = x + i;
                    val sampleY = y + j;
                    Raster tile = processedImage.getTile(processedImage.XToTileX(x), processedImage.YToTileY(y));
                    bounds = tile.getBounds();

                    //max and min (x,y) coordinates of the bounds
                    val minX = bounds.x;
                    val maxX = bounds.x + bounds.width - 1;
                    val minY = bounds.y;
                    val maxY = bounds.y + bounds.height - 1;

                    // Check bounds, if in bounds take sample and increment numSamples, else do nothing
                    if (sampleX >= minX && sampleX <= maxX && sampleY >= minY && sampleY <= maxY) {
                        tile.getPixel(sampleX, sampleY, rgb);
                        red   += rgb[0];
                        green += rgb[1];
                        blue  += rgb[2];
                        numSamples++;
                    }
                }
            }

            if (numSamples > 0) {
                red   /= numSamples;
                green /= numSamples;
                blue  /= numSamples;
            }
        }
>>>>>>> 44f3b313
        return new Color(red / (float) 0xffff, green / (float) 0xffff, blue / (float) 0xffff);
    }

    @Override
    public List<JMenuItem> getDebugItems() {
<<<<<<< HEAD
        List<JMenuItem> items = new ArrayList<JMenuItem>();
=======
        val items = new ArrayList<JMenuItem>();
>>>>>>> 44f3b313

        /*
        JMenuItem tctool = new JMenuItem("TCTool");
        tctool.addActionListener(
            new ActionListener() {
                public void actionPerformed(ActionEvent event) {
                    new TCTool();
                }
            }
        );
        items.add(tctool);

        JMenuItem thrashItem = new JMenuItem("Repaint Thrasher");
        thrashItem.addActionListener(
            new ActionListener() {
                public void actionPerformed(ActionEvent event) {
                    RepaintThrasher thrasher = new RepaintThrasher(canvas);
                    thrasher.setLocation(100, 100);
                    thrasher.pack();
                    thrasher.setVisible(true);
                }
            }
        );
        items.add(thrashItem);
        */

        return items;
    }

    @Override
    public void setActive(boolean active) {
        if (engineActive != active) {
            engineActive = active;
            update(null, false);
        }
    }

    @Override
    public void addEngineListener(EngineListener listener) {
        listeners.add(listener);
    }

    @Override
    public void removeEngineListener(EngineListener listener) {
        listeners.remove(listener);
    }

    public void notifyListeners(int level) {
        for (val listener : listeners) {
            listener.engineActive(level);
        }
    }

    // Since Anton keeps forgetting to dispose documents, I add a finalizer
    @Override
    public void finalize() throws Throwable {
        super.finalize();
        dispose();
    }
}
/* vim: set et sw=4 ts=4: */<|MERGE_RESOLUTION|>--- conflicted
+++ resolved
@@ -43,10 +43,7 @@
 import java.util.*;
 import java.util.List;
 
-<<<<<<< HEAD
-=======
 import com.lightcrafts.utils.xml.XMLUtil;
->>>>>>> 44f3b313
 import lombok.AccessLevel;
 import lombok.Getter;
 import lombok.val;
@@ -55,11 +52,7 @@
     private ImageInfo m_imageInfo;
     private ImageInfo m_exportInfo;
 
-<<<<<<< HEAD
-    @Getter (AccessLevel.PACKAGE)
-=======
     @Getter(AccessLevel.PACKAGE)
->>>>>>> 44f3b313
     private PlanarImage sourceImage;
 
     private PlanarImage processedImage;
@@ -72,30 +65,6 @@
     private boolean engineActive = true;
 
     @Getter
-<<<<<<< HEAD
-    private LinkedList<Preview> previews = new LinkedList<Preview>();
-
-    private static final Scale[] scales = new Scale[] {
-        new Scale(1, 40),
-        new Scale(1, 20),
-        new Scale(1, 10),
-        new Scale(1, 8),
-        new Scale(1, 6),
-        new Scale(1, 4),
-        new Scale(1, 3),
-        new Scale(1, 2),
-        new Scale(2, 3),
-        new Scale(1, 1),
-        new Scale(2, 1),
-        new Scale(3, 1),
-        new Scale(4, 1)
-    };
-
-    private LinkedList<EngineListener> listeners = null;
-
-    private static final boolean DEBUG = false;
-
-=======
     private List<Preview> previews = new LinkedList<Preview>();
 
     private static final List<Scale> preferredScales = Arrays.asList(
@@ -116,7 +85,6 @@
 
     private LinkedList<EngineListener> listeners = null;
 
->>>>>>> 44f3b313
     @Getter
     private ImageMetadata metadata = null;
 
@@ -174,11 +142,7 @@
 
     @Override
     public List<Scale> getPreferredScales() {
-<<<<<<< HEAD
-        return Arrays.asList(scales);
-=======
         return preferredScales;
->>>>>>> 44f3b313
     }
 
     void setFocusedZone(int index, double[][] controlPoints) {
@@ -225,39 +189,7 @@
                 pb.add(transposeAngle);
                 val transposed = JAI.create("Transpose", pb, null);
                 transposed.setProperty(JAIContext.PERSISTENT_CACHE_TAG, Boolean.TRUE);
-<<<<<<< HEAD
                 sourceImage = copyImageDataFrom(transposed);
-=======
-                // sourceImage = transposed;
-
-                val cache = new CachedImage(new ImageLayout(transposed), JAIContext.fileCache);
-
-                // Fast hack for data copy, assumes that images have identical layout
-                switch (transposed.getSampleModel().getDataType()) {
-                case DataBuffer.TYPE_USHORT:
-                    for (int x = 0; x <= cache.getMaxTileX(); x++) {
-                        for (int y = 0; y <= cache.getMaxTileY(); y++) {
-                            short[] srcData = ((DataBufferUShort) transposed.getTile(x, y).getDataBuffer()).getData();
-                            short[] dstData = ((DataBufferUShort) cache.getWritableTile(x, y).getDataBuffer()).getData();
-                            System.arraycopy(srcData, 0, dstData, 0, srcData.length);
-                        }
-                    }
-                    break;
-                case DataBuffer.TYPE_BYTE:
-                    for (int x = 0; x <= cache.getMaxTileX(); x++) {
-                        for (int y = 0; y <= cache.getMaxTileY(); y++) {
-                            byte[] srcData = ((DataBufferByte) transposed.getTile(x, y).getDataBuffer()).getData();
-                            byte[] dstData = ((DataBufferByte) cache.getWritableTile(x, y).getDataBuffer()).getData();
-                            System.arraycopy(srcData, 0, dstData, 0, srcData.length);
-                        }
-                    }
-                    break;
-                default:
-                    throw new IllegalArgumentException("Unknown image data type: " + transposed.getSampleModel().getDataType());
-                }
-
-                sourceImage = cache;
->>>>>>> 44f3b313
                 transposed.dispose();
             }
         }
@@ -393,11 +325,8 @@
         operationsSet.put(RedEyesOperation.type, RedEyesOperation.class);
         operationsSet.put(RawAdjustmentsOperation.typeV1, RawAdjustmentsOperation.class);
         operationsSet.put(RawAdjustmentsOperation.typeV2, RawAdjustmentsOperation.class);
-<<<<<<< HEAD
+        operationsSet.put(FilmGrainOperation.type, FilmGrainOperation.class);
         operationsSet.put(LensCorrectionsOperation.type, LensCorrectionsOperation.class);
-=======
-        operationsSet.put(FilmGrainOperation.type, FilmGrainOperation.class);
->>>>>>> 44f3b313
     }
 
     @Override
@@ -423,7 +352,6 @@
 
         try {
             try {
-<<<<<<< HEAD
                 val c = opClass.getConstructor(Rendering.class, OperationType.class, ImageMetadata.class);
                 op = c.newInstance(rendering, type, metadata);
             } catch (NoSuchMethodException e3) {
@@ -434,13 +362,6 @@
                     val c = opClass.getConstructor(Rendering.class);
                     op = c.newInstance(rendering);
                 }
-=======
-                val c = opClass.getConstructor(Rendering.class, OperationType.class);
-                op = c.newInstance(rendering, type);
-            } catch (NoSuchMethodException e) {
-                val c = opClass.getConstructor(Rendering.class);
-                op = c.newInstance(rendering);
->>>>>>> 44f3b313
             }
         } catch (Exception e) {
             e.printStackTrace();
@@ -500,13 +421,9 @@
 
     @Override
     public void removeOperation(int position) {
-<<<<<<< HEAD
-        val currentSelection = selectedOperation >= 0 ? rendering.getOperation(selectedOperation) : null;
-=======
         val currentSelection = selectedOperation >= 0
                 ? rendering.getOperation(selectedOperation)
                 : null;
->>>>>>> 44f3b313
 
         val op = (OperationImpl) rendering.removeOperation(position);
         op.dispose();
@@ -519,13 +436,9 @@
 
     @Override
     public void swap(int position) {
-<<<<<<< HEAD
-        val currentSelection = selectedOperation >= 0 ? rendering.getOperation(selectedOperation) : null;
-=======
         val currentSelection = selectedOperation >= 0
                 ? rendering.getOperation(selectedOperation)
                 : null;
->>>>>>> 44f3b313
 
         val op = (OperationImpl) rendering.removeOperation(position);
         rendering.addOperation(position + 1, op);
@@ -553,13 +466,8 @@
     public Scale setScale(Rectangle rect) {
         val dimension = getNaturalSize();
 
-<<<<<<< HEAD
-        val hScale = rect.height / (double) dimension.height;
-        val wScale = rect.width / (double) dimension.width;
-=======
         val hScale = rect.height / (float) dimension.height;
         val wScale = rect.width  / (float) dimension.width;
->>>>>>> 44f3b313
 
         rendering.setScaleFactor(Math.min(hScale, wScale));
         update(null, false);
@@ -567,22 +475,13 @@
     }
 
     PlanarImage scaleFinal(PlanarImage image) {
-<<<<<<< HEAD
-        val scale = rendering.getScaleFactor() > 1 ? rendering.getScaleFactor() : 1;
-=======
         val scale = rendering.getScaleFactor() > 1 ? rendering.getScaleFactor() : 1f;
->>>>>>> 44f3b313
 
         if (scale == 1)
             return image;
 
-<<<<<<< HEAD
-        val scaleX = (float) Math.floor(scale * image.getWidth()) / (float) image.getWidth();
-        val scaleY = (float) Math.floor(scale * image.getHeight()) / (float) image.getHeight();
-=======
         val scaleX = (float) Math.floor(scale * image.getWidth())  / image.getWidth();
         val scaleY = (float) Math.floor(scale * image.getHeight()) / image.getHeight();
->>>>>>> 44f3b313
 
         val xform = AffineTransform.getScaleInstance(scaleX, scaleY);
 
@@ -590,17 +489,10 @@
                 BorderExtender.createInstance(BorderExtender.BORDER_COPY));
 
         val interp = Interpolation.getInstance(Interpolation.INTERP_NEAREST);
-<<<<<<< HEAD
-        val params = new ParameterBlock()
-                .addSource(image)
-                .add(xform)
-                .add(interp);
-=======
         val params = new ParameterBlock();
         params.addSource(image);
         params.add(xform);
         params.add(interp);
->>>>>>> 44f3b313
         // NOTE: we cache this for the screen
         return JAI.create("Affine", params, formatHints);
     }
@@ -614,10 +506,6 @@
     @Override
     public synchronized void setSelectedOperation(int position, boolean selected) {
         val op = (OperationImpl) rendering.getOperation(position);
-<<<<<<< HEAD
-=======
-
->>>>>>> 44f3b313
         if (op != null)
             op.setSelected(selected);
 
@@ -629,16 +517,8 @@
                 // + ", current: " + selectedOperation);
     }
 
-<<<<<<< HEAD
     public synchronized Operation getSelectedOperation() {
         return (selectedOperation >= 0) ? rendering.getOperation(selectedOperation) : null;
-=======
-    synchronized Operation getSelectedOperation() {
-        if (selectedOperation >= 0)
-            return rendering.getOperation(selectedOperation);
-        else
-            return null;
->>>>>>> 44f3b313
     }
 
     synchronized int getSelectedOperationIndex() {
@@ -710,7 +590,6 @@
         public void paintDone(PlanarImage image, Rectangle visibleRect, boolean synchronous, long time) {
             if (synchronous) {
                 synchImageRepaintTime = (synchImageRepaintTime + time) / 2;
-<<<<<<< HEAD
                 // System.out.println("fast repaint done in " + time
                         // + "ms, average: "
                         // + synchImageRepaintTime + "ms");
@@ -718,23 +597,13 @@
             // else {
                 // System.out.println("slow repaint done");
             // }
-=======
-                // System.out.println("fast repaint done in " + time + "ms, average: " + synchImageRepaintTime + "ms");
-            }
-            // else
-            //     System.out.println("slow repaint done");
->>>>>>> 44f3b313
 
             val tileCache = JAI.getDefaultInstance().getTileCache();
             if (tileCache instanceof LCTileCache) {
                 val tc = (LCTileCache) tileCache;
-<<<<<<< HEAD
                 if (tilesRead != tc.tilesRead()
                         || tilesWritten != tc.tilesWritten()
                         || tilesOnDisk != tc.tilesOnDisk()) {
-=======
-                if (tilesRead != tc.tilesRead() || tilesWritten != tc.tilesWritten() || tilesOnDisk != tc.tilesOnDisk()) {
->>>>>>> 44f3b313
                     tilesRead = tc.tilesRead();
                     tilesWritten = tc.tilesWritten();
                     tilesOnDisk = tc.tilesOnDisk();
@@ -745,18 +614,11 @@
             }
 
             for (val preview : previews) {
-<<<<<<< HEAD
                 // TODO: Java8 Stream filter
-=======
->>>>>>> 44f3b313
                 if (!preview.isShowing() || !(preview instanceof PaintListener))
                     continue;
 
                 val renderingScale = rendering.getScaleFactor();
-<<<<<<< HEAD
-=======
-                Rectangle previewVisibleRect = visibleRect;
->>>>>>> 44f3b313
 
                 val previewVisibleRect = (renderingScale > 1)
                         ? new Rectangle((int) (visibleRect.x / renderingScale),
@@ -796,15 +658,6 @@
         if (updater != null && updater != currentTask)
             return false; // obsolete update operation
 
-<<<<<<< HEAD
-        if (isLive) {
-            // During live updates wait until the user stays put for at least the current average repaint time
-
-            val timeNow = System.currentTimeMillis();
-            val timeDiff = lastTime == -1 ? 0 : timeNow - lastTime;
-            lastTime = timeNow;
-            val delay = Math.min(Math.max(synchImageRepaintTime, 300), 1000);
-=======
         if (!isLive) {
             if (swingTimer != null && swingTimer.isRunning()) {
                 swingTimer.stop();
@@ -821,7 +674,6 @@
         lastTime = timeNow;
 
         val delay = Math.min(Math.max(synchImageRepaintTime, 300), 1000);
->>>>>>> 44f3b313
 
         if (timeDiff < delay) {
             if (swingTimer != null) {
@@ -918,18 +770,11 @@
                                     boolean isEightBits) {
         val dimension = getNaturalSize();
 
-<<<<<<< HEAD
-        val scale = bounds != null
-                  ? Math.min(bounds.width / (float) dimension.getWidth(),
-                             bounds.height / (float) dimension.getHeight())
-                  : 1;
-=======
         // TODO: scale method
         val scale = bounds != null
                 ? Math.min(bounds.width / (float) dimension.getWidth(),
                            bounds.height / (float) dimension.getHeight())
                 : 1;
->>>>>>> 44f3b313
 
         val newRendering = canvas != null ? rendering.clone() : rendering;
 
@@ -938,21 +783,12 @@
         PlanarImage image = newRendering.getRendering();
 
         if (profile != null) {
-<<<<<<< HEAD
-            val exportColorSpace = profile == JAIContext.sRGBColorProfile
-                    ? JAIContext.sRGBColorSpace
-                    : new ICC_ColorSpace(profile);
-            image = (intent != null)
-                ? Functions.toColorSpace(image, exportColorSpace, intent, null)
-                : Functions.toColorSpace(image, exportColorSpace, null);
-=======
             val exportColorSpace = (profile == JAIContext.sRGBColorProfile)
                     ? JAIContext.sRGBColorSpace
                     : new ICC_ColorSpace(profile);
             image = (intent != null)
                     ? Functions.toColorSpace(image, exportColorSpace, intent, null)
                     : Functions.toColorSpace(image, exportColorSpace, null);
->>>>>>> 44f3b313
         }
 
         return isEightBits ? Functions.fromUShortToByte(image, null) : image;
@@ -972,21 +808,11 @@
         val exportHeight = fileOptions.resizeHeight.getValue();
 
         val exportProfileName = fileOptions.colorProfile.getValue();
-<<<<<<< HEAD
-        val profile = ColorProfileInfo.getExportICCProfileFor(exportProfileName) != null
-                ? ColorProfileInfo.getExportICCProfileFor(exportProfileName)
-                : JAIContext.sRGBExportColorProfile;
-
-        // LZN editor state data
-        val lzn = exportOptions.getAuxData();
-
-=======
         ICC_Profile profile =
             ColorProfileInfo.getExportICCProfileFor( exportProfileName );
         if ( profile == null )
             profile = JAIContext.sRGBExportColorProfile;
 
->>>>>>> 44f3b313
         PlanarImage exportImage = getRendering(
             new Dimension( exportWidth, exportHeight ), profile,
             exportType instanceof JPEGImageType ||
@@ -995,29 +821,20 @@
 
         // Uprez output images
 
-<<<<<<< HEAD
-=======
         // TODO: scale method
->>>>>>> 44f3b313
         val scale = Math.min(exportWidth  / (double) exportImage.getWidth(),
                              exportHeight / (double) exportImage.getHeight());
 
         if (scale > 1) {
             val xform = AffineTransform.getScaleInstance(scale, scale);
-<<<<<<< HEAD
-
-            val formatHints = new RenderingHints(
-                    JAI.KEY_BORDER_EXTENDER,
-=======
             val formatHints = new RenderingHints(JAI.KEY_BORDER_EXTENDER,
->>>>>>> 44f3b313
                     BorderExtender.createInstance(BorderExtender.BORDER_COPY));
 
-            val interp = Interpolation.getInstance(Interpolation.INTERP_BICUBIC_2);
-            val params = new ParameterBlock()
-                    .addSource(exportImage)
-                    .add(xform)
-                    .add(interp);
+            Interpolation interp = Interpolation.getInstance(Interpolation.INTERP_BICUBIC_2);
+            ParameterBlock params = new ParameterBlock();
+            params.addSource(exportImage);
+            params.add(xform);
+            params.add(interp);
             exportImage = JAI.create("Affine", params, formatHints);
         }
 
@@ -1042,7 +859,6 @@
         exportType.putImage(imageInfo, exportImage, exportOptions, doc, thread);
     }
 
-<<<<<<< HEAD
     Color getPixelValue(final int x, final int y) {
         // return getAveragedPixelValue(x, y);
         return getExactPixelValue(x, y);
@@ -1074,26 +890,10 @@
 
         val rgb = new int[3];
         int numSamples = 0;
-=======
-    public Color getPixelValue(int x, int y) {
-        // destUShortScaled.getData().getPixel(x, y, rgb);
-
-        val p = rendering.getInputTransform().transform(new Point(x, y), null);
-        x = (int) p.getX();
-        y = (int) p.getY();
-
-        Rectangle bounds = processedImage.getBounds();
-        if (!bounds.contains(x, y))
-            return null;
-
-        //Take a 3x3 sample centered at pointer location, and average the samples.
-        int[] rgb = new int[3];
->>>>>>> 44f3b313
         int red = 0;
         int green = 0;
         int blue = 0;
 
-<<<<<<< HEAD
         //Take a 3x3 sample centered at pointer location, and average the samples.
         for (int i = -1; i <= 1; ++i) {
             for (int j = -1; j <= 1; ++j) {
@@ -1122,58 +922,12 @@
         green /= numSamples;
         blue  /= numSamples;
 
-=======
-        if (true) {
-            val tile = processedImage.getTile(processedImage.XToTileX(x),
-                                              processedImage.YToTileY(y));
-            rgb = tile.getPixel(x, y, rgb);
-            red   = rgb[0];
-            green = rgb[1];
-            blue  = rgb[2];
-        }
-        else {
-            int numSamples = 0;
-            for (int i = -1; i <= 1; ++i) {
-                for (int j = -1; j <= 1; ++j) {
-                    val sampleX = x + i;
-                    val sampleY = y + j;
-                    Raster tile = processedImage.getTile(processedImage.XToTileX(x), processedImage.YToTileY(y));
-                    bounds = tile.getBounds();
-
-                    //max and min (x,y) coordinates of the bounds
-                    val minX = bounds.x;
-                    val maxX = bounds.x + bounds.width - 1;
-                    val minY = bounds.y;
-                    val maxY = bounds.y + bounds.height - 1;
-
-                    // Check bounds, if in bounds take sample and increment numSamples, else do nothing
-                    if (sampleX >= minX && sampleX <= maxX && sampleY >= minY && sampleY <= maxY) {
-                        tile.getPixel(sampleX, sampleY, rgb);
-                        red   += rgb[0];
-                        green += rgb[1];
-                        blue  += rgb[2];
-                        numSamples++;
-                    }
-                }
-            }
-
-            if (numSamples > 0) {
-                red   /= numSamples;
-                green /= numSamples;
-                blue  /= numSamples;
-            }
-        }
->>>>>>> 44f3b313
         return new Color(red / (float) 0xffff, green / (float) 0xffff, blue / (float) 0xffff);
     }
 
     @Override
     public List<JMenuItem> getDebugItems() {
-<<<<<<< HEAD
-        List<JMenuItem> items = new ArrayList<JMenuItem>();
-=======
         val items = new ArrayList<JMenuItem>();
->>>>>>> 44f3b313
 
         /*
         JMenuItem tctool = new JMenuItem("TCTool");
