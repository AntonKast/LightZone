Source: lightzone
Section: graphics
Priority: optional
Maintainer: Masahiro Kitagawa <arctica0316@gmail.com>
<<<<<<< HEAD
Build-Depends:
 ant (>= 1.9.8),
 autoconf,
 debhelper,
 default-jdk (>= 1.11),
 default-jre-headless (>= 2:1.11),
 devscripts,
 git-core,
 javahelp2,
 javahelper,
 libavcodec58,
 libejml-java,
 libglib2.0-dev,
 libjaxb-java,
 libjetbrains-annotations-java,
 libjiconfont-font-awesome-java,
 libjiconfont-google-material-design-icons-java,
 libjiconfont-swing-java,
 libjpeg-dev,
 liblombok-java,
 liblcms2-dev,
 liblensfun-dev (<< 0.3.95),
 librefuel-java,
 libslf4j-java,
 libtiff5-dev,
 libx11-dev,
 openjfx,
 pkg-config,
 rsync
=======
Build-Depends: debhelper, devscripts, ant (>= 1.9.8), autoconf, git-core, javahelp2, default-jdk (>= 1.11), default-jre-headless (>= 2:1.8), libavcodec58, liblcms2-dev, liblensfun-dev (<< 0.3.95), libglib2.0-dev, libjpeg-dev, libtiff5-dev, libx11-dev, pkg-config, rsync
>>>>>>> e676d7df
Homepage: http://lightzoneproject.org/
Standards-Version: 4.4.1

Package: lightzone
Architecture: i386 amd64
<<<<<<< HEAD
Depends:
 ${java:depends},
 ${misc:depends},
 ${shlibs:depends},
 default-jre (>= 2:1.11),
 javahelp2,
 libejml-java,
 libgomp1,
 libjaxb-java,
 libjiconfont-font-awesome-java,
 libjiconfont-google-material-design-icons-java,
 libjiconfont-swing-java,
 libjpeg62-turbo | libjpeg-turbo8,
 liblcms2-2,
 liblensfun0 | liblensfun1 (<< 0.3.95),
 librefuel-java,
 libslf4j-java,
 libtiff5,
 libxml2-utils,
 openjfx
=======
Depends: default-jre (>= 2:1.8), javahelp2, libgomp1, liblensfun0 | liblensfun1 (<< 0.3.95), liblcms2-2, libjpeg62-turbo | libjpeg-turbo8, libtiff5, libxml2-utils
>>>>>>> e676d7df
Description: Open-source professional-level digital darkroom software
 LightZone is open-source professional-level digital darkroom software for Windows, Mac OS X, and Linux. Rather than using layers as many other photo editors do, LightZone lets the user build up a stack of tools which can be rearranged, turned off and on, and removed from the stack. It's a non-destructive editor, where any of the tools can be re-adjusted or modified later - even in a different editing session. A tool stack can be copied to a batch of photos at one time. LightZone operates in a 16-bit linear color space with the wide gamut of ProPhoto RGB.<|MERGE_RESOLUTION|>--- conflicted
+++ resolved
@@ -2,7 +2,6 @@
 Section: graphics
 Priority: optional
 Maintainer: Masahiro Kitagawa <arctica0316@gmail.com>
-<<<<<<< HEAD
 Build-Depends:
  ant (>= 1.9.8),
  autoconf,
@@ -29,18 +28,13 @@
  libslf4j-java,
  libtiff5-dev,
  libx11-dev,
- openjfx,
  pkg-config,
  rsync
-=======
-Build-Depends: debhelper, devscripts, ant (>= 1.9.8), autoconf, git-core, javahelp2, default-jdk (>= 1.11), default-jre-headless (>= 2:1.8), libavcodec58, liblcms2-dev, liblensfun-dev (<< 0.3.95), libglib2.0-dev, libjpeg-dev, libtiff5-dev, libx11-dev, pkg-config, rsync
->>>>>>> e676d7df
 Homepage: http://lightzoneproject.org/
 Standards-Version: 4.4.1
 
 Package: lightzone
 Architecture: i386 amd64
-<<<<<<< HEAD
 Depends:
  ${java:depends},
  ${misc:depends},
@@ -60,9 +54,5 @@
  libslf4j-java,
  libtiff5,
  libxml2-utils,
- openjfx
-=======
-Depends: default-jre (>= 2:1.8), javahelp2, libgomp1, liblensfun0 | liblensfun1 (<< 0.3.95), liblcms2-2, libjpeg62-turbo | libjpeg-turbo8, libtiff5, libxml2-utils
->>>>>>> e676d7df
 Description: Open-source professional-level digital darkroom software
  LightZone is open-source professional-level digital darkroom software for Windows, Mac OS X, and Linux. Rather than using layers as many other photo editors do, LightZone lets the user build up a stack of tools which can be rearranged, turned off and on, and removed from the stack. It's a non-destructive editor, where any of the tools can be re-adjusted or modified later - even in a different editing session. A tool stack can be copied to a batch of photos at one time. LightZone operates in a 16-bit linear color space with the wide gamut of ProPhoto RGB.