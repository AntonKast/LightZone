--- conflicted
+++ resolved
@@ -5,7 +5,6 @@
 echo Starting LightZone version 3.9.1 ...
 echo with options : ${@}
 
-<<<<<<< HEAD
 totalmem=`cat /proc/meminfo | grep MemTotal | sed -r 's/.* ([0-9]+) .*/\1/'`
 if [ $totalmem -ge 1024000 ]; then
         maxmem=$(( $totalmem / 2 ))
@@ -13,7 +12,4 @@
         maxmem=512000
 fi
 
-(cd "/opt/lightzone" && LD_LIBRARY_PATH="/opt/lightzone" exec java -Xmx${maxmem}k -Djava.library.path="/opt/lightzone" -Dfile.encoding=utf-8 -classpath "/opt/lightzone/*" com.lightcrafts.platform.linux.LinuxLauncher ${@} )
-=======
-(cd "/opt/lightzone" && LD_LIBRARY_PATH="/opt/lightzone" exec java -Xmx256m -Djava.library.path="/opt/lightzone" -classpath "/opt/lightzone/*" com.lightcrafts.platform.linux.LinuxLauncher ${@} )
->>>>>>> 0b928992
+(cd "/opt/lightzone" && LD_LIBRARY_PATH="/opt/lightzone" exec java -Xmx${maxmem}k -Djava.library.path="/opt/lightzone" -Dfile.encoding=utf-8 -classpath "/opt/lightzone/*" com.lightcrafts.platform.linux.LinuxLauncher ${@} )