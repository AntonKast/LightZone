--- conflicted
+++ resolved
@@ -1,9 +1,5 @@
 /* Copyright (C) 2005-2011 Fabio Riccardi */
-<<<<<<< HEAD
 /* Copyright (C) 2016-     Masahiro Kitagawa */
-=======
-/* Copyright (C) 2017-     Masahiro Kitagawa */
->>>>>>> 0607a97e
 
 package com.lightcrafts.model.ImageEditor;
 
@@ -177,8 +173,7 @@
             return;
         }
 
-        PlanarImage processedImage = getXformedSourceImage();
-        processedImage = cropSourceImage(processedImage);
+        PlanarImage processedImage = cropSourceImage(getXformedSourceImage());
 
         for (val operation : pipeline) {
             if (!operation.isActive()) {
@@ -324,63 +319,51 @@
             }
             else {
                 xformedSourceImage = image;
-<<<<<<< HEAD
-=======
-        }
-
+            }
+        }
+
+        // We explicitly cache this
+        xformedSourceImage = Functions.toUShortLinear(xformedSourceImage, null);
+
+        if (xformedSourceImage instanceof RenderedOp) {
+            xformedSourceImage.setProperty(JAIContext.PERSISTENT_CACHE_TAG, Boolean.TRUE);
+        }
+
+        return xformedSourceImage;
+    }
+
+    float getScaleToFit(Dimension bounds) {
+        val newDimension = cropBounds.getDimensionToFit(bounds);
+        val dimension = getRenderingSize();
+        return (float) Math.min(
+                newDimension.getWidth() / dimension.getWidth(),
+                newDimension.getHeight() / dimension.getHeight());
+    }
+
+    private PlanarImage cropSourceImage(PlanarImage xformedSourceImage) {
         if (!cropBounds.isAngleOnly()) {
-            final CropBounds actualCropBounds = CropBounds.transform(completeInputTransform, cropBounds);
-            final Rectangle bounds = new Rectangle(xformedSourceImage.getMinX(), xformedSourceImage.getMinY(),
-                                                   xformedSourceImage.getWidth(), xformedSourceImage.getHeight());
+            val actualCropBounds = CropBounds.transform(inputTransform, cropBounds);
+            val bounds = new Rectangle(
+                    xformedSourceImage.getMinX(), xformedSourceImage.getMinY(),
+                    xformedSourceImage.getWidth(), xformedSourceImage.getHeight());
 
             // Calculate inner width and height for actualCropBounds,
             // while keeping the actualCropBound's aspect ratio as precisely as possible.
-            final double actualWidth  = actualCropBounds.getWidth();
-            final double actualHeight = actualCropBounds.getHeight();
-            final double ratio = actualWidth / actualHeight;
+            val actualWidth  = actualCropBounds.getWidth();
+            val actualHeight = actualCropBounds.getHeight();
             int intWidth  = (int) Math.round(actualWidth);
             int intHeight = (int) Math.round(actualHeight);
 
-            final Rectangle rect = new Rectangle(0, 0, intWidth, intHeight);
-
-            final Rectangle finalBounds = bounds.intersection(rect);
+            val finalBounds = bounds.intersection(new Rectangle(0, 0, intWidth, intHeight));
 
             if (finalBounds.width > 0 && finalBounds.height > 0) {
+                val ratio = actualWidth / actualHeight;
                 if (intWidth > finalBounds.width) {
                     finalBounds.height = (int) (finalBounds.width / ratio);
                 }
                 if (intHeight > finalBounds.height) {
                     finalBounds.width = (int) (finalBounds.height * ratio);
                 }
-                xformedSourceImage = Functions.crop(xformedSourceImage,
-                                                    finalBounds.x, finalBounds.y,
-                                                    finalBounds.width, finalBounds.height, null);
->>>>>>> 0607a97e
-            }
-        }
-
-        // We explicitly cache this
-        xformedSourceImage = Functions.toUShortLinear(xformedSourceImage, null);
-
-        if (xformedSourceImage instanceof RenderedOp) {
-            xformedSourceImage.setProperty(JAIContext.PERSISTENT_CACHE_TAG, Boolean.TRUE);
-        }
-
-        return xformedSourceImage;
-    }
-
-<<<<<<< HEAD
-    private PlanarImage cropSourceImage(PlanarImage xformedSourceImage) {
-        if (!cropBounds.isAngleOnly()) {
-            val actualCropBounds = CropBounds.transform(inputTransform, cropBounds);
-            val bounds = new Rectangle(
-                    xformedSourceImage.getMinX(), xformedSourceImage.getMinY(),
-                    xformedSourceImage.getWidth(), xformedSourceImage.getHeight());
-            val finalBounds = bounds.intersection(new Rectangle(
-                    0, 0,
-                    (int) Math.round(actualCropBounds.getWidth()),
-                    (int) Math.round(actualCropBounds.getHeight())));
-            if (finalBounds.width > 0 && finalBounds.height > 0) {
                 xformedSourceImage = Functions.crop(
                         xformedSourceImage,
                         finalBounds.x, finalBounds.y,
@@ -388,13 +371,5 @@
             }
         }
         return xformedSourceImage;
-=======
-    float getScaleToFit(Dimension bounds) {
-        final Dimension newDimension = cropBounds.getDimensionToFit(bounds);
-        final Dimension dimension = getRenderingSize();
-        return (float) Math.min(
-                newDimension.getWidth() / dimension.getWidth(),
-                newDimension.getHeight() / dimension.getHeight());
->>>>>>> 0607a97e
     }
 }