--- conflicted
+++ resolved
@@ -2,11 +2,7 @@
 Section: graphics
 Priority: optional
 Maintainer: Masahiro Kitagawa <arctica0316@gmail.com>
-<<<<<<< HEAD
-Build-Depends: debhelper, devscripts, ant, autoconf, git-core, javahelp2, default-jdk (>= 1.6), default-jre-headless (>= 1.6), tidy, liblcms2-dev, liblensfun-dev, libjpeg62-dev (<= 6b1-1) | libjpeg62-turbo-dev | libjpeg-turbo8-dev | libjpeg8-dev, libtiff5-dev | libtiff4-dev (<< 3.9.6), libx11-dev, pkg-config, rsync
-=======
-Build-Depends: debhelper, devscripts, ant, autoconf, git-core, javahelp2, default-jdk (>= 1.6), default-jre-headless (>= 1.6), liblcms2-dev, libjpeg62-dev (<= 6b1-1) | libjpeg62-turbo-dev | libjpeg-turbo8-dev | libjpeg8-dev, libtiff5-dev | libtiff4-dev (<< 3.9.6), libx11-dev, pkg-config, rsync
->>>>>>> 23915740
+Build-Depends: debhelper, devscripts, ant, autoconf, git-core, javahelp2, default-jdk (>= 1.6), default-jre-headless (>= 1.6), liblcms2-dev, liblensfun-dev, libjpeg62-dev (<= 6b1-1) | libjpeg62-turbo-dev | libjpeg-turbo8-dev | libjpeg8-dev, libtiff5-dev | libtiff4-dev (<< 3.9.6), libx11-dev, pkg-config, rsync
 Homepage: http://lightzoneproject.org/
 Standards-Version: 3.9.4.0
 
