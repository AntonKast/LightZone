/* Copyright (C) 2005-2011 Fabio Riccardi */

package com.lightcrafts.app;

import static com.lightcrafts.app.Locale.LOCALE;
import com.lightcrafts.app.other.OtherApplication;
import com.lightcrafts.app.other.LightroomApplication;
import com.lightcrafts.app.other.UnknownApplication;
import com.lightcrafts.image.ImageInfo;
import com.lightcrafts.image.export.ImageExportOptions;
import com.lightcrafts.image.types.LZNImageType;
import com.lightcrafts.jai.JAIContext;
import com.lightcrafts.jai.opimage.CachedImage;
import javax.media.jai.PlanarImage;
import com.lightcrafts.model.Engine;
import com.lightcrafts.platform.Platform;
import com.lightcrafts.ui.browser.model.PreviewUpdater;
import com.lightcrafts.ui.editor.Document;
import com.lightcrafts.ui.export.SaveOptions;
import com.lightcrafts.utils.thread.ProgressThread;
import com.lightcrafts.utils.xml.XMLException;
import com.lightcrafts.utils.xml.XmlDocument;

import java.awt.Dimension;
import java.awt.Frame;
import java.io.ByteArrayOutputStream;
import java.io.File;
import java.io.FileOutputStream;
import java.io.IOException;

import lombok.val;

/**
 * Lengthy procedures that get run during save and export.
 */
public class DocumentWriter {

    /**
     * Save the given Document to a File, reporting progress during lengthy
     * jobs using the given ProgressThread.  The XMLException can only arise
     * when surprises occur in the LZN structure as it is navigated for
     * features that mangle XML like "copy original" and "multilayer TIFF".
     */
    public static boolean save(
        Document doc, ComboFrame frame, boolean saveDirectly,
        ProgressThread progress
    ) throws IOException {
        // Construct the LZN data that encode the Document's state:
        val xml = new XmlDocument(
            Application.LznNamespace, "LightZoneTransform"
        );
        doc.save(xml.getRoot());

        try {
            val options = doc.getSaveOptions();

            if (options.isLzn()) {
                // Just write the XML to a file, with a thumbnail and a preview:
                frame.pause();
                saveLzn(doc, xml);
                frame.resume();
                return true;
            }

            // We're performing some kind of Engine export:
            val engine = doc.getEngine();
            val export = SaveOptions.getExportOptions(options);

            val app = (OtherApplication)doc.getSource();

            // Mangle LZN and add it to the export options as appropriate:
            val shouldAddLzn = mangleLzn(xml, options, app);
            if (shouldAddLzn) {
                addLznMetadata(export, xml);
            }

            if (progress != null) {
                export(engine, export, progress);
                return true;
            }

            val message = (app != null && app != UnknownApplication.INSTANCE
                    && saveDirectly)
                    ? LOCALE.get("SavingToMessage", app.getName())
                    : LOCALE.get("SavingMessage");
            return exportWithDialog(engine, export, message, frame);
        }
        catch (XMLException e) {
            throw new IOException(
                "Internal error in XML mangling: " + e.getMessage()
            );
        }
    }

    private static boolean mangleLzn(
            XmlDocument xml,
            SaveOptions options,
            OtherApplication app
    ) throws XMLException {
        if (options.isSidecarJpeg() || options.isSidecarTiff()) {
            if (app instanceof LightroomApplication) {
                val file = LightroomApplication.getOriginalFile(
                        options.getFile()
                );
                mangleLznSidecarFile(xml,file);
            }
            return true;
        }
        else if (options.isMultilayerTiff()) {
            mangleLznMultilayerTiff(xml);
            return true;
        }
        return false;
    }

    /**
     * Call DocumentWriter.export() under a progress dialog.
     */
    static boolean exportWithDialog(
        final Engine engine,
        final ImageExportOptions options,
        final String title,
        final Frame parent
    ) throws IOException {
        val dialog = Platform.getPlatform().getProgressDialog();
        val thread = new ProgressThread(dialog) {
            @Override
            public void run() {
                try {
                    // Write the file:
                    export(engine, options, this);
                }
                catch (IOException e) {
                    // This exception should be unpacked in the error handling
                    // below, following dialog.showProgress().
                    throw new RuntimeException(e);
                }
            }
        };
        dialog.showProgress(parent, thread, title, 0, 10, true);

        // Unpack any Throwable, in case it hides a checked exception:
        val error = dialog.getThrown();
        if (error != null) {
            if ( error instanceof IOException )
                throw (IOException) error;
            if ( error instanceof RuntimeException )
                throw (RuntimeException) error;
            throw new RuntimeException( error );
        }
        return !thread.isCanceled();
    }

    /**
     * Write the XML to a file as-is, and add a thumbnail for the browser.
     */
    private static void saveLzn(Document doc, XmlDocument xmlDoc)
            throws IOException {
        val engine = doc.getEngine();
        val options = doc.getSaveOptions();
        val file = options.getFile();

        // Fill up the LZN file:
<<<<<<< HEAD
        val out = new FileOutputStream(file);
        xmlDoc.write(out);
        out.close();
=======
        SaveOptions options = doc.getSaveOptions();
        File file = options.getFile();
        try (OutputStream out = new FileOutputStream(file)) {
            xmlDoc.write(out);
        }
>>>>>>> 2dea2f5a

        // Add thumbnail data for the browser:
        val thumbRendering = (PlanarImage) engine.getRendering(new Dimension(320, 320));
        // divorce the preview from the document
        val thumb = new CachedImage(thumbRendering, JAIContext.fileCache);
        val info = ImageInfo.getInstanceFor(file);
        LZNImageType.INSTANCE.putImage(info, thumb);

        // Cache a high resolution preview:
        val size = PreviewUpdater.PreviewSize;
        val previewRendering = (PlanarImage) engine.getRendering(new Dimension(size, size));
        // divorce the preview from the document
        val preview = new CachedImage(previewRendering, JAIContext.fileCache);
        PreviewUpdater.cachePreviewForImage(file, preview);
    }

    /**
     * Set the "auxiliary data" on the ImageExportOptions
     * to an XMP structure derived from the contents of the XmlDocument while
     * preserving any preexisting XMP in the given metadata.
     */
    private static void addLznMetadata(ImageExportOptions export,
                                       XmlDocument xml) throws IOException {
        val out = new ByteArrayOutputStream();
        xml.write(out);
        val bytes = out.toByteArray();
        export.setAuxData(bytes);
    }

    private static void mangleLznSidecarFile(XmlDocument xml, File file)
        throws XMLException
    {
        // Tags cloned from com.lightcrafts.ui.editor.Document:
        val root = xml.getRoot();
        val imageNode = root.getChild("Image");
        imageNode.setAttribute("path", file.getAbsolutePath());
        imageNode.setAttribute("relativePath", file.getName());
    }

    private static void mangleLznMultilayerTiff(XmlDocument xml)
        throws XMLException
    {
        // Tags cloned from com.lightcrafts.ui.editor.Document:
        val root = xml.getRoot();
        val imageNode = root.getChild("Image");
        imageNode.setAttribute("path", "");
        imageNode.setAttribute("relativePath", "");
        imageNode.setAttribute("self", "true");
    }

    /**
     * Call Engine.export() with some options and a progress object for
     * feedback.  This works by creating a temp file, streaming into that,
     * removing the final destination file if it exists, and then renaming
     * the temp file.  If anything goes wrong, the temp file gets cleaned up.
     */
    public static void export(
        Engine engine, ImageExportOptions options, ProgressThread progress
    ) throws IOException {
        // TODO: Java7 nio2
        File tempFile = null;
        try {
            // Set up the temp file where the export goes first:
            val exportFile = options.getExportFile();
            val exportDir = exportFile.getParentFile();
            tempFile = File.createTempFile(
                "LZExport", ".tmp", exportDir
            );
            options.setExportFile(tempFile);

            // Write to the temp file:
            engine.write(progress, options);

            // Restore the final destination file:

            options.setExportFile(exportFile);

            // First unlink any file that is in the way:
            if (exportFile.exists()) {
                boolean deleteOK = exportFile.delete();
                if (! deleteOK) {
                    // What side effects does closeAll() have on other threads?
                    ImageInfo.closeAll();
                    deleteOK = exportFile.delete();
                }
                if (! deleteOK) {
                    throw new IOException(
                        LOCALE.get("ExportDeleteError", exportFile.getPath())
                    );
                }
            }
            // Then move the temp file to the final destination:
            boolean renameOK = tempFile.renameTo(exportFile);
            if (! renameOK) {
                // What side effects does closeAll() have on other threads?
                ImageInfo.closeAll();
                renameOK = tempFile.renameTo(exportFile);
            }
            if (! renameOK) {
                throw new IOException(
                    LOCALE.get(
                        "ExportRenameError",
                        tempFile.getPath(),
                        exportFile.getPath()
                    )
                );
            }
        }
        finally {
            if (tempFile != null) {
                tempFile.delete();
            }
        }
    }
}<|MERGE_RESOLUTION|>--- conflicted
+++ resolved
@@ -27,6 +27,7 @@
 import java.io.File;
 import java.io.FileOutputStream;
 import java.io.IOException;
+import java.io.OutputStream;
 
 import lombok.val;
 
@@ -65,7 +66,9 @@
             // We're performing some kind of Engine export:
             val engine = doc.getEngine();
             val export = SaveOptions.getExportOptions(options);
-
+            if (export == null) {
+                return false;
+            }
             val app = (OtherApplication)doc.getSource();
 
             // Mangle LZN and add it to the export options as appropriate:
@@ -161,17 +164,9 @@
         val file = options.getFile();
 
         // Fill up the LZN file:
-<<<<<<< HEAD
-        val out = new FileOutputStream(file);
-        xmlDoc.write(out);
-        out.close();
-=======
-        SaveOptions options = doc.getSaveOptions();
-        File file = options.getFile();
         try (OutputStream out = new FileOutputStream(file)) {
             xmlDoc.write(out);
         }
->>>>>>> 2dea2f5a
 
         // Add thumbnail data for the browser:
         val thumbRendering = (PlanarImage) engine.getRendering(new Dimension(320, 320));
