--- conflicted
+++ resolved
@@ -6,7 +6,6 @@
 Maintainer: Masahiro Kitagawa <arctica0316@gmail.com>
 Homepage: http://lightzoneproject.org/
 Standards-Version: 4.4.1
-<<<<<<< HEAD
 Build-Depends:
  ant (>= 1.9.8),
  autoconf,
@@ -32,12 +31,8 @@
  libslf4j-java,
  libtiff5-dev,
  libx11-dev,
- openjfx,
  pkg-config,
  rsync
-=======
-Build-Depends: debhelper, devscripts, ant (>= 1.9.8), autoconf, git-core, javahelp2, default-jdk (>= 1.11), libavcodec58, liblcms2-dev, liblensfun-dev (<< 0.3.95), libglib2.0-dev, libjpeg-dev, libtiff5-dev, libx11-dev, pkg-config, rsync
->>>>>>> e676d7df
 Package-List: 
  lightzone deb graphics optional
 DEBTRANSFORM-TAR: lightzone-4.2.1.tar.bz2