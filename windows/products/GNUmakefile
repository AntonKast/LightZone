--- conflicted
+++ resolved
@@ -8,15 +8,7 @@
 WINDOWS_LIBS:=		$(wildcard ../lib/*.jar)
 DEST_WINDOWS_LIBS:=	$(notdir $(WINDOWS_LIBS))
 
-WINDOWS_PROC_LIBS:=	$(wildcard $(DLL_DIR)/libgcc_s_*-1.dll) \
-			libjpeg-8.dll \
-			liblzma-5.dll \
-			libwinpthread-1.dll \
-			libgomp-1.dll \
-			liblcms2-2.dll \
-			libtiff-5.dll \
-			zlib1.dll
-
+WINDOWS_PROC_LIBS:=		$(wildcard ../lib/$(PROCESSOR)/*.dll)
 DEST_WINDOWS_PROC_LIBS:=	$(notdir $(WINDOWS_PROC_LIBS))
 
 DEST_WINDOWS_SHARES:=	share
@@ -36,13 +28,10 @@
 	$(call SYMLINK,../lib/$@,$@)
 
 $(DEST_WINDOWS_PROC_LIBS): FORCE
-	$(call SYMLINK,${DLL_DIR}/$@,$@)
-<<<<<<< HEAD
+	$(call SYMLINK,../lib/${PROCESSOR}/$@,$@)
 
 $(DEST_WINDOWS_SHARES): FORCE
 	$(call SYMLINK,../$@,$@)
-=======
->>>>>>> 0607a97e
 
 .PHONY: FORCE
 FORCE:
