--- conflicted
+++ resolved
@@ -1,14 +1,11 @@
 /* Copyright (C) 2005-2011 Fabio Riccardi */
-<<<<<<< HEAD
 /* Copyright (C) 2015-     Masahiro Kitagawa */
-=======
-/* Copyright (C) 2016-     Masahiro Kitagawa */
->>>>>>> 2dea2f5a
 
 package com.lightcrafts.utils;
 
 import com.lightcrafts.image.BadImageFileException;
 import com.lightcrafts.image.UnknownImageTypeException;
+import com.lightcrafts.image.libs.LCImageLibException;
 import com.lightcrafts.image.libs.LCImageReaderFactory;
 import com.lightcrafts.image.metadata.providers.*;
 import com.lightcrafts.image.metadata.MetadataUtil;
@@ -44,7 +41,7 @@
     //////////  public ////////////////////////////////////////////////////////
 
     static private Map<String,DCRaw> dcrawCache =
-        new LRUHashMap<String,DCRaw>(100);
+        new LRUHashMap<>(100);
 
     public static synchronized DCRaw getInstanceFor( String fileName ) {
         DCRaw instance = dcrawCache.get(fileName);
@@ -198,35 +195,33 @@
         final int error;
 
         synchronized (DCRaw.class) {
-<<<<<<< HEAD
-            Process p = null;
-            final InputStream dcrawStdOut;
-            if (ForkDaemon.INSTANCE != null) {
-                ForkDaemon.INSTANCE.invoke(secondary ? secondaryInfo : info);
-                dcrawStdOut = ForkDaemon.INSTANCE.getStdOut();
-            } else {
-                p = Runtime.getRuntime().exec(secondary ? secondaryInfo : info);
-                dcrawStdOut = p.getInputStream();
-            }
-
-            // output expected on stdout
-            String line;
-            while ((line = readln(dcrawStdOut)) != null) {
-                // System.out.println(line);
-                parseDCRawInfo(line, secondary);
-            }
-
-            if (p != null) {
-                dcrawStdOut.close();
-                try {
-                    p.waitFor();
-                } catch (InterruptedException e) {
-                    e.printStackTrace();
+            final Process p = execProcess(secondary ? secondaryInfo : info);
+            final InputStream dcrawStdErr = getDcrawStdErr(p);
+            final InputStream dcrawStdOut = getDcrawStdOut(p);
+            try {
+                String line;
+                while ((line = readln(dcrawStdOut)) != null) {
+                    // System.out.println(line);
+                    parseDCRawInfo(line, secondary);
                 }
-                error = p.exitValue();
-                p.destroy();
-            } else {
-                error = 0;
+
+                // Flush stderr just in case...
+                while ((line = readln(dcrawStdErr)) != null)
+                    ; // System.out.println(line);
+            } finally {
+                if (p != null) {
+                    dcrawStdErr.close();
+                    dcrawStdOut.close();
+                    try {
+                        p.waitFor();
+                    } catch (InterruptedException e) {
+                        e.printStackTrace();
+                    }
+                    error = p.exitValue();
+                    p.destroy();
+                } else {
+                    error = 0;
+                }
             }
         }
         return error;
@@ -344,150 +339,6 @@
             m_xyz_cam = new float[9];
             for (int i = 0; i < 9; i++) {
                 m_xyz_cam[i] = Float.parseFloat(xyz_cam[i]);
-=======
-            final Process p = execProcess(secondary ? secondaryInfo : info);
-            final InputStream dcrawStdErr = getDcrawStdErr(p);
-            final InputStream dcrawStdOut = getDcrawStdOut(p);
-            try {
-                // output expected on stdout
-                String line, args;
-                while ((line = readln(dcrawStdOut)) != null) {
-                    // System.out.println(line);
-
-                    String search;
-
-                    if (secondary) {
-                        if (line.startsWith(search = CAMERA_MULTIPLIERS)) {
-                            String multipliers[] = line.substring(search.length()).split("\\s");
-                            m_secondary_cam_mul[0] = Float.parseFloat(multipliers[0]);
-                            m_secondary_cam_mul[1] = Float.parseFloat(multipliers[1]);
-                            m_secondary_cam_mul[2] = Float.parseFloat(multipliers[2]);
-                            m_secondary_cam_mul[3] = Float.parseFloat(multipliers[3]);
-                        }
-                    } else {
-                        // if (line.startsWith(search = FILENAME)) {
-                        //     String filename = line.substring(search.length());
-                        // } else
-                        if (line.startsWith(search = TIMESTAMP)) {
-                            String timestamp = line.substring(search.length());
-                            try {
-                                m_captureDateTime = new SimpleDateFormat().parse(timestamp).getTime();
-                            } catch (ParseException e) {
-                                m_captureDateTime = 0;
-                            }
-                        } else if (line.startsWith(search = CAMERA)) {
-                            String camera = line.substring(search.length());
-                            m_make = camera.substring(0, camera.indexOf(' '));
-                            m_model = camera.substring(m_make.length() + 1);
-                        } else if (line.startsWith(search = ISO)) {
-                            String iso = line.substring(search.length());
-                            m_iso = Integer.decode(iso);
-                        } else if (line.startsWith(search = SHUTTER)) {
-                            String shutterSpeed = line.substring(search.length() + 2);
-                            float exposureTime = 0;
-                            try {
-                                exposureTime = Float.valueOf(shutterSpeed.substring(0, shutterSpeed.indexOf(" sec")));
-                                if (exposureTime != 0)
-                                    m_shutterSpeed = 1 / exposureTime;
-                            } catch (NumberFormatException e) {
-                            }
-                        } else if (line.startsWith(search = APERTURE)) {
-                            String aperture = line.substring(search.length() + 2);
-                            try {
-                                m_aperture = Float.valueOf(aperture);
-                            } catch (NumberFormatException e) {
-                            }
-                        } else if (line.startsWith(search = FOCAL_LENGTH)) {
-                            String focalLenght = line.substring(search.length());
-                            try {
-                                m_focalLength = Float.valueOf(focalLenght.substring(0, focalLenght.indexOf(" mm")));
-                            } catch (NumberFormatException e) {
-                            }
-                            // } else if (line.startsWith(search = NUM_RAW_IMAGES)) {
-                            //     String numRawImages = line.substring(search.length());
-                            // } else if (line.startsWith(search = EMBEDDED_ICC_PROFILE)) {
-                            //     String embeddedICCProfile = line.substring(search.length());
-                        } else if (line.startsWith(CANNOT_DECODE)) {
-                            m_decodable = false;
-                        } else if ((args = match(line, THUMB_SIZE)) != null) {
-                            String sizes[] = args.split(" x ");
-                            m_thumbWidth = Integer.decode(sizes[0]);
-                            m_thumbHeight = Integer.decode(sizes[1]);
-                        } else if ((args = match(line, FULL_SIZE)) != null) {
-                            String sizes[] = args.split(" x ");
-                            m_fullWidth = Integer.decode(sizes[0]);
-                            m_fullHeight = Integer.decode(sizes[1]);
-                        } else if ((args = match(line, IMAGE_SIZE)) != null) {
-                            String sizes[] = args.split(" x ");
-                            m_rawWidth = Integer.decode(sizes[0]);
-                            m_rawHeight = Integer.decode(sizes[1]);
-                        } else if ((args = match(line, OUTPUT_SIZE)) != null) {
-                            String sizes[] = args.split(" x ");
-                            m_width = Integer.decode(sizes[0]);
-                            m_height = Integer.decode(sizes[1]);
-                        } else if (line.startsWith(search = RAW_COLORS)) {
-                            String rawColors = line.substring(search.length());
-                            m_rawColors = Integer.decode(rawColors);
-                        } else if (line.startsWith(search = FILTER_PATTERN)) {
-                            String pattern = line.substring(search.length());
-                            if (pattern.length() >= 8 && !pattern.substring(0, 4).equals(pattern.substring(4, 8)))
-                                m_filters = -1;
-                            else if (pattern.startsWith("BG/GR"))
-                                m_filters = 0x16161616;
-                            else if (pattern.startsWith("GR/BG"))
-                                m_filters = 0x61616161;
-                            else if (pattern.startsWith("GB/RG"))
-                                m_filters = 0x49494949;
-                            else if (pattern.startsWith("RG/GB"))
-                                m_filters = 0x94949494;
-                            else
-                                m_filters = -1;
-                        } else if (line.startsWith(search = DAYLIGHT_MULTIPLIERS)) {
-                            String multipliers[] = line.substring(search.length()).split("\\s");
-                            m_pre_mul[0] = Float.parseFloat(multipliers[0]);
-                            m_pre_mul[1] = Float.parseFloat(multipliers[1]);
-                            m_pre_mul[2] = Float.parseFloat(multipliers[2]);
-                            m_pre_mul[3] = m_pre_mul[1];
-                        } else if (line.startsWith(search = CAMERA_MULTIPLIERS)) {
-                            String multipliers[] = line.substring(search.length()).split("\\s");
-                            m_cam_mul[0] = Float.parseFloat(multipliers[0]);
-                            m_cam_mul[1] = Float.parseFloat(multipliers[1]);
-                            m_cam_mul[2] = Float.parseFloat(multipliers[2]);
-                            m_cam_mul[3] = Float.parseFloat(multipliers[3]);
-                        } else if (line.startsWith(CAMERA_RGB_PROFILE)) {
-                            String rgb_cam[] = line.substring(CAMERA_RGB_PROFILE.length()).split("\\s");
-                            m_rgb_cam = new float[9];
-                            for (int i = 0; i < 9; i++) {
-                                m_rgb_cam[i] = Float.parseFloat(rgb_cam[i]);
-                            }
-                        } else if (line.startsWith(CAMERA_XYZ_PROFILE)) {
-                            String xyz_cam[] = line.substring(CAMERA_XYZ_PROFILE.length()).split("\\s");
-                            m_xyz_cam = new float[9];
-                            for (int i = 0; i < 9; i++) {
-                                m_xyz_cam[i] = Float.parseFloat(xyz_cam[i]);
-                            }
-                        }
-                    }
-                }
-
-                // Flush stderr just in case...
-                while ((line = readln(dcrawStdErr)) != null)
-                    ; // System.out.println(line);
-            } finally {
-                if (p != null) {
-                    dcrawStdErr.close();
-                    dcrawStdOut.close();
-                    try {
-                        p.waitFor();
-                    } catch (InterruptedException e) {
-                        e.printStackTrace();
-                    }
-                    m_error = p.exitValue();
-                    p.destroy();
-                } else {
-                    m_error = 0;
-                }
->>>>>>> 2dea2f5a
             }
         }
     }
@@ -528,13 +379,10 @@
         }
     }
 
-<<<<<<< HEAD
-    private static ImageData readPPM(File file) throws IOException, BadImageFileException {
-        val s = new FileInputStream(file);
-
-        try {
+    private static ImageData readPPM(File file) throws BadImageFileException {
+        try (FileInputStream s = new FileInputStream(file)) {
             val S1 = readln(s);
-            if (S1 == null || !(S1.equals("P5") || S1.equals("P6") || S1.equals("P7"))) {
+            if (S1 == null) {
                 throw new BadImageFileException(file);
             }
 
@@ -542,48 +390,46 @@
             final int height;
             final int bands;
             final int dataType;
-            if (S1.equals("P5") || S1.equals("P6")) {
-                bands = S1.equals("P5") ? 1 : 3;
-                val S2 = readln(s);
-                val S3 = readln(s);
-                if (S2 == null || S3 == null) {
+            switch (S1) {
+                case "P5":
+                case "P6":
+                    bands = S1.equals("P5") ? 1 : 3;
+                    val S2 = readln(s);
+                    val S3 = readln(s);
+                    if (S2 == null || S3 == null) {
+                        throw new BadImageFileException(file);
+                    }
+                    val dimensions = S2.split("\\s");
+                    width = Integer.parseInt(dimensions[0]);
+                    height = Integer.parseInt(dimensions[1]);
+                    dataType = S3.equals("255") ? DataBuffer.TYPE_BYTE : DataBuffer.TYPE_USHORT;
+                    break;
+                case "P7":
+                    val SWIDTH = readln(s);
+                    val SHEIGHT = readln(s);
+                    val SDEPTH = readln(s);
+                    val SMAXVAL = readln(s);
+                    if (SWIDTH == null || SHEIGHT == null || SDEPTH == null || SMAXVAL == null) {
+                        throw new BadImageFileException(file);
+                    }
+                    val WIDTH = "WIDTH ";
+                    width = Integer.parseInt(SWIDTH.substring(WIDTH.length()));
+                    val HEIGHT = "HEIGHT ";
+                    height = Integer.parseInt(SHEIGHT.substring(HEIGHT.length()));
+                    val DEPTH = "DEPTH ";
+                    bands = Integer.parseInt(SDEPTH.substring(DEPTH.length()));
+                    val MAXVAL = "MAXVAL ";
+                    dataType = SMAXVAL.substring(MAXVAL.length()).equals("65535")
+                            ? DataBuffer.TYPE_USHORT
+                            : DataBuffer.TYPE_BYTE;
+                    break;
+                default:
                     throw new BadImageFileException(file);
-                }
-
-                val dimensions = S2.split("\\s");
-                width = Integer.parseInt(dimensions[0]);
-                height = Integer.parseInt(dimensions[1]);
-
-                dataType = S3.equals("255") ? DataBuffer.TYPE_BYTE : DataBuffer.TYPE_USHORT;
-            } else { // S1.equals("P7")
-                val SWIDTH  = readln(s);
-                val SHEIGHT = readln(s);
-                val SDEPTH  = readln(s);
-                val SMAXVAL = readln(s);
-                // val STUPLTYPE = readln(s);
-                // val SENDHDR = readln(s);
-                if (SWIDTH == null || SHEIGHT == null || SDEPTH == null || SMAXVAL == null) {
-                    throw new BadImageFileException(file);
-                }
-
-                val WIDTH = "WIDTH ";
-                width = Integer.parseInt(SWIDTH.substring(WIDTH.length()));
-                val HEIGHT = "HEIGHT ";
-                height = Integer.parseInt(SHEIGHT.substring(HEIGHT.length()));
-                val DEPTH = "DEPTH ";
-                bands = Integer.parseInt(SDEPTH.substring(DEPTH.length()));
-                val MAXVAL = "MAXVAL ";
-                dataType = SMAXVAL.substring(MAXVAL.length()).equals("65535")
-                           ? DataBuffer.TYPE_USHORT
-                           : DataBuffer.TYPE_BYTE;
-                // val TUPLTYPE = "TUPLTYPE ";
-                // val ENDHDR = "ENDHDR";
             }
             val imageData = new ImageData(width, height, bands, dataType);
             val totalData = width * height * bands * (dataType == DataBuffer.TYPE_BYTE ? 1 : 2);
 
-            val c = s.getChannel();
-            try {
+            try (FileChannel c = s.getChannel()) {
                 if (file.length() != totalData + c.position()) {
                     throw new BadImageFileException(file);
                 }
@@ -606,94 +452,12 @@
                 }
 
                 ByteBufferUtil.clean(bb);
-            } finally {
-                c.close();
-            }
-
+            }
             return imageData;
-=======
-    private static ImageData readPPM(File file) throws BadImageFileException {
-        ImageData imageData;
-        try (FileInputStream s = new FileInputStream(file)) {
-            String S1 = readln(s);
-
-            int width;
-            int height;
-            int bands;
-            int dataType;
-            switch (S1) {
-                case "P5":
-                case "P6":
-                    bands = S1.equals("P5") ? 1 : 3;
-                    String S2 = readln(s);
-                    String S3 = readln(s);
-
-                    String dimensions[] = S2.split("\\s");
-                    width = Integer.parseInt(dimensions[0]);
-                    height = Integer.parseInt(dimensions[1]);
-
-                    dataType = S3.equals("255") ? DataBuffer.TYPE_BYTE : DataBuffer.TYPE_USHORT;
-
-                    imageData = new ImageData(width, height, bands, dataType);
-                    break;
-                case "P7":
-                    String WIDTH = "WIDTH ";
-                    String HEIGHT = "HEIGHT ";
-                    String DEPTH = "DEPTH ";
-                    String MAXVAL = "MAXVAL ";
-                    // String TUPLTYPE = "TUPLTYPE ";
-                    // String ENDHDR = "ENDHDR";
-                    String SWIDTH = readln(s);
-                    width = Integer.parseInt(SWIDTH.substring(WIDTH.length()));
-                    String SHEIGHT = readln(s);
-                    height = Integer.parseInt(SHEIGHT.substring(HEIGHT.length()));
-                    String SDEPTH = readln(s);
-                    bands = Integer.parseInt(SDEPTH.substring(DEPTH.length()));
-                    String SMAXVAL = readln(s);
-                    dataType = SMAXVAL.substring(MAXVAL.length()).equals("65535")
-                            ? DataBuffer.TYPE_USHORT
-                            : DataBuffer.TYPE_BYTE;
-                    // String STUPLTYPE = readln(s);
-                    // String SENDHDR = readln(s);
-                    imageData = new ImageData(width, height, bands, dataType);
-                    break;
-                default:
-                    return null;
-            }
-
-            int totalData = width * height * bands * (dataType == DataBuffer.TYPE_BYTE ? 1 : 2);
-
-            try (FileChannel c = s.getChannel()) {
-                if (file.length() != totalData + c.position()) {
-                    throw new BadImageFileException(file);
-                }
-
-                ByteBuffer bb = c.map(FileChannel.MapMode.READ_ONLY, c.position(), totalData);
-
-                if (dataType == DataBuffer.TYPE_USHORT) {
-                    // bb.order(ByteOrder.BIG_ENDIAN);
-                    bb.order(ByteOrder.nativeOrder());
-                    bb.asShortBuffer().get((short[]) imageData.data);
-
-                    // Darty hack to prevent crash on Arch Linux (issue #125)
-                    if (ByteOrder.nativeOrder() != ByteOrder.BIG_ENDIAN)
-                        for (int i = 0; i < ((short[]) imageData.data).length; ++i)
-                            ((short[]) imageData.data)[i] = Short.reverseBytes(((short[]) imageData.data)[i]);
-                } else {
-                    bb.get((byte[]) imageData.data);
-                }
-
-                ByteBufferUtil.clean(bb);
-            }
->>>>>>> 2dea2f5a
         } catch (Exception e) {
             e.printStackTrace();
             throw new BadImageFileException(file, e);
         }
-<<<<<<< HEAD
-=======
-        return imageData;
->>>>>>> 2dea2f5a
     }
 
     private static final String DCRAW_OUTPUT = "Writing data to ";
@@ -728,7 +492,6 @@
 
             of = getDcrawOutputFile(mode, secondaryPixels);
 
-<<<<<<< HEAD
             final long t2;
             final int totalData;
             if (of.getName().endsWith(".jpg") || of.getName().endsWith(".tiff")) {
@@ -736,7 +499,7 @@
                     val readerFactory = new LCImageReaderFactory();
                     val reader = readerFactory.create(of);
                     result = reader.getImage();
-                } catch (Exception e) {
+                } catch (LCImageLibException | UserCanceledException e) {
                     e.printStackTrace();
                 }
                 if (result == null) {
@@ -744,64 +507,24 @@
                 }
                 t2 = System.currentTimeMillis();
                 totalData = result.getWidth() *
-                            result.getHeight() *
-                            result.getColorModel().getNumColorComponents() *
-                            (result.getColorModel().getTransferType() == DataBuffer.TYPE_BYTE ? 1 : 2);
+                        result.getHeight() *
+                        result.getColorModel().getNumColorComponents() *
+                        (result.getColorModel().getTransferType() == DataBuffer.TYPE_BYTE ? 1 : 2);
             } else {
                 val imageData = readPPM(of);
                 t2 = System.currentTimeMillis();
                 totalData = imageData.width *
-                            imageData.height *
-                            imageData.bands * (imageData.dataType == DataBuffer.TYPE_BYTE ? 1 : 2);
-
+                        imageData.height *
+                        imageData.bands * (imageData.dataType == DataBuffer.TYPE_BYTE ? 1 : 2);
                 val cm = getColorModel(mode, imageData.bands, imageData.dataType);
-
                 val bufSize = imageData.bands * imageData.width * imageData.height;
-                val buf = imageData.dataType == DataBuffer.TYPE_BYTE
+                final DataBuffer buf = imageData.dataType == DataBuffer.TYPE_BYTE
                         ? new DataBufferByte(   (byte[]) imageData.data, bufSize)
                         : new DataBufferUShort((short[]) imageData.data, bufSize);
-
                 val bandOffsets = imageData.bands == 3 ? new int[]{0, 1, 2} : new int[]{0};
                 val raster = Raster.createInterleavedRaster(
-                    buf, imageData.width, imageData.height,
-                    imageData.bands * imageData.width, imageData.bands, bandOffsets, null);
-=======
-            synchronized (DCRaw.class) {
-                final Process p = execProcess(cmd);
-                final InputStream dcrawStdErr = getDcrawStdErr(p);
-                final InputStream dcrawStdOut = getDcrawStdOut(p);
-                try {
-                    String line, args;
-                    // output expected on stderr
-                    while ((line = readln(dcrawStdErr)) != null) {
-                        System.out.println(line);
-
-                        if ((args = match(line, DCRAW_OUTPUT)) != null)
-                            ofName = args.substring(0, args.indexOf(" ..."));
-                    }
-
-                    // Flush stdout just in case...
-                    while ((line = readln(dcrawStdOut)) != null)
-                        System.out.println(line);
-                } finally {
-                    if (p != null) {
-                        dcrawStdErr.close();
-                        dcrawStdOut.close();
-                        try {
-                            p.waitFor();
-                        } catch (InterruptedException e) {
-                            e.printStackTrace();
-                        }
-                        m_error = p.exitValue();
-                        p.destroy();
-                    } else {
-                        m_error = 0;
-                    }
-                }
-            }
-
-            System.out.println("dcraw value: " + m_error);
->>>>>>> 2dea2f5a
+                        buf, imageData.width, imageData.height,
+                        imageData.bands * imageData.width, imageData.bands, bandOffsets, null);
 
                 result = new BufferedImage(cm, raster, false, null);
             }
@@ -913,7 +636,7 @@
             throw new IllegalArgumentException("Unknown mode " + mode);
         }
         cmd.add(m_fileName);
-        return cmd.toArray(new String[cmd.size()]);
+        return cmd.toArray(new String[0]);
     }
 
     private ColorModel getColorModel(dcrawMode mode, int bands, int dataType)
@@ -1004,7 +727,7 @@
     private float[] m_xyz_cam;
     private float[] m_secondary_cam_mul = new float[4];
 
-    private static final Set<String> four_color_cameras = new HashSet<String>(Arrays.asList(
+    private static final Set<String> four_color_cameras = new HashSet<>(Arrays.asList(
             // "OLYMPUS E-3",
             "OLYMPUS E-1",
             "OLYMPUS E-300",
