# Development guide

## Install required packages
Building the LightZone source requires (at least) following packages:
- __ant__
- __fakeroot__ for linux package creation
- __g++__
- __gcc__ version 4.4 or later
- __git__
- __javahelp2__ for jhindexer
- __liblcms2-dev__
- __libjpeg-dev__ or __libjpeg-turbo-dev__
- __libtiff__
- __libxml2-utils__ for xmllint
- __make__
- __openjdk-6-jdk__ or later
- __pkg-config__
- __rsync__

### Debian and Ubuntu
_For Debian (>= squeeze, i386/amd64) and Ubuntu (>= 10.04 lucid). See also [Packaging on Debian or Ubuntu](#packaging_deb) below._

Install required packages:

<<<<<<< HEAD
    sudo apt-get install debhelper devscripts build-essential ant autoconf git-core javahelp2 default-jdk default-jre-headless liblcms2-dev libjpeg-turbo8-dev libtiff5-dev libx11-dev pkg-config
=======
    sudo apt-get install debhelper devscripts build-essential ant autoconf git-core javahelp2 default-jdk default-jre-headless rsync libjpeg-turbo8-dev libtiff5-dev libx11-dev libxml2-utils
>>>>>>> 0607a97e

_(Note: gcc, g++, libc6-dev and make shall be installed with the build-essential.)_

Before start the build, you have to set JAVA_HOME environment variable, e.g.

    export JAVA_HOME=/usr/lib/jvm/default-java

### OpenSUSE (>= 12.2)
Install required packages:

<<<<<<< HEAD
    sudo zypper install ant autoconf gcc gcc-c++ make git javahelp2 liblcms2-devel libjpeg8-devel libtiff-devel libX11-devel java-1_7_0-openjdk-devel pkg-config
=======
    sudo zypper install ant autoconf gcc gcc-c++ make git javahelp2 libjpeg8-devel libtiff-devel libX11-devel libxml2-utils rsync java-1_7_0-openjdk-devel
>>>>>>> 0607a97e

Set your JAVA_HOME variable to point to installed JDK, e.g.

    export JAVA_HOME=/usr/lib/jvm/java-1.7.0-openjdk-1.7.0

## Build
To start the build:

    ant -f linux/build.xml

_Note: If the build failed with a message_

    "/usr/share/ant/bin/antRun": java.io.IOException: error=2, No such file or directory

_manually download Apache Ant, unpack it somewhere (e.g. to your home directory) and append it to the path:_

    export PATH=/home/yourusername/apache-ant-1.8.4/bin/:$PATH

## Test Run
To check if it works fine before installing:

    ant -f linux/build.xml run

## Create a package and install
### <a name="packaging_deb"/>.deb package (Debian or Ubuntu)
You need to place an original source tarball in parent directory.
For instance, if you want to build v4.1.7 in /tmp directory,

    cd /tmp
    mkdir lightzone
    curl -L https://github.com/Aries85/LightZone/tarball/master > lightzone_4.1.7.orig.tar.gz
    tar xf lightzone_4.1.7.orig.tar.gz -C lightzone --strip-components=1
    cd lightzone

(If you want to build a package including your modification, you need to create its source tarball by yourself and place the tarball in the parent directory of the source code.)

Then

    debuild -uc -us

will create lightzone-*.deb package in the parent directory,
To install the package:

    sudo dpkg -i ../lightzone_*.deb

### .rpm package (Fedora, OpenSUSE, CentOS etc.)
### Re-packaging rpm from a source rpm
If you already have a .src.rpm for other distro, you can create .rpm for your distro
from the .src.rpm by yourself.

First of all, you need to install rpm-build using package manager of your distro.

Then extract the containts of the .src.rpm, and copy its source archive to SOURCES
directory:
    rpm2cpio lightzone-*.src.rpm | cpio -idmv --no-absolute-filenames
    cp lightzone-*.tar.bz2 ~/rpmbuild/SOURCES/

Then build an .rpm package using .spec file:

    rpmbuild -b lightzone.spec

If package list for unsatisfied dependency is shown, install the packages via apt-get,
then execute the rpmbuild command again. Your .rpm package will be created in
~/rpmbuild/RPMS/i386/ or ~/rpmbuild/RPMS/x86_64/. Install it with

    rpm -ivh ~/rpmbuild/RPMS/x86_64/lightzone-*.rpm

## Build from upstream source and install
### ebuild (Gentoo Linux)
Install Lightzone in a local overlay. First you need _app-portage/layman_:

    USE=git emerge app-portage/layman

There is a howto for the local overlay on Gentoo Wiki:
[Overlay/Local overlay](https://wiki.gentoo.org/wiki/Overlay/Local_overlay)

In the local overlay use the portage groups:

    mkdir media-gfx/lightroom

Put _linux/lightzone_9999.ebuild_ in the local overlay.
If you need to build specific version, replace the _9999_ in the filename with the version number such as _4.1.5_.

Move into the new directory _media-gfx/lightroom_ and do:

    repoman manifest
    popd

Now you are ready to 

    emerge media-gfx/lightzone

In my case I had to keyword lightzone....

### PKGBUILD (Arch Linux)
There is a build script: _linux/PKGBUILD_

### Ports (FreeBSD etc.)
There are build scripts in _freebsd-ports/graphics/lightzone/_ directory.

## Miscellaneous
### If you prefer Oracle Java to OpenJDK
You can use _Oracle Java JRE version 6, 7, 8 or 9_ instead of openjdk-7-jdk.

Easiest way to setup one of these on Ubuntu is, for example:

    sudo add-apt-repository ppa:webupd8team/java
    sudo apt-get update
    sudo apt-get install oracle-java8-installer

Set your JAVA_HOME variable to point to installed JDK, e.g.

    export JAVA_HOME=/usr/lib/jvm/java-8-oracle<|MERGE_RESOLUTION|>--- conflicted
+++ resolved
@@ -22,11 +22,8 @@
 
 Install required packages:
 
-<<<<<<< HEAD
-    sudo apt-get install debhelper devscripts build-essential ant autoconf git-core javahelp2 default-jdk default-jre-headless liblcms2-dev libjpeg-turbo8-dev libtiff5-dev libx11-dev pkg-config
-=======
-    sudo apt-get install debhelper devscripts build-essential ant autoconf git-core javahelp2 default-jdk default-jre-headless rsync libjpeg-turbo8-dev libtiff5-dev libx11-dev libxml2-utils
->>>>>>> 0607a97e
+    sudo apt-get install debhelper devscripts build-essential
+ ant autoconf git-core javahelp2 default-jdk default-jre-headless rsync liblcms2-dev libjpeg-turbo8-dev libtiff5-dev libx11-dev libxml2-utils pkg-config
 
 _(Note: gcc, g++, libc6-dev and make shall be installed with the build-essential.)_
 
@@ -37,11 +34,8 @@
 ### OpenSUSE (>= 12.2)
 Install required packages:
 
-<<<<<<< HEAD
-    sudo zypper install ant autoconf gcc gcc-c++ make git javahelp2 liblcms2-devel libjpeg8-devel libtiff-devel libX11-devel java-1_7_0-openjdk-devel pkg-config
-=======
-    sudo zypper install ant autoconf gcc gcc-c++ make git javahelp2 libjpeg8-devel libtiff-devel libX11-devel libxml2-utils rsync java-1_7_0-openjdk-devel
->>>>>>> 0607a97e
+    sudo zypper install ant autoconf gcc gcc-c++ make
+ git javahelp2 liblcms2-devel libjpeg8-devel libtiff-devel libxml2-utils rsync libX11-devel java-1_7_0-openjdk-devel pkg-config
 
 Set your JAVA_HOME variable to point to installed JDK, e.g.
 
