--- conflicted
+++ resolved
@@ -7,10 +7,7 @@
 import java.util.regex.Matcher;
 
 import com.lightcrafts.image.metadata.*;
-<<<<<<< HEAD
 import com.lightcrafts.image.metadata.providers.FlashProvider;
-=======
->>>>>>> 0607a97e
 import com.lightcrafts.image.metadata.providers.ISOProvider;
 import com.lightcrafts.image.metadata.providers.LensProvider;
 import com.lightcrafts.image.metadata.providers.OrientationProvider;
@@ -28,30 +25,23 @@
  * @author Paul J. Lucas [paul@lightcrafts.com]
  */
 public final class PanasonicDirectory extends MakerNotesDirectory implements
-<<<<<<< HEAD
     FlashProvider, ISOProvider, LensProvider, OrientationProvider {
-=======
-    ISOProvider, LensProvider, OrientationProvider {
->>>>>>> 0607a97e
 
     ////////// public /////////////////////////////////////////////////////////
 
     /**
      * {@inheritDoc}
      */
-<<<<<<< HEAD
-    public String getFlash() {
+    @Override
+    public int getFlash() {
         final ImageMetaValue value = getValue( PANASONIC_FLASH_FIRED );
-        return value != null ? value.toString() : null;
-    }
-
-    /**
-     * {@inheritDoc}
-     */
-    public int getISO() {
-        final ImageMetaValue value = getValue( PANASONIC_ISO );
-        return hasTagValueLabelFor( value ) == null ? value.getIntValue() : 0;
-=======
+        return value != null ? value.getIntValue() : -1;
+    }
+
+    /**
+     * {@inheritDoc}
+     */
+    @Override
     public int getISO() {
         final ImageMetaValue value = getValue( PANASONIC_ISO );
         if (value == null || hasTagValueLabelFor(value) != null) {
@@ -66,12 +56,12 @@
                     return iso;
             }
         }
->>>>>>> 0607a97e
-    }
-
-    /**
-     * {@inheritDoc}
-     */
+    }
+
+    /**
+     * {@inheritDoc}
+     */
+    @Override
     public String getLens() {
         final ImageMetaValue value = getValue( PANASONIC_LENS_TYPE );
         return value != null ? value.getStringValue() : null;
@@ -84,6 +74,7 @@
      * @param offset The offset to the start of the maker-notes.
      * @return Returns said adjustments.
      */
+    @Override
     public int[] getMakerNotesAdjustments( LCByteBuffer buf, int offset ) {
         //
         // The 12 bytes are:
@@ -99,6 +90,7 @@
      *
      * @return Always returns &quot;Panasonic&quot;.
      */
+    @Override
     public String getName() {
         return "Panasonic";
     }
@@ -106,6 +98,7 @@
     /**
      * {@inheritDoc}
      */
+    @Override
     public ImageOrientation getOrientation() {
         final ImageMetaValue value = getValue( PANASONIC_ROTATION );
         if ( value != null )
@@ -123,6 +116,7 @@
     /**
      * {@inheritDoc}
      */
+    @Override
     public ImageMetaTagInfo getTagInfoFor( Integer id ) {
         return m_tagsByID.get( id );
     }
@@ -130,6 +124,7 @@
     /**
      * {@inheritDoc}
      */
+    @Override
     public ImageMetaTagInfo getTagInfoFor( String name ) {
         return m_tagsByName.get( name );
     }
@@ -142,6 +137,7 @@
      * @param value The value to put.
      * @see #valueToString(ImageMetaValue)
      */
+    @Override
     public void putValue( Integer tagID, ImageMetaValue value ) {
         switch ( tagID ) {
             case PANASONIC_CONTRAST_MODE: {
@@ -192,6 +188,7 @@
     /**
      * {@inheritDoc}
      */
+    @Override
     public String valueToString( ImageMetaValue value ) {
         switch ( value.getOwningTagID() ) {
             case PANASONIC_FIRMWARE_VERSION: {
@@ -225,10 +222,22 @@
                     break;
                 }
             }
-<<<<<<< HEAD
-            case PANASONIC_ISO:
-                final String label = hasTagValueLabelFor( value );
-                return label != null ? label : String.valueOf( value.getIntValue() );
+            case PANASONIC_ISO: {
+                final String label = hasTagValueLabelFor(value);
+                if (label != null) {
+                    return label;
+                } else {
+                    final int iso = value.getIntValue();
+                    switch (iso) {
+                        case 65534:
+                            return "Intelligent";
+                        case 65535:
+                            return "n/a";
+                        default:
+                            return String.valueOf(iso);
+                    }
+                }
+            }
             case PANASONIC_TIME_SINCE_POWER_ON: {
                 if ( !value.isNumeric() )
                     break;
@@ -252,48 +261,6 @@
                 if ( !value.isNumeric() )
                     break;
                 return value.getIntValue() == 65535 ? "n/a" : value.getStringValue();
-            case PANASONIC_WHITE_BALANCE_BIAS: {
-=======
-            case PANASONIC_ISO: {
-                final String label = hasTagValueLabelFor(value);
-                if (label != null) {
-                    return label;
-                } else {
-                    final int iso = value.getIntValue();
-                    switch (iso) {
-                        case 65534:
-                            return "Intelligent";
-                        case 65535:
-                            return "n/a";
-                        default:
-                            return String.valueOf(iso);
-                    }
-                }
-            }
-            case PANASONIC_TIME_SINCE_POWER_ON: {
->>>>>>> 0607a97e
-                if ( !value.isNumeric() )
-                    break;
-                final StringBuilder sb = new StringBuilder();
-                long time = value.getLongValue();
-                if ( time >= 24 * 3600 ) {
-                    final int days = (int)(time / (24 * 3600));
-                    sb.append( days );
-                    sb.append( " days " );  // TODO: localize
-                    time -= days * 24 * 3600;
-                }
-                final int h = (int)(time / 3600);
-                time -= h * 3600;
-                final int m = (int)(time / 60);
-                time -= m * 60;
-                final int s = (int)time;
-                sb.append( String.format( "%02d:%02d:%02d", h, m, s ) );
-                return sb.toString();
-            }
-            case PANASONIC_TRAVEL_DAY:
-                if ( !value.isNumeric() )
-                    break;
-                return value.getIntValue() == 65535 ? "n/a" : value.getStringValue();
             case PANASONIC_WHITE_BALANCE_BIAS:
                 if ( !value.isNumeric() )
                     break;
@@ -325,6 +292,7 @@
      *
      * @return Returns said {@link ResourceBundle}.
      */
+    @Override
     protected ResourceBundle getTagLabelBundle() {
         return m_tagBundle;
     }
@@ -332,6 +300,7 @@
     /**
      * {@inheritDoc}
      */
+    @Override
     protected Class<? extends ImageMetaTags> getTagsInterface() {
         return PanasonicTags.class;
     }
@@ -379,7 +348,6 @@
     );
 
     static {
-<<<<<<< HEAD
         add( PANASONIC_ACCESSORY_TYPE, "AccessoryType", META_STRING, false );
         add( PANASONIC_AUDIO, "Audio", META_USHORT, false );
         add( PANASONIC_AUTO_FOCUS_ASSIST_LAMP, "AutoFocusAssistLamp", META_USHORT, false );
@@ -430,58 +398,6 @@
         add( PANASONIC_WHITE_BALANCE, "WhiteBalance", META_USHORT, false );
         add( PANASONIC_WHITE_BALANCE_BIAS, "WhiteBalanceBias", META_SSHORT, false );
         add( PANASONIC_WORLD_TIME_LOCATION, "WorldTimeDestination", META_USHORT, false );
-=======
-        add( PANASONIC_ACCESSORY_TYPE, "AccessoryType", META_STRING );
-        add( PANASONIC_AUDIO, "Audio", META_USHORT );
-        add( PANASONIC_AUTO_FOCUS_ASSIST_LAMP, "AutoFocusAssistLamp", META_USHORT );
-        add( PANASONIC_BABY_AGE, "BabyAge", META_DATE );
-        add( PANASONIC_BABY_AGE_2, "BabyAge2", META_DATE );
-        add( PANASONIC_BURST_MODE, "BurstMode", META_USHORT );
-        add( PANASONIC_CITY, "City", META_STRING );
-        add( PANASONIC_COLOR_EFFECT, "ColorEffect", META_USHORT );
-        add( PANASONIC_COLOR_MODE, "ColorMode", META_USHORT );
-        add( PANASONIC_CONTRAST, "Contrast", META_SSHORT );
-        add( PANASONIC_CONTRAST_MODE, "ContrastMode", META_USHORT );
-        add( PANASONIC_CONVERSION_LENS, "ConversionLens", META_USHORT );
-        add( PANASONIC_COUNTRY, "Country", META_STRING );
-        add( PANASONIC_EXIF_VERSION, "EXIFVersion", META_UNDEFINED );
-        add( PANASONIC_FACES_DETECTED, "FacesDetected", META_USHORT );
-        add( PANASONIC_FILM_MODE, "FilmMode", META_USHORT );
-        add( PANASONIC_FIRMWARE_VERSION, "FirmwareVersion", META_UNDEFINED );
-        add( PANASONIC_FLASH_BIAS, "FlashBias", META_SSHORT );
-        add( PANASONIC_FLASH_FIRED, "FlashFired", META_USHORT );
-        add( PANASONIC_FOCUS_MODE, "FocusMode", META_USHORT );
-        add( PANASONIC_FLASH_WARNING, "FlashWarning", META_USHORT );
-        add( PANASONIC_IMAGE_QUALITY, "ImageQuality", META_USHORT );
-        add( PANASONIC_IMAGE_STABILIZER, "ImageStabilizer", META_USHORT );
-        add( PANASONIC_INTELLIGENT_RESOLUTION, "IntelligentResolution", META_UBYTE );
-        add( PANASONIC_INTERNAL_SERIAL_NUMBER, "InternalSerialNumber", META_UNDEFINED );
-        add( PANASONIC_ISO, "ISO", META_USHORT );
-        add( PANASONIC_LANDMARK, "Landmark", META_STRING );
-        add( PANASONIC_LENS_SERIAL_NUMBER, "LensSerialNumber", META_STRING );
-        add( PANASONIC_LENS_TYPE, "LensType", META_STRING );
-        add( PANASONIC_MACRO_MODE, "MacroMode", META_USHORT );
-        add( PANASONIC_NOISE_REDUCTION, "NoiseReduction", META_USHORT );
-        add( PANASONIC_OPTICAL_ZOOM_MODE, "OpticalZoomMode", META_USHORT );
-        add( PANASONIC_ROTATION, "Rotation", META_USHORT );
-        add( PANASONIC_SATURATION, "Saturation", META_USHORT );
-        add( PANASONIC_SCENE_MODE, "SceneMode", META_USHORT );
-        add( PANASONIC_SELF_TIMER, "SelfTimer", META_USHORT );
-        add( PANASONIC_SEQUENCE_NUMBER, "SequenceNumber", META_ULONG );
-        add( PANASONIC_SHARPNESS, "Sharpness", META_USHORT );
-        add( PANASONIC_SHOOTING_MODE, "ShootingMode", META_USHORT );
-        add( PANASONIC_SPOT_MODE, "SpotMode", META_UBYTE );
-        add( PANASONIC_STATE, "State", META_STRING );
-        add( PANASONIC_TEXT_STAMP, "TextStamp", META_USHORT );
-        add( PANASONIC_TEXT_STAMP_2, "TextStamp2", META_USHORT );
-        add( PANASONIC_TEXT_STAMP_3, "TextStamp3", META_USHORT );
-        add( PANASONIC_TEXT_STAMP_4, "TextStamp4", META_USHORT );
-        add( PANASONIC_TIME_SINCE_POWER_ON, "TimeSincePowerOn", META_ULONG );
-        add( PANASONIC_TRAVEL_DAY, "TravelDay", META_USHORT );
-        add( PANASONIC_WHITE_BALANCE, "WhiteBalance", META_USHORT );
-        add( PANASONIC_WHITE_BALANCE_BIAS, "WhiteBalanceBias", META_SSHORT );
-        add( PANASONIC_WORLD_TIME_LOCATION, "WorldTimeDestination", META_USHORT );
->>>>>>> 0607a97e
     }
 }
 /* vim:set et sw=4 ts=4: */