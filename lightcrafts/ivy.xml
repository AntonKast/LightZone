--- conflicted
+++ resolved
@@ -2,12 +2,6 @@
 <ivy-module version="2.0" xmlns:m="http://ant.apache.org/ivy/maven">
   <info organisation="lightcrafts" module="lightcrafts"/>
   <dependencies>
-<<<<<<< HEAD
-    <dependency org="org.projectlombok" name="lombok" rev="1.16.10"/>
-    <dependency org="com.github.jiconfont" name="jiconfont-swing" rev="1.0.0"/>
-    <dependency org="com.github.jiconfont" name="jiconfont-font_awesome" rev="4.5.0.3"/>
-    <dependency org="com.github.jiconfont" name="jiconfont-google_material_design_icons" rev="2.2.0.1"/>
-=======
     <dependency org="javax.media" name="jai_core" rev="1.1.3" conf="default"/>
     <dependency org="javax.media" name="jai_codec" rev="1.1.3" conf="default"/>
     <dependency org="org.projectlombok" name="lombok" rev="1.18.4" conf="default"/>
@@ -33,6 +27,8 @@
 	    <artifact name="javafx-swing" ext="jar"/>
 	    <artifact name="javafx-swing" ext="jar" type="${javafx.platform}" m:classifier="${javafx.platform}"/>
     </dependency>
->>>>>>> d24704f4
+    <dependency org="com.github.jiconfont" name="jiconfont-swing" rev="1.0.0"/>
+    <dependency org="com.github.jiconfont" name="jiconfont-font_awesome" rev="4.5.0.3"/>
+    <dependency org="com.github.jiconfont" name="jiconfont-google_material_design_icons" rev="2.2.0.1"/>
   </dependencies>
 </ivy-module>
