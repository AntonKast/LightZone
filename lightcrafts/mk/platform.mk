##
# Platform Makefile
#
# Paul J. Lucas [paul@lightcrafts.com]
##

ifndef PLATFORM0
  include $(ROOT)/lightcrafts/mk/platform0.mk
endif

ifndef JAVA_HOME
  $(error "JAVA_HOME" must be set)
endif

PROCESSOR:=		$(shell uname -m)
ifeq ($(PROCESSOR),i486)
  PROCESSOR:=		i386
endif
ifeq ($(PROCESSOR),i586)
  PROCESSOR:=		i386
endif
ifeq ($(PROCESSOR),i686)
  PROCESSOR:=		i386
endif
ifeq ($(PROCESSOR),amd64)
  PROCESSOR:=		x86_64
endif
ifeq ($(PROCESSOR),"Power Macintosh")
  PROCESSOR:=		powerpc
endif

TOOLS_BIN:=		$(abspath $(ROOT)/lightcrafts/tools/bin)

# Default to a normal (Unix) classpath seperator.
CLASSPATH_SEP:=		:

# The default C and C++ compilers.
CC:=			gcc
CXX:=			g++

# Unset USE_ICC_HERE if the overall USE_ICC flags != 1.
ifneq ($(USE_ICC),1)
  USE_ICC_HERE:=
endif

# The initial set of CFLAGS.  (Must not use := here!)
PLATFORM_CFLAGS=	-g

# Default symlink command.  This needs to be defined as a function variable
# rather than just a simple variable because of the way it's overridden for
# Windows.  (Must not use := here!)
SYMLINK=		ln -fs "$1" "$2"

# Miscellaneous commands.
AR:=			ar
MKDIR:=			mkdir -p
RM:=			rm -fr

##
# Mac OS X
##
ifeq ($(PLATFORM),MacOSX)
  MACOSX_DEPLOYMENT_TARGET:= 	$(shell sw_vers -productVersion | cut -d. -f-2)
  SDKROOT:=		$(shell xcodebuild -version -sdk macosx${MACOSX_DEPLOYMENT_TARGET} | sed -n '/^Path:/p' | sed 's/^Path: //')
  ifndef EXECUTABLE
    PLATFORM_CFLAGS+=	-fPIC
  endif
  ALTIVEC_CFLAGS:=	-DLC_USE_ALTIVEC

  ifdef USE_ICC_HERE
    ICC_ROOT:=		/opt/intel/Compiler/11.1/067
    ICC:=		$(ICC_ROOT)/bin/ia32/icc
    XIAR:=		$(ICC_ROOT)/bin/ia32/xiar
  endif

  ##
  # Don't use := here so other makefiles can override SDKROOT.
  ##
  ifdef USE_ICC_HERE
    MACOSX_ISYSROOT=	-isysroot $(SDKROOT)
  else
    MACOSX_ISYSROOT=	-isysroot$(SDKROOT)
  endif
  MACOSX_SYSLIBROOT=	-Wl,-syslibroot,$(SDKROOT)
  PLATFORM_LDFLAGS=	$(MACOSX_SYSLIBROOT)

  ##
  # These are to be only the bare minimum architecture-specific CFLAGS.  High-
  # performance CFLAGS go in the FAST_CFLAGS_* variables below.
  ##
  MACOSX_CFLAGS_PPC:=	-mcpu=G4 -mtune=G5
  MACOSX_CFLAGS_X86:=	-march=core2 -mtune=generic

  ifdef HIGH_PERFORMANCE
    ##
    # High-performance architecture-specific CFLAGS only.
    ##
    FAST_CFLAGS_PPC:=	-fast -Wstrict-aliasing -Wstrict-aliasing=2

    ifdef USE_ICC_HERE
      FAST_CFLAGS_X86:=	-O3 -no-prec-div -xP -fp-model fast=2 -ipo -vec-report0 -fno-common # -fno-alias
      ifeq ($(UNIVERSAL),1)
        CC_X86:=	$(ICC)
	AR_X86:=	$(XIAR)
        CXX_X86:=	$(ICC)
      else
        ifneq ($(PROCESSOR),powerpc)
	  AR:=		$(XIAR)
          CC:=		$(ICC)
          CXX:=		$(ICC)
        endif
      endif
    else
      FAST_CFLAGS_X86:=	-O3 \
			-fno-trapping-math \
			-fomit-frame-pointer \
			-msse2 -mfpmath=sse
    endif
    MACOSX_CFLAGS_PPC+=	$(FAST_CFLAGS_PPC)
    MACOSX_CFLAGS_X86+=	$(FAST_CFLAGS_X86)
  else
    PLATFORM_CFLAGS+=	-Os
  endif

  ifeq ($(UNIVERSAL),1)
    PLATFORM_CFLAGS_PPC:= $(PLATFORM_CFLAGS) -arch ppc7400 $(MACOSX_CFLAGS_PPC)
    PLATFORM_CFLAGS_X86:= $(PLATFORM_CFLAGS) -arch i386 $(MACOSX_CFLAGS_X86)

    ifeq ($(PROCESSOR),powerpc)
      OTHER_PROCESSOR:=	i386
    else
      OTHER_PROCESSOR:=	powerpc
    endif
    DARWIN_RELEASE:=	$(shell uname -r)
    CONFIG_HOST:=	$(PROCESSOR)-apple-darwin$(DARWIN_RELEASE)
    CONFIG_TARGET:=	$(OTHER_PROCESSOR)-apple-darwin$(DARWIN_RELEASE)
  else
    ifeq ($(PROCESSOR),powerpc)
      PLATFORM_CFLAGS+=	$(MACOSX_CFLAGS_PPC)
      PLATFORM_CFLAGS_PPC:= $(PLATFORM_CFLAGS)
    else
      PLATFORM_CFLAGS+=	$(MACOSX_CFLAGS_X86)
      PLATFORM_CFLAGS_X86:= $(PLATFORM_CFLAGS)
    endif
  endif

  LIPO:=		lipo

  ##
  # Note that JAVA_INCLUDES is treated as relative to SDKROOT.
  ##
  JAVA_HOME=		/Library/Java/Home
  JAVA_INCLUDES=	-I/System/Library/Frameworks/JavaVM.framework/Versions/A/Headers
  JAVA_LDFLAGS=		-L/System/Library/Frameworks/JavaVM.framework/Versions/CurrentJDK/Libraries
  JNILIB_PREFIX:=	lib
  JNILIB_EXT:=		.jnilib
  DYLIB_PREFIX:=	$(JNILIB_PREFIX)
  DYLIB_EXT:=		.dylib
  NUM_PROCESSORS:=	$(shell /usr/sbin/sysctl -n hw.ncpu)
else
  ##
  # JNI on non-Mac platforms doesn't do proper stack alignment when SSE
  # instructions are being used.  Therefore, we turn it off unless it's needed
  # for high performance code.
  #
  # To turn it on on a per-file basis, name the source file such that it has
  # "_sse" just before the extension, e.g., "foo_sse.c".
  #
  # See Sun bug ID: http://bugs.sun.com/bugdatabase/view_bug.do?bug_id=5102720
  ##
  ifeq ($(PROCESSOR),x86_64)
    P4_CPU_FLAGS:=	-march=athlon64
  else
    P4_CPU_FLAGS:=	-march=pentium4
  endif

  SSE_FLAGS_OFF:=	$(P4_CPU_FLAGS) -mno-sse
  SSE_FLAGS_ON:=	$(P4_CPU_FLAGS) -msse2
  SSE_FLAGS:=		$(SSE_FLAGS_OFF)

  %_sse.o:
    SSE_FLAGS:= $(SSE_FLAGS_ON)
endif

##
# Windows
##
ifeq ($(PLATFORM),Windows)
  ifndef MSSDK_HOME
    $(error "MSSDK_HOME" must be set)
  endif

  NUM_PROCESSORS:=	$(shell grep '^processor' /proc/cpuinfo | wc -l)
  ifeq ($(NUM_PROCESSORS),0)
    NUM_PROCESSORS:=	1
  endif

  MSSDK_HOME_W32:=	$(shell cygpath -w "$(MSSDK_HOME)")

  ifeq ($(PROCESSOR),x86_64)
    ARCH:=		x64
    CC:=		x86_64-w64-mingw32-gcc
    CXX:=		x86_64-w64-mingw32-g++
  else
    ARCH:=		x86
    CC:=		i686-w64-mingw32-gcc
    CXX:=		i686-w64-mingw32-g++
  endif

  RC:=			"$(MSSDK_HOME)/Bin/$(ARCH)/RC.Exe"
  RC_INCLUDES:=		-i "$(shell cygpath -w /usr/include/w32api)"
  RC_FLAGS=		$(RC_INCLUDES) -n -fo

  PLATFORM_CFLAGS+=	$(SSE_FLAGS) # "-D__int64=long long"
  ifdef HIGH_PERFORMANCE
    ifdef USE_ICC_HERE
      ICC:=		$(TOOLS_BIN)/lc-icc-w32
      CC:=		$(ICC)
      CXX:=		$(ICC)
      PLATFORM_CFLAGS:=	-g -O3 /QxW /Qipo \
      			-D__MMX__ -D__SSE__ -D__SSE2__ -D_USE_MATH_DEFINES
    else
      PLATFORM_CFLAGS+=	-O3 \
			-fno-trapping-math \
			-fomit-frame-pointer 
    endif
  else
    PLATFORM_CFLAGS+=	-Os
  endif
  CLASSPATH_SEP:=	;
  JAVA_INCLUDES:=	-I"$(JAVA_HOME)/include" -I"$(JAVA_HOME)/include/win32"
  JAVA_LDFLAGS:=	-L"$(JAVA_HOME)/lib"
  JNILIB_PREFIX:=	# nothing
  JNILIB_EXT:=		.dll
  DYLIB_PREFIX:=	$(JNILIB_PREFIX)
  DYLIB_EXT:=		$(JNILIB_EXT)
  EXEC_EXT:=		.exe
  ##
  # Since Windows doesn't have symlinks (symlinks via Cygwin don't count when
  # using non-cygwin software like javac), we have to copy files instead.  But
  # we want to copy files only if they've changed; hence the cmp below.
  ##
  SYMLINK=		$(TOOLS_BIN)/lc-cmp "$1" "$2"
endif

##
# Linux
##
ifeq ($(PLATFORM),Linux)
  ifeq ($(PROCESSOR),x86_64)
    PLATFORM_CFLAGS+=	-march=athlon64 -mtune=generic $(SSE_FLAGS_ON) -fPIC
  else
    PLATFORM_CFLAGS+=	-march=pentium4 -mtune=generic $(SSE_FLAGS_ON) -fPIC
  endif

  ifdef HIGH_PERFORMANCE
    PLATFORM_CFLAGS+=	-O3 \
			-fno-trapping-math \
			-fomit-frame-pointer \
			-msse2 -mfpmath=sse
  else
    PLATFORM_CFLAGS+=	-Os
  endif
  JAVA_INCLUDES:=	-I$(JAVA_HOME)/include -I$(JAVA_HOME)/include/linux
  JAVA_LDFLAGS:=	-L$(JAVA_HOME)/lib
  JNILIB_PREFIX:=	lib
  JNILIB_EXT:=		.so
  DYLIB_PREFIX:=	$(JNILIB_PREFIX)
  DYLIB_EXT:=		$(JNILIB_EXT)

  NUM_PROCESSORS:=	$(shell grep '^processor' /proc/cpuinfo | wc -l)
endif

##
<<<<<<< HEAD
# FreeBSD
##
ifeq ($(PLATFORM),FreeBSD)
  ifeq ($(PROCESSOR),x86_64)
    PLATFORM_CFLAGS+=	-march=athlon64 -mtune=generic $(SSE_FLAGS_ON) -fpermissive -fPIC
  else
    PLATFORM_CFLAGS+=	-march=pentium3 -mtune=pentium4 $(SSE_FLAGS_ON) -fpermissive
  endif

  ifdef HIGH_PERFORMANCE
    PLATFORM_CFLAGS+=	-O3
  else
    PLATFORM_CFLAGS+=	-Os
  endif
  JAVA_INCLUDES:=	-I$(JAVA_HOME)/include -I$(JAVA_HOME)/include/freebsd
=======
# SunOS
##
ifeq ($(PLATFORM),SunOS)
  ifeq ($(PROCESSOR),x86_64)
    PLATFORM_CFLAGS+=	-march=athlon64 -mtune=generic $(SSE_FLAGS_ON) -fPIC
  else
    PLATFORM_CFLAGS+=	-march=pentium4 -mtune=generic $(SSE_FLAGS_ON) -fPIC
  endif

  ifdef HIGH_PERFORMANCE
    PLATFORM_CFLAGS+=	-O3 \
			-fno-trapping-math \
			-fomit-frame-pointer \
			-msse2 -mfpmath=sse
  else
    PLATFORM_CFLAGS+=	-Os
  endif
  JAVA_INCLUDES:=	-I$(JAVA_HOME)/include -I$(JAVA_HOME)/include/solaris
>>>>>>> d564f976
  JAVA_LDFLAGS:=	-L$(JAVA_HOME)/lib
  JNILIB_PREFIX:=	lib
  JNILIB_EXT:=		.so
  DYLIB_PREFIX:=	$(JNILIB_PREFIX)
  DYLIB_EXT:=		$(JNILIB_EXT)

<<<<<<< HEAD
  NUM_PROCESSORS:=	$(shell dmesg | grep '^cpu' | wc -l)
=======
  NUM_PROCESSORS:=	$(shell psrinfo -p)
>>>>>>> d564f976
endif

##
# Miscellaneous stuff.
##

MAKE+=			--no-print-directory #-j $(NUM_PROCESSORS)

# vim:set noet sw=8 ts=8:<|MERGE_RESOLUTION|>--- conflicted
+++ resolved
@@ -272,7 +272,6 @@
 endif
 
 ##
-<<<<<<< HEAD
 # FreeBSD
 ##
 ifeq ($(PLATFORM),FreeBSD)
@@ -288,7 +287,16 @@
     PLATFORM_CFLAGS+=	-Os
   endif
   JAVA_INCLUDES:=	-I$(JAVA_HOME)/include -I$(JAVA_HOME)/include/freebsd
-=======
+  JAVA_LDFLAGS:=	-L$(JAVA_HOME)/lib
+  JNILIB_PREFIX:=	lib
+  JNILIB_EXT:=		.so
+  DYLIB_PREFIX:=	$(JNILIB_PREFIX)
+  DYLIB_EXT:=		$(JNILIB_EXT)
+
+  NUM_PROCESSORS:=	$(shell dmesg | grep '^cpu' | wc -l)
+endif
+
+##
 # SunOS
 ##
 ifeq ($(PLATFORM),SunOS)
@@ -307,18 +315,13 @@
     PLATFORM_CFLAGS+=	-Os
   endif
   JAVA_INCLUDES:=	-I$(JAVA_HOME)/include -I$(JAVA_HOME)/include/solaris
->>>>>>> d564f976
   JAVA_LDFLAGS:=	-L$(JAVA_HOME)/lib
   JNILIB_PREFIX:=	lib
   JNILIB_EXT:=		.so
   DYLIB_PREFIX:=	$(JNILIB_PREFIX)
   DYLIB_EXT:=		$(JNILIB_EXT)
 
-<<<<<<< HEAD
-  NUM_PROCESSORS:=	$(shell dmesg | grep '^cpu' | wc -l)
-=======
   NUM_PROCESSORS:=	$(shell psrinfo -p)
->>>>>>> d564f976
 endif
 
 ##
