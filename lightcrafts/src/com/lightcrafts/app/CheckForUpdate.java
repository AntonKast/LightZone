/* Copyright (C) 2005-2011 Fabio Riccardi */
/* Copyright (C) 2018-     Masahiro Kitagawa */

package com.lightcrafts.app;

import com.lightcrafts.platform.AlertDialog;
import com.lightcrafts.platform.Platform;
import com.lightcrafts.platform.ProgressDialog;
import com.lightcrafts.utils.ProgressIndicator;
import com.lightcrafts.utils.Version;
import com.lightcrafts.utils.WebBrowser;
import com.lightcrafts.utils.thread.ProgressThread;
import de.dimaki.refuel.appcast.entity.Appcast;
import de.dimaki.refuel.updater.boundary.Updater;
import de.dimaki.refuel.updater.entity.ApplicationStatus;
<<<<<<< HEAD
import lombok.val;
=======
>>>>>>> ee159c4d

import java.net.MalformedURLException;
import java.net.URL;
import java.util.prefs.BackingStoreException;
import java.util.prefs.Preferences;

import static com.lightcrafts.app.Locale.LOCALE;

/**
 * <code>CheckForUpdate</code> checks to see if an update of the software is
 * available.  There are two separate methods: asynchronous and synchronous.
 * <p>
 * The asynchronous method follows the pattern:
 * <pre>
 *  CheckForUpdate.start();
 *  // ... do other application initialization here ...
 *  CheckForUpdate.showAlertIfAvailable();
 * </pre>
 * The synchronous method is simply the call to:
 * <pre>
 *  CheckForUpdate.checkNowAndWait();
 * </pre>
 *
 * @author Paul J. Lucas [paul@lightcrafts.com]
 * @author Masahiro Kitagawa [arctica0316@gmail.com]
 */
public final class CheckForUpdate {

    ////////// public /////////////////////////////////////////////////////////

    /**
     * Check for an update now and wait until the check is done.  This method
     * displays all necessary alerts and dialogs to the user.
     */
    public static void checkNowAndWait() {
        //
        // First, check to see if the computer has an internet connection.
        //
        if ( !hasInternetConnection() ) {
            final AlertDialog alert = Platform.getPlatform().getAlertDialog();
            alert.showAlert(
                null,
                LOCALE.get( "NoInternetConnectionErrorMajor" ),
                LOCALE.get( "NoInternetConnectionErrorMinor" ),
                AlertDialog.ERROR_ALERT,
                LOCALE.get( "CheckForUpdateOKButton" )
            );
            return;
        }

        //
        // Second, check to see if we previosuly determined that an update was
        // available.  If so, we don't need to check again.
        //
        if ( isUpdateAvailable( true ) ) {
            showDownloadNowOrCancelAlert();
            return;
        }

        //
        // Finally, put up a ProgressDialog and check to see if there is an
        // update available.
        //
        final ProgressDialog progress =
            Platform.getPlatform().getProgressDialog();
        final SynchronousCheckThread checkThread =
            new SynchronousCheckThread( progress );
        progress.showProgress(
            null, checkThread, LOCALE.get( "CheckingForUpdateMessage" ), false
        );
        final Throwable t = progress.getThrown();
        if ( t != null ) {
            final AlertDialog alert = Platform.getPlatform().getAlertDialog();
            alert.showAlert(
                null,
                LOCALE.get( "CheckingForUpdateProblem" ),
                t.getLocalizedMessage(),
                AlertDialog.ERROR_ALERT,
                LOCALE.get( "CheckForUpdateOKButton" )
            );
            return;
        }
        if ( checkThread.isUpdateAvailable() )
            showDownloadNowOrCancelAlert();
        else
            showNoUpdateIsAvailableAlert();
    }

    /**
     * Shows an alert to the user only if a new version is available.  It is
     * presumed that {@link #start()} was previously called.
     * <p>
     * Note that if automatic updates checks have been disabled via the user
     * preference, this method will do nothing.
     */
    public static void showAlertIfAvailable() {
        if ( shouldCheckForUpdate() && isUpdateAvailable( true ) )
            showDownloadNowOrLaterAlert();
    }

    /**
     * Starts an asynchronous check for an update.  At some later time, call
     * {@link #showAlertIfAvailable()}.
     * <p>
     * Note that if automatic updates checks have been disabled via the user
     * preference, this method will do nothing.
     */
    public static void start() {
        if ( !shouldCheckForUpdate() )
            return;
        //
        // First, check to see if the user asked to be reminded later.  If so,
        // see if it's "later" yet.  If not, don't even bother checking to see
        // if an update is available.
        //
        if ( remindLaterAndIsNotLater() )
            return;

        //
        // Second, check to see if we previosuly determined that an update was
        // available.  If so, we don't need to check again.
        //
        if ( isUpdateAvailable( false ) )
            return;

        //
        // Finally, check to see if an update is available.  Since this
        // involves internet access, it could potentially take a while.  Hence,
        // spawn this part in a seperate thread and return now.
        //
        new BackgroundCheckThread().start();
    }

    public static boolean isEnabled() {
        // Refuel only supports Java 8 or later
        return Double.parseDouble(System.getProperty("java.specification.version")) >= 1.8;
    }

    ////////// private ////////////////////////////////////////////////////////

    /**
     * A <code>BackgroundCheckThread</code> is-a {@link Thread} that checks to
     * see if a new version of the software is available by fetchcing the
     * latest version information from a version server.
     * <p>
     * Since this runs in the background, all exceptions are caught and
     * ignored.
     */
    private static final class BackgroundCheckThread extends Thread {

        ////////// public /////////////////////////////////////////////////////

        @Override
        public void run() {
            //
            // First, check to see if this computer has an active internet
            // connection.  If not, skip the check because we don't want to
            // force the computer to connect, especially using dial-up.
            //
            if ( !hasInternetConnection() )
                return;

            try {
                //
                // Now actually check to see if an update is available.
                //
                if ( !checkIfUpdateIsAvailable() )
                    return;
            }
            catch ( Throwable t ) {
                return;
            }

            //
            // An update is available, but check to see if it's the same
            // version that we told the user about last time.  If so, don't
            // tell the user about it again.  (This is for the "Don't remind
            // me" case.)
            //
            try {
                final String lastVersion = m_prefs.get( LAST_VERSION_KEY, "" );
                if ( lastVersion.equals( m_updateVersion ) )
                    return;
                //
                // An update is available and we should tell the user about it.
                //
                m_prefs.putBoolean( IS_UPDATE_AVAILABLE_KEY, true );
                syncPrefs();
            }
            catch ( IllegalStateException e ) {
                // ignore?
            }
        }

        ////////// package ////////////////////////////////////////////////////

        /**
         * Construct a <code>BackgroundCheckThread</code>.
         */
        BackgroundCheckThread() {
            super( "CheckForUpdate.BackgroundCheckThread" );
            setDaemon( true );
        }
    }

    /**
     * A <code>SynchronousCheckThread</code> is-a {@link Thread} that checks to
     * see if a new version of the software is available by fetchcing the
     * latest version information from a version server.
     * <p>
     * Since this runs synchronously, any exception is reported via
     * {@link ProgressDialog#getThrown()}.
     */
    private static final class SynchronousCheckThread extends ProgressThread {

        ////////// public /////////////////////////////////////////////////////

        @Override
        public void run() {
            m_isUpdateAvailable = checkIfUpdateIsAvailable();
        }

        ////////// package ////////////////////////////////////////////////////

        /**
         * Construct a <code>SynchronousCheckThread</code>.
         *
         * @param indicator The {@link ProgressIndicator} to use.
         */
        SynchronousCheckThread( ProgressIndicator indicator ) {
            super( indicator );
        }

        /**
         * Returns whether an update is available.
         *
         * @return Returns <code>true</code> only if an update is available.
         */
        boolean isUpdateAvailable() {
            return m_isUpdateAvailable;
        }

        ////////// private ////////////////////////////////////////////////////

        private boolean m_isUpdateAvailable;
    }

    /**
     * Checks if an update is available by fetching the latest version
     * information from a version server.
     *
     * @return Returns <code>true</code> only if an update is available.
     */
    private static boolean checkIfUpdateIsAvailable() {
<<<<<<< HEAD
        val currentVersion = Version.getVersionName();
=======
        final String  currentVersion = Version.getVersionName();
>>>>>>> ee159c4d
        return checkIfUpdateIsAvailable(currentVersion, CHECK_URL);
    }

    static boolean checkIfUpdateIsAvailable(String currentVersion, URL url) {
<<<<<<< HEAD
        val updater = new Updater();
        if (currentVersion.contains("alpha") || currentVersion.contains("beta") || currentVersion.contains("rc")) {
            // TODO:
        }
        val applicationStatus = updater.getApplicationStatus(currentVersion, url);
=======
        final Updater updater = new Updater();
        if (currentVersion.contains("alpha") || currentVersion.contains("beta") || currentVersion.contains("rc")) {
            // TODO:
        }
        final ApplicationStatus applicationStatus = updater.getApplicationStatus(currentVersion, url);
>>>>>>> ee159c4d
        if (!ApplicationStatus.UPDATE_AVAILABLE.equals(applicationStatus)) {
            // This also handles the case for development versions when the version
            // resource hasn't been populated.
            return false;
        }
<<<<<<< HEAD
        val appcast = applicationStatus.getAppcast();
=======
        final Appcast appcast = applicationStatus.getAppcast();
>>>>>>> ee159c4d
        return parseAppcast(appcast);
    }

    /**
     * Gets the message that is to be shown to the user when an update is
     * available.
     *
     * @return Returns said message.
     */
    private static String getUpdateIsAvailableMessage() {
        return LOCALE.get(
            "UpdateIsAvailableMessage", m_updateVersion,
            Version.getApplicationName()
        );
    }

    /**
     * Checks whether this computer has an active internet connection.
     *
     * @return Returns <code>true</code> only if this computer has an active
     * internet connection.
     */
    private static boolean hasInternetConnection() {
        final Platform platform = Platform.getPlatform();
        return platform.hasInternetConnectionTo( CHECK_HOST );
    }

    /**
     * Checks whether an update is available.
     *
     * @param reset If <code>true</code>, resets the "is update available"
     * flag.
     * @return Returns <code>true</code> only if an update is available.
     */
    private static boolean isUpdateAvailable( boolean reset ) {
        try {
            if ( m_prefs.getBoolean( IS_UPDATE_AVAILABLE_KEY, false ) ) {
                if ( reset ) {
                    m_prefs.putBoolean( IS_UPDATE_AVAILABLE_KEY, false );
                    syncPrefs();
                }
                return true;
            }
        }
        catch ( IllegalStateException e ) {
            // ignore?
        }
        return false;
    }

    /**
     * Parses an Appcast document as obtained from the web server.
     *
     * @param appcast The {@link Appcast} to parse.
     * @return Returns <code>true</code> only if the document was parsed
     * successfully and a version we're interested in was found.
     */
    private static boolean parseAppcast(Appcast appcast) {
        m_updateURL = appcast.getChannel().getItems().get(0).getReleaseNotesLink();
        m_updateVersion = appcast.getLatestVersion();
        return m_updateURL != null && m_updateVersion != null;
    }

    /**
     * Check to see if the user asked to be reminded later and whether it's
     * later.
     *
     * @return Returns <code>true</code> only if the user asked to be reminded
     * later and it's not later yet.
     */
    private static boolean remindLaterAndIsNotLater() {
        try {
            if ( m_prefs.getInt( REMIND_KEY, 0 ) == REMIND_LATER ) {
                final long now = System.currentTimeMillis();
                final long later = m_prefs.getLong( LATER_KEY, 0 );
                return now < later;
            }
        }
        catch ( IllegalStateException e ) {
            // ignore?
        }
        return false;
    }

    /**
     * Checks the user preference as to whether automatic checks for updates
     * should be done.
     *
     * @return Returns <code>true</code> only if we should check for updates.
     */
    private static boolean shouldCheckForUpdate() {
        try {
            return m_prefs.getBoolean( CHECK_FOR_UPDATE_KEY, true );
        }
        catch ( IllegalStateException e ) {
            return true;
        }
    }

    /**
     * Shows an alert to the user indicating that a new version is available.
     * This method is used by the synchronous check mechamism.
     */
    private static void showDownloadNowOrCancelAlert() {
        final AlertDialog alert = Platform.getPlatform().getAlertDialog();
        final int button = alert.showAlert(
            null, getUpdateIsAvailableMessage(),
            null, AlertDialog.WARNING_ALERT,
            LOCALE.get( "DownloadNowButton" ),
            LOCALE.get( "DownloadCancelButton" )
        );
        if ( button == DOWNLOAD_NOW )
            WebBrowser.browse( m_updateURL );
    }

    /**
     * Shows an alert to the user indicating that a new version is available.
     * This method is used by the asynchronous check mechanism.
     */
    private static void showDownloadNowOrLaterAlert() {
        final AlertDialog alert = Platform.getPlatform().getAlertDialog();
        final int button = alert.showAlert(
            null, getUpdateIsAvailableMessage(),
            null, AlertDialog.WARNING_ALERT,
            LOCALE.get( "DownloadNowButton" ),
            LOCALE.get( "RemindMeLaterButton" ),
            LOCALE.get( "DontRemindMeButton" )
        );
        try {
            switch ( button ) {
                case DOWNLOAD_NOW:
                    WebBrowser.browse( m_updateURL );
                    return;
                case DO_NOT_REMIND:
                    m_prefs.putInt( REMIND_KEY, DO_NOT_REMIND );
                    m_prefs.put( LAST_VERSION_KEY, m_updateVersion );
                    m_prefs.remove( LATER_KEY );
                    break;
                case REMIND_LATER:
                    m_prefs.putInt( REMIND_KEY, REMIND_LATER );
                    final long now = System.currentTimeMillis();
                    m_prefs.putLong( LATER_KEY, now + DELTA_FOR_LATER );
                    m_prefs.remove( LAST_VERSION_KEY );
                    break;
            }
            syncPrefs();
        }
        catch ( IllegalStateException e ) {
            // ignore?
        }
    }

    /**
     * Shows an alert to the user indicating that no update is available.
     */
    private static void showNoUpdateIsAvailableAlert() {
        final AlertDialog alert = Platform.getPlatform().getAlertDialog();
        alert.showAlert(
            null,
            LOCALE.get( "NoUpdateIsAvailableMessage" ), null,
            AlertDialog.WARNING_ALERT,
            LOCALE.get( "CheckForUpdateOKButton" )
        );
    }

    /**
     * Write the preferences to disk.
     */
    private static void syncPrefs() {
        try {
            m_prefs.sync();
        }
        catch ( BackingStoreException e ) {
            e.printStackTrace();
        }
    }

    /**
     * User preferences for checking for updates.
     */
    private static final Preferences m_prefs;

    /**
     * The URL to go to to get the update.
     */
    private static String m_updateURL;

    /**
     * The user-presentable version of the update.
     */
    private static String m_updateVersion;

    /**
     * The value of this preference key stores whether to perform automatic
     * checks for updates.
     */
    private static final String CHECK_FOR_UPDATE_KEY = "CheckForUpdate";

    /**
     * Ths fully qualified host name of that we need to check with to see if
     * there's a new version.
     * @see #CHECK_URL_STRING
     */
    private static final String CHECK_HOST = "raw.githubusercontent.com";

    /**
     * The URL to fetch the <code>versions.xml</code> document from.
     * @see #CHECK_URL_STRING
     */
    private static URL CHECK_URL;

    /**
     * The string of the URL to fetch the <code>versions.xml</code> document
     * from.
     * @see #CHECK_URL
     */
    private static final String CHECK_URL_STRING =
            "https://" + CHECK_HOST
            + "/ktgw0316/homebrew-" + Version.getApplicationName().toLowerCase()
            + "/master/appcast.xml";

    /**
     * How many milliseconds in the future "later" is.
     */
    private static final long DELTA_FOR_LATER =
        60*60*24 /* seconds/day */ * 7 /* days */ * 1000 /* to milliseconds */;

    /**
     * The index of the "Download Now" button in the dialog.
     */
    private static final short DOWNLOAD_NOW  = 0;

    /**
     * The index of the "Remind me later" button in the dialog.  It it also
     * used as the value for the {@link #LATER_KEY}.
     */
    private static final short REMIND_LATER  = 1;

    /**
     * The index of the "Remind me later" button in the dialog.  It it also
     * used as the value for the {@link #LATER_KEY}.
     */
    private static final short DO_NOT_REMIND = 2;

    /**
     * The value of this preference key stores whether an update is available.
     */
    private static final String IS_UPDATE_AVAILABLE_KEY = "isUpdateAvailable";

    /**
     * The value of this preference key stores the last updated version we told
     * the user about.  This is used for the "Don't remind me" case.
     */
    private static final String LAST_VERSION_KEY = "lastVersion";

    /**
     * The value of this preference key stores the timestamp (in milliseconds)
     * of when "later" is.  This is used for the "Remind me later" case.
     */
    private static final String LATER_KEY = "later";

    /**
     * The value of this preference key stores the remind method, either
     * {@link #DO_NOT_REMIND} or {@link #REMIND_LATER}.
     */
    private static final String REMIND_KEY = "remind";

    static {
        try {
            CHECK_URL = new URL( CHECK_URL_STRING );
        }
        catch ( MalformedURLException e ) {
            e.printStackTrace();
        }
        m_prefs = Preferences.userRoot().node( "com/lightcrafts/app" );
    }

    ////////// main() /////////////////////////////////////////////////////////

    public static void main( String[] args ) throws MalformedURLException {
<<<<<<< HEAD
        val isAvailable = checkIfUpdateIsAvailable(
=======
        final boolean isAvailable = checkIfUpdateIsAvailable(
>>>>>>> ee159c4d
                "4.1.9", new URL("file:///tmp/lightzone/appcast.xml"));
        System.exit(isAvailable ? 0 : 1);
    }
}
/* vim:set et sw=4 ts=4: */<|MERGE_RESOLUTION|>--- conflicted
+++ resolved
@@ -13,10 +13,7 @@
 import de.dimaki.refuel.appcast.entity.Appcast;
 import de.dimaki.refuel.updater.boundary.Updater;
 import de.dimaki.refuel.updater.entity.ApplicationStatus;
-<<<<<<< HEAD
 import lombok.val;
-=======
->>>>>>> ee159c4d
 
 import java.net.MalformedURLException;
 import java.net.URL;
@@ -112,7 +109,7 @@
      * Note that if automatic updates checks have been disabled via the user
      * preference, this method will do nothing.
      */
-    public static void showAlertIfAvailable() {
+    private static void showAlertIfAvailable() {
         if ( shouldCheckForUpdate() && isUpdateAvailable( true ) )
             showDownloadNowOrLaterAlert();
     }
@@ -271,38 +268,22 @@
      * @return Returns <code>true</code> only if an update is available.
      */
     private static boolean checkIfUpdateIsAvailable() {
-<<<<<<< HEAD
         val currentVersion = Version.getVersionName();
-=======
-        final String  currentVersion = Version.getVersionName();
->>>>>>> ee159c4d
         return checkIfUpdateIsAvailable(currentVersion, CHECK_URL);
     }
 
     static boolean checkIfUpdateIsAvailable(String currentVersion, URL url) {
-<<<<<<< HEAD
         val updater = new Updater();
         if (currentVersion.contains("alpha") || currentVersion.contains("beta") || currentVersion.contains("rc")) {
             // TODO:
         }
         val applicationStatus = updater.getApplicationStatus(currentVersion, url);
-=======
-        final Updater updater = new Updater();
-        if (currentVersion.contains("alpha") || currentVersion.contains("beta") || currentVersion.contains("rc")) {
-            // TODO:
-        }
-        final ApplicationStatus applicationStatus = updater.getApplicationStatus(currentVersion, url);
->>>>>>> ee159c4d
         if (!ApplicationStatus.UPDATE_AVAILABLE.equals(applicationStatus)) {
             // This also handles the case for development versions when the version
             // resource hasn't been populated.
             return false;
         }
-<<<<<<< HEAD
         val appcast = applicationStatus.getAppcast();
-=======
-        final Appcast appcast = applicationStatus.getAppcast();
->>>>>>> ee159c4d
         return parseAppcast(appcast);
     }
 
@@ -583,11 +564,7 @@
     ////////// main() /////////////////////////////////////////////////////////
 
     public static void main( String[] args ) throws MalformedURLException {
-<<<<<<< HEAD
         val isAvailable = checkIfUpdateIsAvailable(
-=======
-        final boolean isAvailable = checkIfUpdateIsAvailable(
->>>>>>> ee159c4d
                 "4.1.9", new URL("file:///tmp/lightzone/appcast.xml"));
         System.exit(isAvailable ? 0 : 1);
     }
