--- conflicted
+++ resolved
@@ -3,26 +3,10 @@
 
 package com.lightcrafts.image.libs;
 
-<<<<<<< HEAD
-import java.awt.*;
-import java.awt.image.*;
-import java.awt.color.ColorSpace;
-import java.io.*;
-import java.nio.ByteBuffer;
-import java.util.Arrays;
-import javax.media.jai.PlanarImage;
-import javax.media.jai.ImageLayout;
-
-import com.lightcrafts.jai.JAIContext;
-import com.lightcrafts.jai.opimage.CachedImage;
-=======
 import com.lightcrafts.image.types.AdobeEmbedJPEGSegmentFilter;
->>>>>>> ee159c4d
 import com.lightcrafts.image.types.AdobeJPEGSegmentFilter;
 import com.lightcrafts.image.types.JPEGImageInfo;
 import com.lightcrafts.jai.opimage.CachedImage;
-import com.lightcrafts.mediax.jai.ImageLayout;
-import com.lightcrafts.mediax.jai.PlanarImage;
 import com.lightcrafts.utils.ProgressIndicator;
 import com.lightcrafts.utils.UserCanceledException;
 import com.lightcrafts.utils.thread.ProgressThread;
@@ -37,6 +21,8 @@
 import java.awt.image.WritableRaster;
 import java.io.FileNotFoundException;
 import java.io.UnsupportedEncodingException;
+import javax.media.jai.ImageLayout;
+import javax.media.jai.PlanarImage;
 
 import static com.lightcrafts.image.types.JPEGConstants.JPEG_APPC_MARKER;
 import static com.lightcrafts.image.types.JPEGConstants.JPEG_APPE_MARKER;
@@ -228,16 +214,9 @@
     /**
      * {@inheritDoc}
      */
-<<<<<<< HEAD
     @Override
-    public PlanarImage getImage()
-        throws LCImageLibException, UserCanceledException
-    {
+    public PlanarImage getImage() throws LCImageLibException, UserCanceledException {
         return getImage( null, null );
-=======
-    public PlanarImage getImage() throws LCImageLibException, UserCanceledException {
-        return getImage(null, null);
->>>>>>> ee159c4d
     }
 
     /**
