/* Copyright (C) 2005-2011 Fabio Riccardi */
/* Copyright (C) 2018-     Masahiro Kitagawa */

package com.lightcrafts.image.libs;

import com.lightcrafts.image.export.ResolutionOption;
import com.lightcrafts.image.export.ResolutionUnitOption;
import com.lightcrafts.image.metadata.EXIFDirectory;
import com.lightcrafts.image.metadata.EXIFEncoder;
import com.lightcrafts.image.metadata.IPTCDirectory;
import com.lightcrafts.image.metadata.ImageMetadata;
import com.lightcrafts.image.metadata.ImageMetadataDirectory;
import com.lightcrafts.image.types.JPEGImageType;
<<<<<<< HEAD
import javax.media.jai.PlanarImage;
=======
import com.lightcrafts.image.types.TIFFConstants;
import com.lightcrafts.mediax.jai.PlanarImage;
>>>>>>> ee159c4d
import com.lightcrafts.utils.ProgressIndicator;
import com.lightcrafts.utils.bytebuffer.ByteBufferUtil;
import com.lightcrafts.utils.thread.ProgressThread;
import com.lightcrafts.utils.xml.XMLUtil;
import java.awt.Point;
import java.awt.Rectangle;
import java.awt.color.ICC_Profile;
import java.awt.image.ComponentSampleModel;
import java.awt.image.DataBuffer;
import java.awt.image.DataBufferByte;
import java.awt.image.Raster;
import java.awt.image.RenderedImage;
import java.awt.image.WritableRaster;
import java.io.IOException;
import java.nio.ByteBuffer;
import org.w3c.dom.Document;

import static com.lightcrafts.image.libs.LCJPEGConstants.CS_CMYK;
import static com.lightcrafts.image.libs.LCJPEGConstants.CS_GRAYSCALE;
import static com.lightcrafts.image.libs.LCJPEGConstants.CS_RGB;
import static com.lightcrafts.image.libs.LCJPEGConstants.CS_UNKNOWN;
import static com.lightcrafts.image.types.AdobeConstants.ADOBE_APPE_SEGMENT_SIZE;
import static com.lightcrafts.image.types.AdobeConstants.ADOBE_CTT_UNKNOWN;
import static com.lightcrafts.image.types.JPEGConstants.ICC_PROFILE_HEADER_SIZE;
import static com.lightcrafts.image.types.JPEGConstants.JPEG_APP1_MARKER;
import static com.lightcrafts.image.types.JPEGConstants.JPEG_APP2_MARKER;
import static com.lightcrafts.image.types.JPEGConstants.JPEG_APPD_MARKER;
import static com.lightcrafts.image.types.JPEGConstants.JPEG_APPE_MARKER;
import static com.lightcrafts.image.types.JPEGConstants.JPEG_MAX_SEGMENT_SIZE;

/**
 * An <code>LCJPEGWriter</code> is a Java wrapper around the LibJPEG library for writing JPEG
 * images.
 *
 * @author Paul J. Lucas [paul@lightcrafts.com]
 * @see <a href="http://www.ijg.org/">LibJPEG</a>
 */
public final class LCJPEGWriter {

    static {
        System.loadLibrary("LCJPEG");
    }

    /**
     * The height of the image as exported.
     */
    private final int m_exportHeight;
    /**
     * The width of the image as exported.
     */
    private final int m_exportWidth;
    /**
     * The resolution (in pixels per unit) of the image as exported.
     */
    private final int m_resolution;
    /**
     * The resolution unit of the image as exported.
     */
    private final int m_resolutionUnit;
    /**
     * This is where the native code stores a pointer to the <code>JPEG</code> native data
     * structure.  Do not touch this from Java except to compare it to zero.
     */
    @SuppressWarnings({"UNUSED_SYMBOL"})
    private long m_nativePtr;

    /**
     * Construct an <code>LCJPEGWriter</code>.
     *
     * @param fileName The name of the JPEG file to write to.
     * @param width The width of the image in pixels.
     * @param height The height of the image in pixels.
     * @param colorsPerPixel The number of color components per pixel.
     * @param colorSpace The colorspace of the input image; must be one of {@link
     * LCJPEGConstants#CS_GRAYSCALE}, {@link LCJPEGConstants#CS_RGB}, {@link
     * LCJPEGConstants#CS_YCbRr}, {@link LCJPEGConstants#CS_CMYK}, or {@link
     * LCJPEGConstants#CS_YCCK}.
     * @param quality Image quality: 0-100.
     * @param resolution The resolution (in pixels per unit).
     * @param resolutionUnit The resolution unit; must be either {@link
     * TIFFConstants#TIFF_RESOLUTION_UNIT_CM} or {@link TIFFConstants#TIFF_RESOLUTION_UNIT_INCH}.
     */
    public LCJPEGWriter(String fileName, int width, int height,
            int colorsPerPixel, int colorSpace, int quality,
            int resolution, int resolutionUnit)
            throws IOException, LCImageLibException {
        m_exportWidth = width;
        m_exportHeight = height;
        m_resolution = resolution;
        m_resolutionUnit = resolutionUnit;
        openForWriting(
                fileName, width, height, colorsPerPixel, colorSpace, quality
        );
    }

    /**
     * Construct an <code>LCJPEGWriter</code>.
     *
     * @param receiver The {@link LCImageDataReceiver} to send image data to.
     * @param bufSize The size of the buffer (in bytes) to use.
     * @param width The width of the image in pixels.
     * @param height The height of the image in pixels.
     * @param colorsPerPixel The number of color components per pixel.
     * @param colorSpace The colorspace of the input image; must be one of {@link
     * LCJPEGConstants#CS_GRAYSCALE}, {@link LCJPEGConstants#CS_RGB}, {@link
     * LCJPEGConstants#CS_YCbRr}, {@link LCJPEGConstants#CS_CMYK}, or {@link
     * LCJPEGConstants#CS_YCCK}.
     * @param quality Image quality: 0-100.
     */
    public LCJPEGWriter(LCImageDataReceiver receiver, int bufSize, int width,
            int height, int colorsPerPixel, int colorSpace,
            int quality)
            throws LCImageLibException {
        m_exportWidth = width;
        m_exportHeight = height;
        m_resolution = ResolutionOption.DEFAULT_VALUE;
        m_resolutionUnit = ResolutionUnitOption.DEFAULT_VALUE;
        beginWrite(
                receiver, bufSize, width, height, colorsPerPixel, colorSpace,
                quality
        );
    }

    /**
     * Gets the colorspace constant used by libJPEG from the number of color components of an
     * image.
     *
     * @param numComponents The number of color components.
     * @return Returns said colorspace constant.
     */
    public static int getColorSpaceFromNumComponents(int numComponents) {
        switch (numComponents) {
            case 1:
                return CS_GRAYSCALE;
            case 3:
                return CS_RGB;
            case 4:
                return CS_CMYK;
            default:
                return CS_UNKNOWN;
        }
    }

    /**
     * Dispose of an <code>LCJPEGWriter</code>.
     */
    public native void dispose();

    /**
     * Puts an image, compressing it into a JPEG.
     *
     * @param image The image to compress into a JPEG.
     */
    public void putImage(RenderedImage image) throws LCImageLibException {
        putImage(image, null);
    }

    /**
     * Puts an image, compressing it into a JPEG.
     *
     * @param image The image to compress into a JPEG.
     * @param thread The {@link ProgressThread} that is putting the JPEG.
     */
    public void putImage(RenderedImage image, ProgressThread thread)
            throws LCImageLibException {
        try {
            final int bands = image.getSampleModel().getNumBands();
            if (bands == 4 /* CMYK */) {
                //
                // Write a mimicked APPE segment so 3rd-party applications that
                // read CYMK JPEG images will think the creator is Photoshop
                // and thus know to invert the image data.
                //
                writeAdobeSegment();
            }
            writeImage(image, thread);
        } finally {
            dispose();
        }
    }

    /**
     * Puts the given {@link ImageMetadata} into the JPEG file.  Only EXIF and IPTC metadata are
     * put.  This <i>must</i> be called only once and prior to {@link #putImage(RenderedImage, ProgressThread)}.
     *
     * @param metadata The {@link ImageMetadata} to put.
     */
    public void putMetadata(ImageMetadata metadata)
            throws LCImageLibException {
        metadata = metadata.prepForExport(
                JPEGImageType.INSTANCE, m_exportWidth, m_exportHeight,
                m_resolution, m_resolutionUnit, false
        );

        //
        // The binary form of EXIF metadata, if any, has to go before XMP
        // metadata, otherwise Windows Explorer won't see the EXIF metadata.
        //
        final ImageMetadataDirectory exifDir =
                metadata.getDirectoryFor(EXIFDirectory.class);
        if (exifDir != null) {
            final byte[] exifSegBuf =
                    EXIFEncoder.encode(metadata, true).array();
            //ByteBufferUtil.dumpToFile(exifBuf, "/tmp/jpg.exif");
            writeSegment(JPEG_APP1_MARKER, exifSegBuf);
        }

        final Document xmpDoc = metadata.toXMP(false, true);
        final byte[] xmpSegBuf = XMLUtil.encodeDocument(xmpDoc, true);
        writeSegment(JPEG_APP1_MARKER, xmpSegBuf);

        final ImageMetadataDirectory iptcDir =
                metadata.getDirectoryFor(IPTCDirectory.class);
        if (iptcDir != null) {
            final byte[] iptcSegBuf = ((IPTCDirectory) iptcDir).encode(true);
            if (iptcSegBuf != null) {
                writeSegment(JPEG_APPD_MARKER, iptcSegBuf);
            }
        }
    }

    /**
     * Sets the ICC profile of the JPEG image.  This <i>must</i> be called only once and prior to
     * {@link #putImage(RenderedImage, ProgressThread)}.
     *
     * @param iccProfile The {@link ICC_Profile} to set.
     */
    public void setICCProfile(ICC_Profile iccProfile)
            throws LCImageLibException {
        final byte[] iccProfileData = iccProfile.getData();
        final int chunkSize = JPEG_MAX_SEGMENT_SIZE - ICC_PROFILE_HEADER_SIZE;
        //
        // We must calculate the total size of all the segments including a
        // header per segment.
        //
        int totalSize = iccProfileData.length
                + ((iccProfileData.length - 1) / chunkSize + 1)
                * ICC_PROFILE_HEADER_SIZE;

        //
        // Given the total size, we can calculate the number of segments
        // needed.
        //
        final int numSegments = (totalSize - 1) / JPEG_MAX_SEGMENT_SIZE + 1;

        //
        // Now split the profile data across the number of segments with a
        // header per segment.
        //
        for (int i = 0; i < numSegments; ++i) {
            final int segSize = Math.min(JPEG_MAX_SEGMENT_SIZE, totalSize);
            final ByteBuffer buf = ByteBuffer.allocate(segSize);
            ByteBufferUtil.put(buf, "ICC_PROFILE", "ASCII");
            buf.put((byte) 0);
            buf.put((byte) (i + 1));
            buf.put((byte) numSegments);
            buf.put(
                    iccProfileData, i * chunkSize,
                    segSize - ICC_PROFILE_HEADER_SIZE
            );
            writeSegment(JPEG_APP2_MARKER, buf.array());
            totalSize -= JPEG_MAX_SEGMENT_SIZE;
        }
    }

    /**
     * Compresses and writes a raw set of scanlines to the JPEG image.
     *
     * @param buf The buffer from which to compress the image data.
     * @param offset The offset into the buffer where the image data will begin being read.
     * @param numLines The number of scanlines to compress.
     * @return Returns the number of scanlines written.
     */
    public native synchronized int writeScanLines(byte[] buf, int offset,
            int numLines,
            int lineStride)
            throws LCImageLibException;

    /**
     * Write an APP segment to the JPEG file.
     *
     * @param marker The APP segment marker.
     * @param buf The buffer comprising the raw binary contents for the segment.
     */
    public native void writeSegment(int marker, byte[] buf)
            throws LCImageLibException;

    /**
     * Finalize this class by calling {@link #dispose()}.
     */
    protected void finalize() throws Throwable {
        dispose();
        super.finalize();
    }

    /**
     * Begin using the {@link LCImageDataProvider} to get JPEG image data.
     *
     * @param receiver The {@link LCImageDataReceiver} to send image data to.
     * @param bufSize The size of the buffer (in bytes) to use.
     * @param width The width of the image in pixels.
     * @param height The height of the image in pixels.
     * @param colorsPerPixel The number of color components per pixel.
     * @param colorSpace The colorspace of the input image; must be one of {@link
     * LCJPEGConstants#CS_GRAYSCALE}, {@link LCJPEGConstants#CS_RGB}, {@link
     * LCJPEGConstants#CS_YCbRr}, {@link LCJPEGConstants#CS_CMYK}, or {@link
     * LCJPEGConstants#CS_YCCK}.
     * @param quality Image quality: 0-100.
     */
    private native void beginWrite(LCImageDataReceiver receiver, int bufSize,
            int width, int height, int colorsPerPixel,
            int colorSpace, int quality)
            throws LCImageLibException;

    /**
     * Opens a JPEG file for writing.
     *
     * @param fileName The name of the JPEG file to write to.
     * @param width The width of the image in pixels.
     * @param height The height of the image in pixels.
     * @param colorsPerPixel The number of color components per pixel.
     * @param colorSpace The colorspace of the input image; must be one of {@link
     * LCJPEGConstants#CS_GRAYSCALE}, {@link LCJPEGConstants#CS_RGB}, {@link
     * LCJPEGConstants#CS_YCbRr}, {@link LCJPEGConstants#CS_CMYK}, or {@link
     * LCJPEGConstants#CS_YCCK}.
     * @param quality Image quality: 0-100.
     */
    private void openForWriting(String fileName, int width, int height,
            int colorsPerPixel, int colorSpace,
            int quality)
            throws IOException, LCImageLibException {
        byte[] fileNameUtf8 = (fileName + '\000').getBytes("UTF-8");
        openForWriting(
                fileNameUtf8, width, height, colorsPerPixel, colorSpace, quality
        );
    }

    private native void openForWriting(byte[] fileNameUtf8, int width, int height,
            int colorsPerPixel, int colorSpace,
            int quality)
            throws IOException, LCImageLibException;

    /**
     * Writes an Adobe (APPE) segment.  The bytes of an Adobe segment are:
     * <blockquote>
     * <table border="0" cellpadding="0">
     * <tr valign="top">
     * <td>0-4&nbsp;</td>
     * <td>String: <code>Adobe</code></td>
     * </tr>
     * <tr valign="top">
     * <td>5-6&nbsp;</td>
     * <td>DCTEncode/DCTDecode version number: 0x0065</td>
     * </tr>
     * <tr valign="top">
     * <td>7-8&nbsp;</td>
     * <td>
     * flags0 0x8000 bit:
     * <blockquote>
     * <table border="0" cellpadding="0">
     * <tr><td>0 =&nbsp;</td><td>downsampling</td></tr>
     * <tr><td>1 =&nbsp;</td><td>blend</td></tr>
     * </table>
     * </blockquote>
     * </td>
     * </tr>
     * <tr valign="top">
     * <td>9-10&nbsp;</td>
     * <td>flags1</td>
     * </tr>
     * <tr valign="top">
     * <td>11&nbsp;</td>
     * <td>
     * Color transformation code:
     * <blockquote>
     * <table border="0" cellpadding="0">
     * <tr><td>0 =&nbsp;</td><td>unknown</td></tr>
     * <tr><td>1 =&nbsp;</td><td>YcbCr</td></tr>
     * <tr><td>2 =&nbsp;</td><td>YCCK</td></tr>
     * </table>
     * </blockquote>
     * </td>
     * </tr>
     * </table>
     * </blockquote>
     * Notes:
     * <ul>
     * <li>
     * For a color transform code of 0 (unknown), 3-channel images are assumed to be RGB and
     * 4-channel images are assumed to be CMYK.
     * </li>
     * <li>
     * Although the Adobe technical note says the version number is 0x65, all Adobe-generated files
     * in existence have version 0x64.
     * </li>
     * </ul>
     *
     * @see "Adobe Technical Note #5116: Supporting the DCT Filters in PostScript Level 2, Adobe
     * Systems, Inc., November 24, 1992, p. 23."
     */
    private void writeAdobeSegment()
            throws LCImageLibException {
        final ByteBuffer buf = ByteBuffer.allocate(ADOBE_APPE_SEGMENT_SIZE);
        ByteBufferUtil.put(buf, "Adobe", "ASCII");
        buf.putShort((short) 0x0064);  // version number
        buf.putShort((short) 0);       // flags0
        buf.putShort((short) 0);       // flags1
        buf.put(ADOBE_CTT_UNKNOWN);
        writeSegment(JPEG_APPE_MARKER, buf.array());
    }

    /**
     * Writes an image, compressing it into a JPEG.
     *
     * @param image The image to compress into a JPEG.
     * @param thread The {@link ProgressThread} to use, if any.
     */
    private void writeImage(RenderedImage image, ProgressThread thread)
            throws LCImageLibException {
        /* if (image.getSampleModel().getDataType() != DataBuffer.TYPE_BYTE)
            throw new IllegalArgumentException("Image data type is not byte"); */

        final int imageWidth = image.getWidth();
        final int imageHeight = image.getHeight();
        final Rectangle stripRect = new Rectangle();

        final ProgressIndicator indicator = ProgressIndicatorFactory.create(thread, imageHeight);

        final int bands = image.getSampleModel().getNumBands();

        final int stripHeight = 8;
        final WritableRaster rasterBuffer = Raster.createInterleavedRaster(
                DataBuffer.TYPE_BYTE, imageWidth, stripHeight, bands * imageWidth, bands,
                LCImageLibUtil.bandOffset(bands), new Point(0, 0));

        for (int y = 0; y < imageHeight; y += stripHeight) {
            if (thread != null && thread.isCanceled()) {
                return;
            }

            final int currentStripHeight = Math.min(stripHeight, imageHeight - y);
            stripRect.setBounds(0, y, imageWidth, currentStripHeight);

            final WritableRaster raster = (WritableRaster) rasterBuffer.createTranslatedChild(0, y);

            // Prefetch tiles, uses all CPUs
            if (image instanceof PlanarImage) {
                final PlanarImage planarImage = (PlanarImage) image;
                planarImage.getTiles(planarImage.getTileIndices(raster.getBounds()));
            }
            image.copyData(raster);

            final ComponentSampleModel csm = (ComponentSampleModel) raster.getSampleModel();
            final int offset = LCImageLibUtil.min(csm.getBandOffsets());

            final DataBufferByte db = (DataBufferByte) raster.getDataBuffer();

            if (bands == 4 /* CMYK */) {
                //
                // A long-standing Photoshop bug is that CMYK images are stored
                // inverted.  To be compatible with Photoshop, we have to
                // invert CMYK images too.
                //
                LCImageLibUtil.invert(db);
            }

            final int lineStride = csm.getScanlineStride();
            final int written = writeScanLines(db.getData(), offset, currentStripHeight,
                    lineStride);
            if (written != currentStripHeight) {
                throw new LCImageLibException(
                        "something is wrong: " + written + " != " + currentStripHeight);
            }
            indicator.incrementBy(currentStripHeight);
        }
        indicator.setIndeterminate(true);
    }
}
/* vim:set et sw=4 ts=4: */<|MERGE_RESOLUTION|>--- conflicted
+++ resolved
@@ -11,12 +11,7 @@
 import com.lightcrafts.image.metadata.ImageMetadata;
 import com.lightcrafts.image.metadata.ImageMetadataDirectory;
 import com.lightcrafts.image.types.JPEGImageType;
-<<<<<<< HEAD
-import javax.media.jai.PlanarImage;
-=======
 import com.lightcrafts.image.types.TIFFConstants;
-import com.lightcrafts.mediax.jai.PlanarImage;
->>>>>>> ee159c4d
 import com.lightcrafts.utils.ProgressIndicator;
 import com.lightcrafts.utils.bytebuffer.ByteBufferUtil;
 import com.lightcrafts.utils.thread.ProgressThread;
@@ -32,6 +27,7 @@
 import java.awt.image.WritableRaster;
 import java.io.IOException;
 import java.nio.ByteBuffer;
+import javax.media.jai.PlanarImage;
 import org.w3c.dom.Document;
 
 import static com.lightcrafts.image.libs.LCJPEGConstants.CS_CMYK;
@@ -190,7 +186,7 @@
                 // read CYMK JPEG images will think the creator is Photoshop
                 // and thus know to invert the image data.
                 //
-                writeAdobeSegment();
+                writeAdobeSegment(ADOBE_CTT_UNKNOWN);
             }
             writeImage(image, thread);
         } finally {
@@ -414,17 +410,19 @@
      * </li>
      * </ul>
      *
+     * @param colorTransformationCode One of <code>ADOBE_CTT_UNKNOWN</code>,
+     * <code>ADOBE_CTT_YCBCR</code>, or <code>ADOBE_CTT_YCCK</code>.
      * @see "Adobe Technical Note #5116: Supporting the DCT Filters in PostScript Level 2, Adobe
      * Systems, Inc., November 24, 1992, p. 23."
      */
-    private void writeAdobeSegment()
+    private void writeAdobeSegment(byte colorTransformationCode)
             throws LCImageLibException {
         final ByteBuffer buf = ByteBuffer.allocate(ADOBE_APPE_SEGMENT_SIZE);
         ByteBufferUtil.put(buf, "Adobe", "ASCII");
         buf.putShort((short) 0x0064);  // version number
         buf.putShort((short) 0);       // flags0
         buf.putShort((short) 0);       // flags1
-        buf.put(ADOBE_CTT_UNKNOWN);
+        buf.put(colorTransformationCode);
         writeSegment(JPEG_APPE_MARKER, buf.array());
     }
 
