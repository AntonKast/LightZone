# Development guide

## Install required packages
Building the LightZone source requires (at least) following packages:
- __ant__ version 1.9.8 or later to support nativeheaderdir parameter
- __fakeroot__ for linux package creation
- __g++__
- __gcc__ version 4.4 or later
- __git__
- __javahelp2__ for jhindexer
- __liblcms2-dev__
- __libjpeg-dev__ or __libjpeg-turbo-dev__
- __libtiff__
- __libxml2-utils__ for xmllint
- __make__
- __openjdk-8-jdk__ or later
- __pkg-config__
- __rsync__

### Debian and Ubuntu
_For Debian (>= squeeze, i386/amd64) and Ubuntu (>= 10.04 lucid). See also [Packaging on Debian or Ubuntu](#packaging_deb) below._

Install required packages:

    sudo apt-get install debhelper devscripts build-essential
 ant autoconf git-core javahelp2 default-jdk default-jre-headless rsync liblcms2-dev libjpeg-turbo8-dev libtiff5-dev libx11-dev libxml2-utils pkg-config

_(Note: gcc, g++, libc6-dev and make shall be installed with the build-essential.)_

Before start the build, you have to set JAVA_HOME environment variable, e.g.

    export JAVA_HOME=/usr/lib/jvm/default-java

### OpenSUSE (>= 12.2)
Install required packages:

<<<<<<< HEAD
    sudo zypper install ant autoconf gcc gcc-c++ make
 git javahelp2 liblcms2-devel libjpeg8-devel libtiff-devel libxml2-utils rsync libX11-devel java-1_7_0-openjdk-devel pkg-config
=======
    sudo zypper install ant autoconf gcc gcc-c++ make git javahelp2 libjpeg8-devel libtiff-devel libX11-devel libxml2-utils rsync java-1_8_0-openjdk-devel
>>>>>>> ee159c4d

Set your JAVA_HOME variable to point to installed JDK, e.g.

    export JAVA_HOME=/usr/lib/jvm/java-1.8.0-openjdk-1.8.0

## Build
To start the build:

    ant -f linux/build.xml

_Note: If the build failed with a message_

    "/usr/share/ant/bin/antRun": java.io.IOException: error=2, No such file or directory

_manually download Apache Ant, unpack it somewhere (e.g. to your home directory) and append it to the path:_

    export PATH=/home/yourusername/apache-ant-1.8.4/bin/:$PATH

## Test Run
To check if it works fine before installing:

    ant -f linux/build.xml run

## Create a package and install
### <a name="packaging_deb"/>.deb package (Debian or Ubuntu)
You need to place an original source tarball in parent directory.
For instance, if you want to build v4.1.7 in /tmp directory,

    cd /tmp
    mkdir lightzone
    curl -L https://github.com/Aries85/LightZone/tarball/master > lightzone_4.1.7.orig.tar.gz
    tar xf lightzone_4.1.7.orig.tar.gz -C lightzone --strip-components=1
    cd lightzone

(If you want to build a package including your modification, you need to create its source tarball by yourself and place the tarball in the parent directory of the source code.)

Then

    debuild -uc -us

will create lightzone-*.deb package in the parent directory,
To install the package:

    sudo dpkg -i ../lightzone_*.deb

### .rpm package (Fedora, OpenSUSE, CentOS etc.)
### Re-packaging rpm from a source rpm
If you already have a .src.rpm for other distro, you can create .rpm for your distro
from the .src.rpm by yourself.

First of all, you need to install rpm-build using package manager of your distro.

Then extract the containts of the .src.rpm, and copy its source archive to SOURCES
directory:
    rpm2cpio lightzone-*.src.rpm | cpio -idmv --no-absolute-filenames
    cp lightzone-*.tar.bz2 ~/rpmbuild/SOURCES/

Then build an .rpm package using .spec file:

    rpmbuild -b lightzone.spec

If package list for unsatisfied dependency is shown, install the packages via apt-get,
then execute the rpmbuild command again. Your .rpm package will be created in
~/rpmbuild/RPMS/i386/ or ~/rpmbuild/RPMS/x86_64/. Install it with

    rpm -ivh ~/rpmbuild/RPMS/x86_64/lightzone-*.rpm

## Build from upstream source and install
### ebuild (Gentoo Linux)
Install Lightzone in a local overlay. First you need _app-portage/layman_:

    USE=git emerge app-portage/layman

There is a howto for the local overlay on Gentoo Wiki:
[Overlay/Local overlay](https://wiki.gentoo.org/wiki/Overlay/Local_overlay)

In the local overlay use the portage groups:

    mkdir media-gfx/lightroom

Put _linux/lightzone_9999.ebuild_ in the local overlay.
If you need to build specific version, replace the _9999_ in the filename with the version number such as _4.1.5_.

Move into the new directory _media-gfx/lightroom_ and do:

    repoman manifest
    popd

Now you are ready to 

    emerge media-gfx/lightzone

In my case I had to keyword lightzone....

### PKGBUILD (Arch Linux)
There is a build script: _linux/PKGBUILD_

### Ports (FreeBSD etc.)
There are build scripts in _freebsd-ports/graphics/lightzone/_ directory.

## Miscellaneous
### If you prefer Oracle Java to OpenJDK
You can use _Oracle Java JRE version 8 or later_ instead of openjdk-8-jdk.

Easiest way to setup one of these on Ubuntu is, for example:

    sudo add-apt-repository ppa:webupd8team/java
    sudo apt-get update
    sudo apt-get install oracle-java8-installer

Set your JAVA_HOME variable to point to installed JDK, e.g.

    export JAVA_HOME=/usr/lib/jvm/java-8-oracle<|MERGE_RESOLUTION|>--- conflicted
+++ resolved
@@ -34,14 +34,10 @@
 ### OpenSUSE (>= 12.2)
 Install required packages:
 
-<<<<<<< HEAD
     sudo zypper install ant autoconf gcc gcc-c++ make
- git javahelp2 liblcms2-devel libjpeg8-devel libtiff-devel libxml2-utils rsync libX11-devel java-1_7_0-openjdk-devel pkg-config
-=======
-    sudo zypper install ant autoconf gcc gcc-c++ make git javahelp2 libjpeg8-devel libtiff-devel libX11-devel libxml2-utils rsync java-1_8_0-openjdk-devel
->>>>>>> ee159c4d
+    git javahelp2 liblcms2-devel libjpeg8-devel libtiff-devel libxml2-utils rsync libX11-devel java-1_8_0-openjdk-devel pkg-config
 
-Set your JAVA_HOME variable to point to installed JDK, e.g.
+Set your `JAVA_HOME` variable to point to installed JDK, e.g.
 
     export JAVA_HOME=/usr/lib/jvm/java-1.8.0-openjdk-1.8.0
 
@@ -103,7 +99,7 @@
 
 If package list for unsatisfied dependency is shown, install the packages via apt-get,
 then execute the rpmbuild command again. Your .rpm package will be created in
-~/rpmbuild/RPMS/i386/ or ~/rpmbuild/RPMS/x86_64/. Install it with
+`~/rpmbuild/RPMS/i386/` or `~/rpmbuild/RPMS/x86_64/`. Install it with
 
     rpm -ivh ~/rpmbuild/RPMS/x86_64/lightzone-*.rpm
 
