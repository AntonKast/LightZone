--- conflicted
+++ resolved
@@ -15,11 +15,7 @@
 
 To install these packages:
 
-<<<<<<< HEAD
-    sudo apt-get install openjdk-7-jdk ant ivy gcc g++ make libx11-dev tidy javahelp2 git subversion 
-=======
     sudo apt-get install openjdk-7-jdk ant gcc g++ make libx11-dev tidy javahelp2 git
->>>>>>> bf8c9712
 
 Before start the build, you have to set JAVA_HOME environment variable:
 
