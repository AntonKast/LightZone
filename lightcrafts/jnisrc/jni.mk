--- conflicted
+++ resolved
@@ -130,7 +130,6 @@
   JNI_EXTRA_DISTCLEAN+=	$(JNI_LINUX_DISTCLEAN)
 endif
 
-<<<<<<< HEAD
 ifeq ($(PLATFORM),FreeBSD)
   CFLAGS+= 		$(JNI_FREEBSD_CFLAGS)
   DEFINES+=		$(JNI_FREEBSD_DEFINES)
@@ -139,7 +138,8 @@
   LINK+=		$(JNI_FREEBSD_LINK)
   JNI_EXTRA_CLEAN+=	$(JNI_FREEBSD_CLEAN)
   JNI_EXTRA_DISTCLEAN+=	$(JNI_FREEBSD_DISTCLEAN)
-=======
+endif
+
 ifeq ($(PLATFORM),SunOS)
   CFLAGS+= 		$(JNI_LINUX_CFLAGS)
   DEFINES+=		$(JNI_LINUX_DEFINES)
@@ -148,7 +148,6 @@
   LINK+=		$(JNI_LINUX_LINK)
   JNI_EXTRA_CLEAN+=	$(JNI_LINUX_CLEAN)
   JNI_EXTRA_DISTCLEAN+=	$(JNI_LINUX_DISTCLEAN)
->>>>>>> d564f976
 endif
 
 ########## You shouldn't have to change anything below this line. #############
