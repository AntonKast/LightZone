/* Copyright (C) 2005-2011 Fabio Riccardi */

package com.lightcrafts.ui.editor;

import static com.lightcrafts.ui.editor.Locale.LOCALE;
import com.lightcrafts.image.BadImageFileException;
import com.lightcrafts.image.ColorProfileException;
import com.lightcrafts.image.ImageInfo;
import com.lightcrafts.image.UnknownImageTypeException;
import com.lightcrafts.image.export.ImageExportOptions;
import com.lightcrafts.image.metadata.ImageMetadata;
import com.lightcrafts.image.metadata.ImageOrientation;
import javax.media.jai.util.ImagingException;
import com.lightcrafts.model.Engine;
import com.lightcrafts.model.EngineFactory;
import com.lightcrafts.model.Scale;
import com.lightcrafts.ui.export.SaveOptions;
import com.lightcrafts.ui.print.PrintLayoutModel;
import com.lightcrafts.utils.UserCanceledException;
import com.lightcrafts.utils.thread.ProgressThread;
import com.lightcrafts.utils.xml.XMLException;
import com.lightcrafts.utils.xml.XmlDocument;
import com.lightcrafts.utils.xml.XmlNode;

import javax.imageio.ImageIO;
import javax.swing.Action;
import java.awt.Dimension;
import java.awt.geom.AffineTransform;
import java.io.*;
import java.util.Collection;
import java.util.LinkedList;
import java.util.List;

import lombok.AccessLevel;
import lombok.Getter;
import lombok.Setter;
import lombok.val;

/**
 * A Document is the public face of an image editor.  It ties together an
 * image, an engine which processes it, and an editor component for user
 * interaction.  It provides access to various pieces of package-private
 * functionality to interact with application context, such as save/restore,
 * undo/redo, frames, menus, printing and export.
 */

public class Document {

    /**
     * Thrown by the constructors when the Image tag in a saved Document
     * doesn't point to a valid source image.
     */
    public class MissingImageFileException extends Exception {
        @Getter
        private File imageFile;

        private MissingImageFileException(File imageFile) {
            super(LOCALE.get("MissingImageError", imageFile.getPath()));
            this.imageFile = imageFile;
        }
    }

    /**
     * A version number for the saved-Document file format:
     *   1: Original version, all the 1.0 releases, until December 29, 2005.
     *   2: For the clone tool, in 1.1 betas, until January 20, 2006.
     *   3: For more precise slider values, until February 8, 2006.
     *   4: Add the region invert switch on tools, until February 18, 2006.
     *   5: The new dropper-style white point tool, until July 21, 2006.
     *   6: Add SaveOptions and ExportOptions, new tools, the black point
     *      compensation export option, and PPI for printing, until April 23,
     *      2007.
     *   7: Add the "RAW Adjustments" controls, implying versioning of
     *      the Engine's RAW conversion, until July 6, 2007.
     *   8: Add selective color controls.
     */
    private final static int SavedDocVersion = 8;

    // metadata for this Document's original image file.
    @Getter
    private ImageMetadata metadata;

    // Notify this Document that it has been saved to a File.  Effects the
    // results returned by getSaveOptions() and getName().
    @Setter
    // If this Document has been saved, then this returns the most recent way
    // it was saved.  Otherwise it returns null.
    @Getter
    private SaveOptions saveOptions;

    @Getter
    private Editor editor;

    // the backing Engine for this Document. Useful for printing and for
    // propagating debug actions from the Engine to the menus.
    @Getter
    private Engine engine;

    private CropRotateManager crop;

    // the gateway to everything about tool masks in the editor.
    // The RegionManager is the place to access the curve type
    // (polygon, basis spline, bezier curve); the curve selection model;
    // and the region copy/paste feature.
    @Getter
    private RegionManager regionManager;

    // Through the scale model, you can change the editor's zoom factor,
    // and also find out when the zoom changes.
    @Getter
    private ScaleModel scaleModel;

    private XFormModel xform;
    private PrintLayoutModel print;

    @Getter (AccessLevel.PACKAGE)
    private DocUndoManager undoManager;

    // True means the user has done some work since this Document was initialized.
    @Getter
    private boolean dirty;

    private Collection<DocumentListener> listeners;

    // Recent values used for image export (to initialize the file chooser):
    @Getter
    private ImageExportOptions exportOptions;

    // Documents may be opened in a way that effects how they should be saved:
    @Getter @Setter
    private Object source;

    /**
     * Calls Document(doc, null).
     */
    public Document(XmlDocument doc)
        throws ColorProfileException,
               UserCanceledException,
               IOException,
               XMLException,
               MissingImageFileException,
               BadImageFileException,
               UnknownImageTypeException
    {
        this(doc, null);
    }

    /**
     * Calls Document(doc, meta, null, null).
     */
    public Document(XmlDocument doc, ImageMetadata meta)
        throws UserCanceledException,
               ColorProfileException,
               IOException,
               XMLException,
               MissingImageFileException,
               BadImageFileException,
               UnknownImageTypeException
    {
        this(doc, meta, null, null);
    }

    /** Initialize from an XmlDocument structure of the form created by
     * <code>save()</code>.
     * <p>
     * Throws XMLException if there's something wrong with the XmlDocument
     * format, and throws IOException if there's trouble reading the image
     * file referenced inside.
     * <p>
     * The ImageMetadata argument can override the image file reference
     * inside the XmlDocument, or it can be null.
     */
    public Document(
        XmlDocument doc,
        ImageMetadata meta,
        ImageInfo versionInfo,
        ProgressThread thread
    )
        throws XMLException,
               IOException,
               BadImageFileException,
               ColorProfileException,
               UnknownImageTypeException,
               UserCanceledException,
               MissingImageFileException,
               ImagingException
    {
        val root = doc.getRoot();
        val version = root.getVersion();
        if (version > SavedDocVersion) {
            throw new XMLException(LOCALE.get("FutureLznError"));
        }
        if (version < 0) {
            throw new XMLException(LOCALE.get("MissingLznVersionError"));
        }
        if (meta == null) {
            // Find the original image:
            val node = root.getChild(ImageTag);
            String path = node.getAttribute(ImagePathTag);
            File file = new File(path);
            if (! file.isFile()) {
                throw new MissingImageFileException(file);
            }
            // Override with a relative path, if one was defined:
            if (node.hasAttribute(ImageRelativePathTag)) {
                path = node.getAttribute(ImageRelativePathTag);
                val relativeFile = new File(path);
                if (relativeFile.isFile()) {
                    file = relativeFile;
                }
            }
            val info = ImageInfo.getInstanceFor(file);
            try {
                meta = info.getMetadata();
            }
            catch (FileNotFoundException ignored) {
                throw new MissingImageFileException(file);
            }
        }
        this.metadata = meta;

        // Enforce the saved original image orientation, which defines the
        // coordinate system used for regions and crop bounds:
        XmlNode imageNode = root.getChild(ImageTag);
        if (imageNode.hasAttribute(ImageOrientationTag)) {
            val value = imageNode.getAttribute(ImageOrientationTag);
            try {
                val oldOrientation =
                    ImageOrientation.getOrientationFor(Short.parseShort(value));
                val newOrientation = meta.getOrientation();
                if (oldOrientation != newOrientation) {
                    meta.setOrientation(oldOrientation);
                }
            }
            catch (NumberFormatException e) {
                throw new XMLException(
                    "Image orientation \"" + value + "\" is not a number", e
                );
            }
        }
        // Backwards compatibility: before XMP support, the convention in LZN
        // files was that the image orientation was its original orientation,
        // before any browser rotations.
        else {
            // Make sure this pre-XMP LZN structure is not a Template.
            // (See Application.saveTemplate().)
            if (! root.getName().equals("Template")) {
                val origOrient = meta.getOriginalOrientation();
                meta.setOrientation(origOrient);
            }
        }
        engine = EngineFactory.createEngine(meta, versionInfo, thread);

        xform = new XFormModel(engine);

        regionManager = new RegionManager();
        crop = new CropRotateManager(engine, xform);

        scaleModel = new ScaleModel(engine);
        val scaleNode = root.getChild(ScaleTag);
        val s = new Scale(scaleNode);
        scaleModel.setScale(s);

        editor = new Editor(engine, scaleModel, xform, regionManager, crop, this);
        editor.showWait(LOCALE.get("EditorWaitText"));
        crop.setEditor( editor );

        val controlNode = root.getChild(ControlTag);

        // this does the inverse of save(XmlNode):
        try {
            editor.restore(controlNode);
        } catch (XMLException e) {
            dispose();
            throw e;
        }

        commonInitialization();

        if (root.hasChild(SaveTag)) {
            val saveNode = root.getChild(SaveTag);
            saveOptions = SaveOptions.restore(saveNode);
        }
        if (root.hasChild(PrintTag)) {
            val printNode = root.getChild(PrintTag);
            Dimension size = engine.getNaturalSize();
            print = new PrintLayoutModel(size.width, size.height);
            print.restore(printNode);
        }
        if (root.hasChild(ExportTag)) {
            val exportNode = root.getChild(ExportTag);
            exportOptions = ImageExportOptions.read(exportNode);
        }
    }

    /**
     * Calls Document(meta, null).
     */
    public Document(ImageMetadata meta)
        throws UserCanceledException,
               ColorProfileException,
               IOException,
               BadImageFileException,
               UnknownImageTypeException
    {
        this(meta, null);
    }

    /**
     * Initialize from an image with everything else set to defaults.
     * (On the resulting instance, <code>getFile()</code> will return null.)
     */
    public Document(ImageMetadata meta, ProgressThread thread)
        throws BadImageFileException,
               ColorProfileException,
               ImagingException,
               IOException,
               UnknownImageTypeException,
               UserCanceledException
    {
        this.metadata = meta;

        engine = EngineFactory.createEngine(meta, null, thread);

        xform = new XFormModel(engine);
        regionManager = new RegionManager();
        scaleModel = new ScaleModel(engine);

        crop = new CropRotateManager(engine, xform);
        editor = new Editor(engine, scaleModel, xform, regionManager, crop, this);
        crop.setEditor( editor );
        editor.showWait(LOCALE.get("EditorWaitText"));
        commonInitialization();
    }

    private void commonInitialization() {
        undoManager = new DocUndoManager(this);
        editor.addUndoableEditListener(undoManager);
        print = null;
        scaleModel.addScaleListener(
            new ScaleListener() {
                @Override
                public void scaleChanged(Scale scale) {
                    xform.update();
                }
            }
        );
        xform.addXFormListener(
            new XFormListener() {
                @Override
                public void xFormChanged(AffineTransform xform) {
                    regionManager.setXForm(xform);
                }
            }
        );
        listeners = new LinkedList<DocumentListener>();
    }

    /**
     * If this Document has been saved, return the saved File.  This is just
     * a convenience method for getSaveOptions().getFile().
     */
    public File getFile() {
        return (saveOptions != null) ? saveOptions.getFile() : null;
    }

    /**
     * Get a placeholder editor that is entirely disabled, for display in
     * cases where there is no Document.
     */
    public static DisabledEditor createDisabledEditor(
        DisabledEditor.Listener listener
    ) {
        return new DisabledEditor(listener);
    }

    /**
     * Get the Action that shows and hides the proof control in the editor.
     */
    public Action getProofAction() {
        return editor.getProofAction();
    }

    /**
     * Get the Action that rotates the image ninety degrees to the right.
     */
    public Action getRotateRightAction() {
        return crop.getRightAction();
    }

    /**
     * Get the Action that rotates the image ninety degrees to the left.
     */
    public Action getRotateLeftAction() {
        return crop.getLeftAction();
    }

    /**
     * Get the Action that performs undo.
     */
    public Action getUndoAction() {
        return undoManager.getUndoAction();
    }

    /**
     * Get the Action that performs redo.
     */
    public Action getRedoAction() {
        return undoManager.getRedoAction();
    }

    /**
     * Get a List of Actions that cause all the available tool controls to
     * be pushed onto the tool stack in the editor.
     */
    public List<Action> getOperations() {
        return editor.getOperations();
    }

    /**
     * The zoom-to-fit operation depends simultaneously on the ScaleModel,
     * the editor component, and the Engine; therefore this operation is
     * handled inside Document.
     */
    public void zoomToFit() {
<<<<<<< HEAD
        val rect = editor.getMaxImageBounds();
        // Sometimes during frame initialization, the max image bounds
        // is reported as zero.  Perhaps some layout glitch involving
        // scroll pane interaction?
        if (rect.width > 0 && rect.height > 0) {
            val oldScale = scaleModel.getCurrentScale();
            val newScale = engine.setScale(rect);
            if (! scaleModel.setScale(newScale)) {
                engine.setScale(oldScale);
            }
        }
=======
        editor.setScaleToFit();
>>>>>>> 2dea2f5a
    }

    /**
     * Reset the dirty flag, which indicates whether this Document has been
     * edited by the user.  See isDirty().
     */
    public void markClean() {
        if (dirty) {
            dirty = false;
            notifyListeners();
        }
    }

    /**
     * Set the dirty flag, which indicates whether this Document has been
     * edited by the user.  See isDirty().
     */
    public void markDirty() {
        if (! dirty) {
            dirty = true;
            notifyListeners();
        }
    }

    /**
     * If the editor is in zoom-to-fit mode, turn the mode off temporarily.
     */
    public void pushFitMode() {
        editor.pushFitMode();
    }

    /**
     * If the editor was in zoom-to-fit mode before a call to pushFitMode(),
     * then turn the mode back on.
     */
    public boolean popFitMode() {
        return editor.popFitMode();
    }

    /**
     * Forget all undoable edits in the current undo stack.
     */
    public void discardEdits() {
        undoManager.discardAllEdits();
    }

    /**
     * Detect whether the current tool stack includes a RAW Adjustments tool.
     * When a RAW image or an older LZN file is opened (before LZN version 7),
     * this tool will be absent and must be added manually.
     */
    public boolean hasRawAdjustments() {
        return editor.hasRawAdjustments();
    }

    public void addDocumentListener(DocumentListener listener) {
        listeners.add(listener);
    }

    public void removeDocumentListener(DocumentListener listener) {
        listeners.remove(listener);
    }

    private void notifyListeners() {
        for (val listener : listeners) {
            listener.documentChanged(this, dirty);
        }
    }

    /**
     * Get the most recent print settings applied to this Document, or null
     * if these parameters have never been set.
     */
    public PrintLayoutModel getPrintLayout() {
        if (print != null) {
            // Image bounds may have changed due to cropping:
            val size = engine.getNaturalSize();
            print.updateImageSize(size.width, size.height);
        }
        return print;
    }

    /**
     * Set print settings for this Document, for getPrintLayout().
     */
    public void setPrintLayout(PrintLayoutModel print) {
        this.print = print;
        markDirty();
    }

    /**
     * Set export options on this Document, for getExportOptions().
     */
    public void setExportOptions(ImageExportOptions options) {
        exportOptions = options;
        markDirty();
    }

    public void dispose() {
        editor.dispose();
        engine.dispose();
    }

    public TemporaryEditorCommitState saveStart() {
        return editor.saveStart();
    }

    public void saveEnd(TemporaryEditorCommitState state) {
        editor.saveEnd(state);
    }

    // String constants used for serialization:
    private final static String ScaleTag = "Scale";
    private final static String ImageTag = "Image";
    private final static String ImagePathTag = "path";
    private final static String ImageOrientationTag = "orientation";
    private final static String ImageRelativePathTag = "relativePath";
    private final static String ControlTag = "Controls";
    private final static String SaveTag = "Save";
    private final static String PrintTag = "Print";
    private final static String ExportTag = "Export";

    public void save(XmlNode node) {
        node.setVersion(SavedDocVersion);

        val scaleNode = node.addChild(ScaleTag);
        scaleModel.getCurrentScale().save(scaleNode);

        val imageNode = node.addChild(ImageTag);
        imageNode.setAttribute(
            ImagePathTag, metadata.getFile().getAbsolutePath()
        );
        imageNode.setAttribute(
            ImageOrientationTag,
            Integer.toString(metadata.getOrientation().getTIFFConstant())
        );
        if (saveOptions != null) {
            String path;
            try {
                path = RelativePathUtility.getRelativePath(
                    saveOptions.getFile(), metadata.getFile()
                );
            }
            catch (IOException e) {
                path = metadata.getFile().getName();
            }
            imageNode.setAttribute(ImageRelativePathTag, path);
        }
        val controlNode = node.addChild(ControlTag);
        editor.save(controlNode);

        if (saveOptions != null) {
            val saveNode = node.addChild(SaveTag);
            saveOptions.save(saveNode);
        }
        if (print != null) {
            val printNode = node.addChild(PrintTag);
            print.save(printNode);
        }
        if (exportOptions != null) {
            val exportNode = node.addChild(ExportTag);
            exportOptions.write(exportNode);
        }
    }

    // Just like save(), but without SaveTag, PrintTag, or ExportTag, an
    // empty image pointer, and no image relative path.  The result may
    // be used either in a Document constructor or in applyTemplate().
    public void saveTemplate(XmlNode node) {
        node.setVersion(SavedDocVersion);

        val scaleNode = node.addChild(ScaleTag);
        scaleModel.getCurrentScale().save(scaleNode);

        val imageNode = node.addChild(ImageTag);
        imageNode.setAttribute(ImagePathTag, "");
        val controlNode = node.addChild(ControlTag);
        editor.save(controlNode);
    }

    public void applyTemplate(XmlNode node)
        throws XMLException
    {
        val version = node.getVersion();
        if (version > SavedDocVersion) {
            throw new XMLException(LOCALE.get("FutureTemplateError"));
        }
        if (version < 0) {
            throw new XMLException(LOCALE.get("MissingTemplateVersionError"));
        }
        // Ignore the scale factor under ScaleTag.

        val controlNode = node.getChild(ControlTag);
        editor.addControls(controlNode);
    }

    // Since Anton keeps forgetting to dispose documents, I add a finalizer

    public void finalize() throws Throwable {
        super.finalize();
        dispose();
    }

    public static void main(String[] args) throws Exception {
        val in = new FileInputStream(args[0]);
        val xml = new XmlDocument(in);
        val doc = new Document(xml, null);
        val image = doc.engine.getRendering(new Dimension(100, 100));
        ImageIO.write(image, "jpeg", new File("out.jpg"));
    }
}<|MERGE_RESOLUTION|>--- conflicted
+++ resolved
@@ -423,21 +423,7 @@
      * handled inside Document.
      */
     public void zoomToFit() {
-<<<<<<< HEAD
-        val rect = editor.getMaxImageBounds();
-        // Sometimes during frame initialization, the max image bounds
-        // is reported as zero.  Perhaps some layout glitch involving
-        // scroll pane interaction?
-        if (rect.width > 0 && rect.height > 0) {
-            val oldScale = scaleModel.getCurrentScale();
-            val newScale = engine.setScale(rect);
-            if (! scaleModel.setScale(newScale)) {
-                engine.setScale(oldScale);
-            }
-        }
-=======
         editor.setScaleToFit();
->>>>>>> 2dea2f5a
     }
 
     /**
