/* Copyright (C) 2005-2011 Fabio Riccardi */
/* Copyright (C) 2019-     Masahiro Kitagawa */

package com.lightcrafts.ui.browser.model;

import com.lightcrafts.image.BadImageFileException;
import com.lightcrafts.image.ImageInfo;
import com.lightcrafts.image.UnknownImageTypeException;
import com.lightcrafts.image.metadata.*;
import com.lightcrafts.utils.filecache.FileCache;
import com.lightcrafts.utils.tuple.Pair;
import lombok.Getter;
import lombok.Setter;
import lombok.val;
import org.jetbrains.annotations.Nullable;

import java.awt.*;
import java.awt.image.RenderedImage;
import java.io.*;
import java.lang.ref.SoftReference;
import java.util.Arrays;
import java.util.LinkedList;
import java.util.Objects;
import java.util.function.Consumer;
import java.util.stream.Collectors;
import java.util.stream.Stream;

import static com.lightcrafts.image.metadata.CoreTags.*;
import static com.lightcrafts.image.metadata.TIFFTags.TIFF_XMP_PACKET;
import static com.lightcrafts.ui.browser.model.Locale.LOCALE;

import lombok.val;

/**
 * A holder for all data that are derived from an image for browser purposes,
 * such as metadata, thumbnails, and a cache for ImageTasks.
 */
public class ImageDatum {

    /**
     * The image File backing the data in this ImageDatum.  This File is
     * an immutable property of its ImageDatum.
     */
    @Getter
    private File file;

    // The file's modification time when metadata were last cached
    private long fileCacheTime;

    /**
     * The XMP file which extends the metadata in this ImageDatum.  This
     * may be null, if there was an error reading image file metadata.
     */
    @Nullable
    @Getter
    private File xmpFile;

    // The XMP file's modification time when metadata were last cached
    private long xmpFileCacheTime;

    // Selected metadata, updated asynchronously
    private ImageMetadata meta;

    // Thumbnail image, updated asynchronously
    private SoftReference<RenderedImage> image;

    // This ImageDatum's LZN encoding info, computed lazily
    private ImageDatumType type;

    // This flag indicates whether the ImageTask needs to run
    private boolean isDirty;

    // The current runnable for background work
    private ImageTask task;

    // The Thread container for the ImageTask
    private ImageTaskQueue queue;

    // The cache used by the ImageTask
    private FileCache cache;

    // The size for thumbnails, given to ImageTasks
    private int size;

    // Observers for asynchronous replies to getImage() and getMetadata()
    private LinkedList<ImageDatumObserver> observers;

    // PreviewUpdaters we are currently maintaining
    private LinkedList<PreviewUpdater> previews;

    // ImageDatums can be logically associated into groups
    @Getter
    private ImageGroup group;

    @Getter
    @Setter
    private boolean badFile = false;

    public ImageDatum(
        File file, int size, ImageTaskQueue queue, FileCache cache
    ) {
        this.file = file;
        this.size = size;
        this.queue = queue;
        this.cache = cache;

        markDirty();

        observers = new LinkedList<>();
        previews = new LinkedList<>();

        group = new ImageGroup(this);
    }

    /**
     * Rotate the image counterclockwise by 90 degrees, unless this image
     * has LZN data, in which case throw an IOException.
     */
    public void rotateLeft()
        throws IOException, BadImageFileException, UnknownImageTypeException
    {
        if ((type == null) || type.hasLznData()) {
            throw new IOException(LOCALE.get("CantRotateLzn"));
        }
        ImageInfo info = ImageInfo.getInstanceFor(file);
        ImageMetadata meta = info.getMetadata();
        meta.setOrientation(meta.getOrientation().get90CCW());
        commitRotate(info, 3);
    }

    /**
     * Rotate the image clockwise by 90 degrees, unless this image has LZN
     * data, in which case throw an IOException.
     */
    public void rotateRight()
        throws IOException, BadImageFileException, UnknownImageTypeException
    {
        if ((type == null) || type.hasLznData()) {
            throw new IOException(LOCALE.get("CantRotateLzn"));
        }
        ImageInfo info = ImageInfo.getInstanceFor(file);
        ImageMetadata meta = info.getMetadata();
        meta.setOrientation(meta.getOrientation().get90CW());
        commitRotate(info, 1);
    }

    /**
     * Flip the image horizontally, unless this image
     * has LZN data, in which case throw an IOException.
     */
    public void flipHorizontal()
            throws IOException, BadImageFileException, UnknownImageTypeException
    {
        if ((type == null) || type.hasLznData()) {
            throw new IOException(LOCALE.get("CantFlipLzn"));
        }
        val info = ImageInfo.getInstanceFor(file);
        val meta = info.getMetadata();
        meta.setOrientation(meta.getOrientation().getHFlip());
        commitFlip(info, true, false);
    }

    /**
     * Flip the image vertically, unless this image
     * has LZN data, in which case throw an IOException.
     */
    public void flipVertical()
            throws IOException, BadImageFileException, UnknownImageTypeException
    {
        if ((type == null) || type.hasLznData()) {
            throw new IOException(LOCALE.get("CantFlipLzn"));
        }
        val info = ImageInfo.getInstanceFor(file);
        val meta = info.getMetadata();
        meta.setOrientation(meta.getOrientation().getVFlip());
        commitFlip(info, false, true);
    }

    /**
     * Set the rating number on this image, 1 to 5.
     */
    public void setRating(int rating)
        throws IOException, BadImageFileException, UnknownImageTypeException
    {
        ImageInfo info = ImageInfo.getInstanceFor(file);
        ImageMetadata meta = info.getMetadata();
        meta.setRating(rating);
        writeToXmp(info);
        rateInMemory(rating);
    }

    /**
     * Clear the rating number on this image.
     */
    public void clearRating()
        throws IOException, BadImageFileException, UnknownImageTypeException
    {
        ImageInfo info = ImageInfo.getInstanceFor(file);
        ImageMetadata meta = info.getMetadata();
        meta.clearRating();
        writeToXmp(info);
        rateInMemory(0);
    }

    /**
     * Discard all computed results for the File and enqueue a new task
     * to recompute metadata and thumbnail data.
     */
    public void refresh(boolean useImageCache) {
        if ((! useImageCache) && (meta != null)) {
            // Clear the cached preview, but only if the preview is older than
            // ten seconds.  (Sometimes, a preview is deliberately cached
            // right before an image file is modified.)
            long now = System.currentTimeMillis();
            long mod = PreviewUpdater.getCachedPreviewTime(meta, cache);
            if (now - mod > 10000) {
                clearPreview();
            }
        }
        meta = null;
        type = null;
        image = null;
        clearMetadataCache();
        restartTask(useImageCache);
    }

    /**
     * Remove this ImageDatum's ImageTask from the ImageTaskQueue, if it is
     * not already running.
     */
    public void cancel() {
        if (task != null) {
            queue.removeTask(task);
        }
    }

    // Called from ImageList.
    void setSize(int size) {
        if ((size != this.size) && (size > 0)) {
            this.size = size;
            restartTask(true);
        }
    }

    // Synchronized because the ImageTask modifies the image.
    public synchronized RenderedImage getImage(ImageDatumObserver observer) {
        if ((observer != null) && ! observers.contains(observer)) {
            observers.add(observer);
        }
        RenderedImage image = (this.image != null) ? this.image.get() : null;

        if (! badFile) {
            if ((task == null) || (image == null) || isDirty) {
                restartTask(true);  // queue slow thumbnailing things
            }
            queue.raiseTask(task);
        }
        if (image != null) {
            return image;
        }
        return EggImage.getEggImage(size);
    }

    // Synchronized because the ImageTask modifies the taskCache and the image.
    public synchronized PreviewUpdater getPreview(
            @Nullable PreviewUpdater.Provider provider
    ) {
        // First, find the best preview currently available:
        RenderedImage preview = getImage(null);

        // Don't assume that our metadata member "meta" is non-null--
        // this method may get called after a refresh and before our task runs.
        val updater = new PreviewUpdater(cache, preview, getMetadata(true), provider);

        previews.add(updater);

        return updater;
    }

    public void disposePreviews() {
        previews.forEach(PreviewUpdater::dispose);
        previews.clear();
    }

    // Called from ImageTask when a thumbnail is ready
    synchronized void setImage(RenderedImage image) {
        this.image = new SoftReference<>(image);
    }

    long getFileCacheTime() {
        return fileCacheTime;
    }

    long getXmpFileCacheTime() {
        return xmpFileCacheTime;
    }

    // Synchronized because the poller and the painting read it, and the
    // task writes it.
    public synchronized ImageMetadata getMetadata(boolean useCache) {
        // Backwards compatibility:
        if (readRotateCache() != 0) {
            migrateRotateCacheToXmp();
            useCache = false;
        }
        if ((meta == null) && useCache) {
            readMetadataCache();
        }
        if (meta != null) {
            return meta;
        }
        File file = getFile();
        ImageInfo info = ImageInfo.getInstanceFor(file);
        try {
            ImageMetadata meta = info.getMetadata();
            try {
                xmpFile = new File(info.getXMPFilename());
            }
            catch (Throwable e) {
                badFile = true;
                logMetadataError(e);
                xmpFile = null;
            }
            // Limit the metadata to data used for sorting and display.
            updateMetadata(meta);
            // Note file modification times, used for metadata cache keys.
            updateFileTimes();
            // Write limited, timestamped metadata to the cache.
            writeMetadataCache();
        }
        catch (Throwable e) {
            badFile = true;
            logMetadataError(e);
            meta = EggImage.getEggMetadata(file);
        }
        return meta;
    }

    public void setGroup(ImageGroup group) {
        this.group.removeImageDatum(this);
        this.group = group;
        group.addImageDatum(this);
    }

    public ImageGroup newGroup() {
        group.removeImageDatum(this);
        group = new ImageGroup(this);
        return group;
    }

    public ImageDatumType getType() {
        if (type == null) {
            type = ImageDatumType.getTypeOf(this);
        }
        return type;
    }

    // Called before enqueueing the task, so in case it gets cancelled,
    // we know to resume later on.
    void markDirty() {
        isDirty = true;
    }

    // Called from ImageTask, when there is no more work to do.
    void markClean() {
        isDirty = false;
        updatePreviews();
        EventQueue.invokeLater(this::notifyImageObservers);
    }

    // Keep only the metadata fields used for sorting and display.
    private void updateMetadata(ImageMetadata meta) {
        this.meta = new ImageMetadata();

        val core = meta.getDirectoryFor(CoreDirectory.class, true);
        val thisCore = this.meta.getDirectoryFor(CoreDirectory.class, true);

        // Tags used for presentation:
        Stream.of(
                CORE_FILE_NAME,
                CORE_DIR_NAME,
                CORE_IMAGE_ORIENTATION,
                CORE_RATING)
                .map(tag -> Pair.of(tag, core.getValue(tag)))
                .filter(p -> p.right != null)
                .forEach(thisCore::putValue);

        // Tags used for sorting:
        Stream.of(ImageDatumComparator.getAll())
                .map(ImageDatumComparator::getTagId)
                .map(id -> Pair.of(id, core.getValue(id)))
                .filter(p -> p.right != null)
                .forEach(thisCore::putValue);

        // One more tag, used to determine the ImageDatumType for TIFFs
        val xmpValue = meta.getValue(TIFFDirectory.class, TIFF_XMP_PACKET);
        if (xmpValue != null) {
            ImageMetadataDirectory thisTiff =
                this.meta.getDirectoryFor(TIFFDirectory.class, true);
            thisTiff.putValue(TIFF_XMP_PACKET, xmpValue);
        }
    }

    // Perform the operations common to rotateLeft() and rotateRight().
    private void commitRotate(ImageInfo info, int multiple)
            throws IOException, BadImageFileException, UnknownImageTypeException {
        commitRotateFlip(info, multiple, false, false);
    }

    // Perform the operations common to flipHorizontal() and flipVertical().
    private void commitFlip(ImageInfo info, boolean horizontal, boolean vertical)
            throws IOException, BadImageFileException, UnknownImageTypeException {
        commitRotateFlip(info, 0, horizontal, vertical);
    }

    // Rotate and flip the in-memory thumbnail; notify observers, so the display
    // will update; and write the modified metadata to XMP.
    private synchronized void commitRotateFlip(ImageInfo info, int multiple,
                                           boolean horizontal, boolean vertical)
            throws IOException, BadImageFileException, UnknownImageTypeException
    {
        // Update the in-memory image immediately, for interactive response.
<<<<<<< HEAD
        rotateFlipInMemory(multiple, horizontal, vertical);
        // This triggers a refresh through the file modification polling
=======
        rotateInMemory(multiple);
>>>>>>> d24704f4
        try {
            // This triggers a refresh through the file modification polling
            writeToXmp(info);
        }
<<<<<<< HEAD
        // If the XMP write didn't work out, we better undo the rotation:
        // TODO: Java7 multi-catch
        catch (IOException e) {
            rotateFlipInMemory(-multiple, horizontal, vertical);
            throw e;
        }
        catch (BadImageFileException e) {
            rotateFlipInMemory(-multiple, horizontal, vertical);
            throw e;
        }
        catch (UnknownImageTypeException e) {
            rotateFlipInMemory(-multiple, horizontal, vertical);
=======
        catch (IOException | BadImageFileException | UnknownImageTypeException e) {
            // If the XMP write didn't work out, we better undo the rotation:
            rotateInMemory(- multiple);
>>>>>>> d24704f4
            throw e;
        }
    }

    // Rotate and flip the in-memory thumbnail image directly. This is called from
    // commitRotateFlip() to update the painted image quickly, until the polling
    // can catch up with an authoritative image.
<<<<<<< HEAD
    private void rotateFlipInMemory(int multiple,
                                    boolean horizontal, boolean vertical) {
        if (this.image == null) {
            return;
=======
    private void rotateInMemory(int multiple) {
        RenderedImage img = (image != null) ? image.get() : null;
        if (img != null) {
            img = Thumbnailer.rotateNinetyTimes(img, multiple);
            image = new SoftReference<>(img);
            EventQueue.invokeLater(this::notifyImageObservers);
>>>>>>> d24704f4
        }

        final RenderedImage image = Thumbnailer.rotateNinetyTimesThenFlip(
                this.image.get(), multiple, horizontal, vertical);
        this.image = new SoftReference<RenderedImage>(image);
        EventQueue.invokeLater(new Runnable() {
            @Override
            public void run() {
                notifyImageObservers();
            }
        });
    }

    // Set the in-memory rating value directly.  This is called from
    // setRating() to update the painted image quickly, until the polling
    // can catch up with the authoritative metadata.
    private void rateInMemory(int rating) {
        if (meta == null) {
            return;
        }
        try {
            meta.setRating(rating);
        }
        catch (IllegalArgumentException e) {
            meta.clearRating();
        }
        EventQueue.invokeLater(this::notifyImageObservers);
    }

    private void restartTask(boolean useCache) {
        if (task != null) {
            queue.removeTask(task);
        }
        task = new ImageTask(this, cache, size, useCache);
        markDirty();
        queue.addTask(task);
    }

    private synchronized void updatePreviews() {
        if (image == null) {
            return;
        }
        val img = image.get();
        if (img == null) {
            return;
        }
        // Push a rotation change out to all running PreviewUpdaters.
        val newRefs = previews.stream()
                .filter(Objects::nonNull) // Just in case
                .map(updater -> new PreviewUpdater(updater, img, meta))
                .collect(Collectors.toList());
        previews.clear();
        previews.addAll(newRefs);
    }

    private void notifyImageObservers() {
        observers.forEach(o -> o.imageChanged(this));
    }

    // Detect legacy user-commanded orientation changes, for files that were
    // oriented through the browser before XMP support.
    private int readRotateCache() {
        String key = getRotateKey();
        int rotate = 0;
        if ((cache != null) && cache.contains(key)) {
            try (InputStream in = cache.getStreamFor(key)) {
                if (in != null) {
                    rotate = in.read();
                }
            }
            catch (IOException e) {
                // rotate defaults to zero
            }
        }
        return rotate;
    }

    // Detect cached orientation changes and migrate them to XMP.  This is
    // called from getMetadata(), and exists for backwards compatibility.
    private void migrateRotateCacheToXmp() {
        int rotate = readRotateCache();
        if (rotate == 0) {
            return;
        }
        try {
            ImageInfo info = ImageInfo.getInstanceFor(file);
            ImageMetadata meta = info.getMetadata();
            ImageOrientation orient = meta.getOrientation();
            switch (rotate) {
                case 1:
                    orient = orient.get90CW();
                    break;
                case 2:
                    orient = orient.get180();
                    break;
                case 3:
                    orient = orient.get90CCW();
            }
            meta.setOrientation(orient);
            // Don't let migration clobber a preexisting XMP file.
            File xmpFile = new File(info.getXMPFilename());
            if (! xmpFile.isFile()) {
                writeToXmp(info);
                System.out.println(
                    "Migrated rotate cache to XMP for " +
                    file.getAbsolutePath()
                );
            }
            else {
                System.out.println(
                    "Rotate cache migration aborted for " +
                    file.getAbsolutePath() +
                    " (" + xmpFile.getAbsolutePath() + " already exists)"
                );
            }
        }
        catch (Throwable t) {
            // BadImageFileException, IOException, UnknownImageTypeException
            System.err.println(
                "Failed to migrate rotate cache to XMP for " +
                file.getAbsolutePath()
            );
            t.printStackTrace();
        }
        String key = getRotateKey();
        try {
            cache.remove(key);
            System.out.println(
                "Cleared rotate cache to XMP for " + file.getAbsolutePath()
            );
        }
        catch (IOException e) {
            // Try again next time.
            System.err.println(
                "Failed to clear rotate cache for " + file.getAbsolutePath()
            );
            e.printStackTrace();
        }
    }

    private void writeMetadataCache() {
        if (cache == null) {
            return;
        }
        writeToStream(getMetadataKey(), meta, "metadata cache error: ");
        writeToStream(getFileTimeCacheKey(), fileCacheTime, "file time cache error: ");
        if (xmpFile == null) {
            return;
        }
        writeToStream(getXmpKey(), xmpFile, "file time cache error: ");
        writeToStream(getXmpFileTimeCacheKey(), xmpFileCacheTime, "XMP file time cache error: ");
    }

    private void writeToStream(@Nullable String key, Object obj, String errorMessage) {
        if (key == null) {
            return;
        }
        try (val out = new ObjectOutputStream(cache.putToStream(key))) {
            out.writeObject(obj);
        } catch (IOException e) {
            System.err.println(errorMessage + e.getMessage());
        }
    }

    private void readMetadataCache() {
        if (cache == null) {
            return;
        }
        readMetadataCache(getFileTimeCacheKey(), o -> fileCacheTime = o, 0L);
        readMetadataCache(getXmpKey(), o -> xmpFile = (File) o, null);
        if (xmpFile != null) {
            readMetadataCache(getXmpFileTimeCacheKey() , o -> xmpFileCacheTime = o, 0L);
        }
        else {
            xmpFileCacheTime = 0;
        }
        readMetadataCache(getMetadataKey() , o -> meta = o, meta);
    }

    @SuppressWarnings("unchecked")
    private <T> void readMetadataCache(String key, Consumer<T> consumer, T fallbackValue) {
        if (!cache.contains(key)) {
            return;
        }
        try (InputStream in = cache.getStreamFor(key)) {
            if (in != null) {
                try (ObjectInputStream oin = new ObjectInputStream(in)) {
                    consumer.accept((T) oin.readObject());
                }
            }
        }
        catch (IOException | ClassNotFoundException e) {
            consumer.accept(fallbackValue);
        }
    }

    private void clearMetadataCache() {
        if (cache == null) {
            return;
        }
        removeFromCache(
                getMetadataKey(),
                getFileTimeCacheKey(),
                getXmpKey(),
                getXmpFileTimeCacheKey()
        );
        if (xmpFile == null) {
            return;
        }
        removeFromCache(getXmpFileTimeCacheKey());
    }

    private void removeFromCache(String... keys) {
        Arrays.stream(keys)
                .filter(key -> cache.contains(key))
                .forEach(key -> {
                    try {
                        cache.remove(key);
                    } catch (IOException e) {
                        System.err.println("metadata cache clear error: " + e.getMessage());
                    }
                });
    }

    // The cache key for the rotate value.
    private String getRotateKey() {
        return file.getAbsolutePath() + "_rotate";
    }

    // The cache key for metadata.
    private String getMetadataKey() {
        long time = Math.max(fileCacheTime, xmpFileCacheTime);
        return file.getAbsolutePath() + "_" + time;
    }

    private String getXmpKey() {
        return file.getAbsolutePath() + "_xmp_file";
    }

    // Observe modification times for file and xmpFile.  These times are used
    // for modification polling in ImageListPoller and also to timestamp
    // cached metadata.
    private void updateFileTimes() {
        if (cache == null) {
            return;
        }
        fileCacheTime = file.lastModified();
        xmpFileCacheTime = xmpFile != null ? xmpFile.lastModified() : 0;
    }

    private String getFileTimeCacheKey() {
        return file.getAbsolutePath() + "_cache_time";
    }

    private String getXmpFileTimeCacheKey() {
        return xmpFile != null ? xmpFile.getAbsolutePath() + "_cache_time" : null;
    }

    private void clearPreview() {
        PreviewUpdater.clearCachedPreviewForImage(meta, cache);
    }

    private void logMetadataError(Throwable t) {
        StringBuffer buffer = new StringBuffer();
        buffer.append(file.getAbsolutePath());
        buffer.append(" reading metadata ");
        buffer.append(t.getClass().getName());
        if (t.getMessage() != null) {
            buffer.append(": ");
            buffer.append(t.getMessage());
        }
        System.err.println(buffer);
    }

    private void writeToXmp(ImageInfo info)
        throws IOException, BadImageFileException, UnknownImageTypeException
    {
        info.getImageType().writeMetadata(info);
        try {
            xmpFile = new File(info.getXMPFilename());
        }
        catch (Throwable e) {
            logMetadataError(e);
            xmpFile = null;
        }
    }
}<|MERGE_RESOLUTION|>--- conflicted
+++ resolved
@@ -29,8 +29,6 @@
 import static com.lightcrafts.image.metadata.TIFFTags.TIFF_XMP_PACKET;
 import static com.lightcrafts.ui.browser.model.Locale.LOCALE;
 
-import lombok.val;
-
 /**
  * A holder for all data that are derived from an image for browser purposes,
  * such as metadata, thumbnails, and a cache for ImageTasks.
@@ -420,17 +418,12 @@
             throws IOException, BadImageFileException, UnknownImageTypeException
     {
         // Update the in-memory image immediately, for interactive response.
-<<<<<<< HEAD
         rotateFlipInMemory(multiple, horizontal, vertical);
         // This triggers a refresh through the file modification polling
-=======
-        rotateInMemory(multiple);
->>>>>>> d24704f4
         try {
             // This triggers a refresh through the file modification polling
             writeToXmp(info);
         }
-<<<<<<< HEAD
         // If the XMP write didn't work out, we better undo the rotation:
         // TODO: Java7 multi-catch
         catch (IOException e) {
@@ -443,11 +436,6 @@
         }
         catch (UnknownImageTypeException e) {
             rotateFlipInMemory(-multiple, horizontal, vertical);
-=======
-        catch (IOException | BadImageFileException | UnknownImageTypeException e) {
-            // If the XMP write didn't work out, we better undo the rotation:
-            rotateInMemory(- multiple);
->>>>>>> d24704f4
             throw e;
         }
     }
@@ -455,19 +443,10 @@
     // Rotate and flip the in-memory thumbnail image directly. This is called from
     // commitRotateFlip() to update the painted image quickly, until the polling
     // can catch up with an authoritative image.
-<<<<<<< HEAD
     private void rotateFlipInMemory(int multiple,
                                     boolean horizontal, boolean vertical) {
         if (this.image == null) {
             return;
-=======
-    private void rotateInMemory(int multiple) {
-        RenderedImage img = (image != null) ? image.get() : null;
-        if (img != null) {
-            img = Thumbnailer.rotateNinetyTimes(img, multiple);
-            image = new SoftReference<>(img);
-            EventQueue.invokeLater(this::notifyImageObservers);
->>>>>>> d24704f4
         }
 
         final RenderedImage image = Thumbnailer.rotateNinetyTimesThenFlip(
