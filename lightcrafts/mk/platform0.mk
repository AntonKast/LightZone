--- conflicted
+++ resolved
@@ -11,7 +11,6 @@
 ##
 ifeq ($(PLATFORM),Darwin)
   PLATFORM:=		MacOSX
-  PLATFORM_DIR:=		$(ROOT)/macosx
 endif
 
 ##
@@ -19,30 +18,28 @@
 ##
 ifeq ($(findstring CYGWIN,$(PLATFORM)),CYGWIN)
   PLATFORM:=		Windows
-  PLATFORM_DIR:=		$(ROOT)/windows
 endif
 
 ##
 # Linux
 ##
 ifeq ($(PLATFORM),Linux)
-<<<<<<< HEAD
-# PLATFORM is OK as-is
+  # PLATFORM is OK as-is
 endif
 
 ##
-# GNU/kFreeBSD, FreeBSD
+# GNU/kFreeBSD
 ##
 ifeq ($(PLATFORM),GNU/kFreeBSD)
   PLATFORM:=		Linux
 endif
 
+##
+# FreeBSD
+##
 ifeq ($(PLATFORM),FreeBSD)
-# PLATFORM is OK as-is
+  # PLATFORM is OK as-is
   PLATFORM_DIR:=	${ROOT}/linux
-=======
-  # PLATFORM is OK as-is
-  PLATFORM_DIR:=		$(ROOT)/linux
 endif
 
 ##
@@ -51,7 +48,6 @@
 ifeq ($(PLATFORM),SunOS)
   # PLATFORM is OK as-is
   PLATFORM_DIR:=		$(ROOT)/linux
->>>>>>> d564f976
 endif
 
 ##
@@ -61,9 +57,6 @@
 # Flag to indicate that this file has been included
 PLATFORM0:=		1
 
-<<<<<<< HEAD
 PLATFORM_DIR?=		$(ROOT)/$(shell echo $(PLATFORM) | tr '[A-Z]' '[a-z]')
 
-=======
->>>>>>> d564f976
 # vim:set noet sw=8 ts=8: