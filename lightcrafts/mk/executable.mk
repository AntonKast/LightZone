--- conflicted
+++ resolved
@@ -107,21 +107,20 @@
   LINK+=		$(EXEC_LINUX_LINK)
 endif
 
-<<<<<<< HEAD
 ifeq ($(PLATFORM),FreeBSD)
   CFLAGS+= 		$(EXEC_FREEBSD_CFLAGS)
   DEFINES+=		$(EXEC_FREEBSD_DEFINES)
   INCLUDES+= 		$(EXEC_FREEBSD_INCLUDES)
   LDFLAGS+=		$(EXEC_FREEBSD_LDFLAGS)
   LINK+=		$(EXEC_FREEBSD_LINK)
-=======
+endif
+
 ifeq ($(PLATFORM),SunOS)
   CFLAGS+= 		$(EXEC_LINUX_CFLAGS)
   DEFINES+=		$(EXEC_LINUX_DEFINES)
   INCLUDES+= 		$(EXEC_LINUX_INCLUDES)
   LDFLAGS+=		$(EXEC_LINUX_LDFLAGS)
   LINK+=		$(EXEC_LINUX_LINK)
->>>>>>> d564f976
 endif
 
 TARGET_DIR:=	../../products
